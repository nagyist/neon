--- conflicted
+++ resolved
@@ -16,19 +16,19 @@
 
 [dependencies]
 axum.workspace = true
-<<<<<<< HEAD
 bytes.workspace = true
 clashmap.workspace = true
 http.workspace = true
 libc.workspace = true
 nix.workspace = true
 atomic_enum = "0.3.0"
+measured.workspace = true
 prometheus.workspace = true
 prost.workspace = true
-tonic = { version = "0.12.0", default-features = false, features=["codegen", "prost", "transport"] }
-tokio = { version = "1.43.1", features = ["macros", "net", "io-util", "rt", "rt-multi-thread"] }
+thiserror.workspace = true
+tonic = { workspace = true, default-features = false, features=["codegen", "prost", "transport"] }
+tokio = { workspace = true, features = ["macros", "net", "io-util", "rt", "rt-multi-thread"] }
 tokio-pipe = { version = "0.2.12" }
-thiserror.workspace = true
 tracing.workspace = true
 tracing-subscriber.workspace = true
 
@@ -40,14 +40,6 @@
 pageserver_page_api.workspace = true
 
 neon-shmem.workspace = true
-=======
-http.workspace = true
-tokio = { workspace = true, features = ["macros", "net", "io-util", "rt", "rt-multi-thread"] }
-tracing.workspace = true
-tracing-subscriber.workspace = true
-
-measured.workspace = true
->>>>>>> 51ffeef9
 utils.workspace = true
 workspace_hack = { version = "0.1", path = "../../../workspace_hack" }
 
