--- conflicted
+++ resolved
@@ -32,11 +32,8 @@
 #include "utils/guc_tables.h"
 
 #include "communicator.h"
-<<<<<<< HEAD
 #include "communicator_new.h"
-=======
 #include "communicator_process.h"
->>>>>>> 51ffeef9
 #include "extension_server.h"
 #include "file_cache.h"
 #include "neon.h"
@@ -460,7 +457,6 @@
 	load_file("$libdir/neon_rmgr", false);
 #endif
 
-<<<<<<< HEAD
 	DefineCustomBoolVariable(
 							"neon.use_communicator_worker",
 							"Uses the communicator worker implementation",
@@ -471,8 +467,6 @@
 							0,
 							NULL, NULL, NULL);
 
-=======
->>>>>>> 51ffeef9
 	/*
 	 * Initializing a pre-loaded Postgres extension happens in three stages:
 	 *
@@ -514,7 +508,6 @@
 	pg_init_communicator_process();
 
 	pg_init_communicator();
-	pg_init_communicator_new();
 
 	Custom_XLogReaderRoutines = NeonOnDemandXLogReaderRoutines;
 
