/*-------------------------------------------------------------------------
 *
 * file_cache.c
 *
 *
 * Portions Copyright (c) 1996-2021, PostgreSQL Global Development Group
 * Portions Copyright (c) 1994, Regents of the University of California
 *
 *-------------------------------------------------------------------------
 */

#include "postgres.h"

#include <sys/file.h>
#include <unistd.h>
#include <fcntl.h>

#include "neon_pgversioncompat.h"

#include "access/parallel.h"
#include "access/xlog.h"
#include "funcapi.h"
#include "miscadmin.h"
#include "common/hashfn.h"
#include "pgstat.h"
#include "port/pg_iovec.h"
#include "postmaster/bgworker.h"
#include "postmaster/interrupt.h"
#include RELFILEINFO_HDR
#include "storage/buf_internals.h"
#include "storage/fd.h"
#include "storage/ipc.h"
#include "storage/latch.h"
#include "storage/lwlock.h"
#include "storage/pg_shmem.h"
#include "storage/procsignal.h"
#include "tcop/tcopprot.h"
#include "utils/builtins.h"
#include "utils/dynahash.h"
#include "utils/guc.h"

#if PG_VERSION_NUM >= 150000
#include "access/xlogrecovery.h"
#endif

#include "hll.h"
#include "bitmap.h"
#include "file_cache.h"
#include "neon.h"
#include "neon_lwlsncache.h"
#include "neon_perf_counters.h"
#include "pagestore_client.h"
#include "communicator.h"

#include "communicator/communicator_bindings.h"

#define CriticalAssert(cond) do if (!(cond)) elog(PANIC, "LFC: assertion %s failed at %s:%d: ", #cond, __FILE__, __LINE__); while (0)

/*
 * Local file cache is used to temporary store relations pages in local file system.
 * All blocks of all relations are stored inside one file and addressed using shared hash map.
 * Currently LRU eviction policy based on L2 list is used as replacement algorithm.
 * As far as manipulation of L2-list requires global critical section, we are not using partitioned hash.
 * Also we are using exclusive lock even for read operation because LRU requires relinking element in L2 list.
 * If this lock become a bottleneck, we can consider other eviction strategies, for example clock algorithm.
 *
 * Cache is always reconstructed at node startup, so we do not need to save mapping somewhere and worry about
 * its consistency.

 *
 * ## Holes
 *
 * The LFC can be resized on the fly, up to a maximum size that's determined
 * at server startup (neon.max_file_cache_size). After server startup, we
 * expand the underlying file when needed, until it reaches the soft limit
 * (neon.file_cache_size_limit). If the soft limit is later reduced, we shrink
 * the LFC by punching holes in the underlying file with a
 * fallocate(FALLOC_FL_PUNCH_HOLE) call. The nominal size of the file doesn't
 * shrink, but the disk space it uses does.
 *
 * Each hole is tracked by a dummy FileCacheEntry, which are kept in the
 * 'holes' linked list. They are entered into the chunk hash table, with a
 * special key where the blockNumber is used to store the 'offset' of the
 * hole, and all other fields are zero. Holes are never looked up in the hash
 * table, we only enter them there to have a FileCacheEntry that we can keep
 * in the linked list. If the soft limit is raised again, we reuse the holes
 * before extending the nominal size of the file.
 */

/* Local file storage allocation chunk.
 * Should be power of two. Using larger than page chunks can
 * 1. Reduce hash-map memory footprint: 8TB database contains billion pages
 *    and size of hash entry is 40 bytes, so we need 40Gb just for hash map.
 *    1Mb chunks can reduce hash map size to 320Mb.
 * 2. Improve access locality, subsequent pages will be allocated together improving seqscan speed
 */
#define MAX_BLOCKS_PER_CHUNK_LOG  7 /* 1Mb chunk */
#define MAX_BLOCKS_PER_CHUNK	  (1 << MAX_BLOCKS_PER_CHUNK_LOG)

#define MB					((uint64)1024*1024)

#define SIZE_MB_TO_CHUNKS(size) ((uint32)((size) * MB / BLCKSZ >> lfc_chunk_size_log))
#define BLOCK_TO_CHUNK_OFF(blkno) ((blkno) & (lfc_blocks_per_chunk-1))

/*
 * Blocks are read or written to LFC file outside LFC critical section.
 * To synchronize access to such block, writer set state of such block to PENDING.
 * If some other backend (read or writer) see PENDING status, it change it to REQUESTED and start
 * waiting until status is changed on conditional variable.
 * When writer completes is operation, it checks if status is REQUESTED and if so, broadcast conditional variable,
 * waking up all backend waiting for access to this block.
 */
typedef enum FileCacheBlockState
{
	UNAVAILABLE, /* block is not present in cache */
	AVAILABLE,   /* block can be used */
	PENDING,     /* block is loaded */
	REQUESTED    /* some other backend is waiting for block to be loaded */
} FileCacheBlockState;


typedef struct FileCacheEntry
{
	BufferTag	key;
	uint32		hash;
	uint32		offset;
	uint32		access_count;
	dlist_node	list_node;		/* LRU/holes list node */
	uint32		state[FLEXIBLE_ARRAY_MEMBER]; /* two bits per block */
} FileCacheEntry;

#define FILE_CACHE_ENRTY_SIZE MAXALIGN(offsetof(FileCacheEntry, state) + (lfc_blocks_per_chunk*2+31)/32*4)
#define GET_STATE(entry, i) (((entry)->state[(i) / 16] >> ((i) % 16 * 2)) & 3)
#define SET_STATE(entry, i, new_state) (entry)->state[(i) / 16] = ((entry)->state[(i) / 16] & ~(3 << ((i) % 16 * 2))) | ((new_state) << ((i) % 16 * 2))

#define N_COND_VARS 	64
#define CV_WAIT_TIMEOUT	10

typedef struct FileCacheControl
{
	uint64		generation;		/* generation is needed to handle correct hash
								 * reenabling */
	uint32		size;			/* size of cache file in chunks */
	uint32		used;			/* number of used chunks */
	uint32		used_pages;		/* number of used pages */
	uint32		pinned;			/* number of pinned chunks */
	uint32		limit;			/* shared copy of lfc_size_limit */
	uint64		hits;
	uint64		misses;
	uint64		writes;			/* number of writes issued */
	uint64		time_read;		/* time spent reading (us) */
	uint64		time_write;		/* time spent writing (us) */
	uint64		resizes;        /* number of LFC resizes   */
	uint64		evicted_pages;	/* number of evicted pages */
	dlist_head	lru;			/* double linked list for LRU replacement
								 * algorithm */
	dlist_head  holes;          /* double linked list of punched holes */

	ConditionVariable cv[N_COND_VARS]; /* turnstile of condition variables */

	/*
	 * Estimation of working set size.
	 *
	 * This is not guarded by the lock. No locking is needed because all the
	 * writes to the "registers" are simple 64-bit stores, to update a
	 * timestamp. We assume that:
	 *
	 * - 64-bit stores are atomic. We could enforce that by using
	 *   pg_atomic_uint64 instead of TimestampTz as the datatype in hll.h, but
	 *   for now we just rely on it implicitly.
	 *
	 * - Even if they're not, and there is a race between two stores, it
	 *   doesn't matter much which one wins because they're both updating the
	 *   register with the current timestamp. Or you have a race between
	 *   resetting the register and updating it, in which case it also doesn't
	 *   matter much which one wins.
	 *
	 * - If they're not atomic, you might get an occasional "torn write" if
	 *   you're really unlucky, but we tolerate that too. It just means that
	 *   the estimate will be a little off, until the register is updated
	 *   again.
	 */
	HyperLogLogState wss_estimation;
} FileCacheControl;

static HTAB *lfc_hash;
static int	lfc_desc = -1;
static LWLockId lfc_lock;
int	lfc_max_size;
int	lfc_size_limit;
static int	lfc_chunk_size_log = MAX_BLOCKS_PER_CHUNK_LOG;
static int	lfc_blocks_per_chunk = MAX_BLOCKS_PER_CHUNK;
char *lfc_path;
static uint64 lfc_generation;
static FileCacheControl *lfc_ctl;

bool lfc_store_prefetch_result;
bool lfc_prewarm_update_ws_estimation;

bool lfc_do_prewarm;
bool lfc_prewarm_cancel;

#define LFC_ENABLED() (lfc_ctl->limit != 0)

/*
 * Close LFC file if opened.
 * All backends should close their LFC files once LFC is disabled.
 */
static void
lfc_close_file(void)
{
	if (lfc_desc >= 0)
	{
		close(lfc_desc);
		lfc_desc = -1;
	}
}

/*
 * Local file cache is optional and Neon can work without it.
 * In case of any any errors with this cache, we should disable it but to not throw error.
 * Also we should allow  re-enable it if source of failure (lack of disk space, permissions,...) is fixed.
 * All cache content should be invalidated to avoid reading of stale or corrupted data
 */
static void
lfc_switch_off(void)
{
	int			fd;

	Assert(!neon_use_communicator_worker);

	if (LFC_ENABLED())
	{
		HASH_SEQ_STATUS status;
		FileCacheEntry *entry;

		/* Invalidate hash */
		hash_seq_init(&status, lfc_hash);
		while ((entry = hash_seq_search(&status)) != NULL)
		{
			hash_search_with_hash_value(lfc_hash, &entry->key, entry->hash, HASH_REMOVE, NULL);
		}
		lfc_ctl->generation += 1;
		lfc_ctl->size = 0;
		lfc_ctl->pinned = 0;
		lfc_ctl->used = 0;
		lfc_ctl->used_pages = 0;
		lfc_ctl->limit = 0;
		dlist_init(&lfc_ctl->lru);
		dlist_init(&lfc_ctl->holes);

		/*
		 * We need to use unlink to to avoid races in LFC write, because it is not
		 * protected by lock
		 */
		unlink(lfc_path);

		fd = BasicOpenFile(lfc_path, O_RDWR | O_CREAT | O_TRUNC);
		if (fd < 0)
			elog(WARNING, "LFC: failed to recreate local file cache %s: %m", lfc_path);
		else
			close(fd);

		/* Wakeup waiting backends */
		for (int i = 0; i < N_COND_VARS; i++)
			ConditionVariableBroadcast(&lfc_ctl->cv[i]);
	}
	lfc_close_file();
}

static void
lfc_disable(char const *op)
{
	elog(WARNING, "LFC: failed to %s local file cache at %s: %m, disabling local file cache", op, lfc_path);

	LWLockAcquire(lfc_lock, LW_EXCLUSIVE);
	lfc_switch_off();
	LWLockRelease(lfc_lock);
}

/*
 * This check is done without obtaining lfc_lock, so it is unreliable
 */
static bool
lfc_maybe_disabled(void)
{
	return !lfc_ctl || !LFC_ENABLED();
}

/*
 * Open LFC file if not opened yet or generation is changed.
 * Should be called under LFC lock.
 */
static bool
lfc_ensure_opened(void)
{
	Assert(!neon_use_communicator_worker);

	if (lfc_generation != lfc_ctl->generation)
	{
		lfc_close_file();
		lfc_generation = lfc_ctl->generation;
	}
	/* Open cache file if not done yet */
	if (lfc_desc < 0)
	{
		lfc_desc = BasicOpenFile(lfc_path, O_RDWR);

		if (lfc_desc < 0)
		{
			lfc_disable("open");
			return false;
		}
	}
	return true;
}

void
LfcShmemInit(void)
{
	bool		found;
	static HASHCTL info;

	if (neon_use_communicator_worker)
		return;

	if (lfc_max_size <= 0)
		return;

	lfc_ctl = (FileCacheControl *) ShmemInitStruct("lfc", sizeof(FileCacheControl), &found);
	if (!found)
	{
		int			fd;
		uint32		n_chunks = SIZE_MB_TO_CHUNKS(lfc_max_size);

		lfc_lock = (LWLockId) GetNamedLWLockTranche("lfc_lock");
		info.keysize = sizeof(BufferTag);
		info.entrysize = FILE_CACHE_ENRTY_SIZE;

		/*
		 * n_chunks+1 because we add new element to hash table before eviction
		 * of victim
		 */
		lfc_hash = ShmemInitHash("lfc_hash",
								 n_chunks + 1, n_chunks + 1,
								 &info,
								 HASH_ELEM | HASH_BLOBS);
		memset(lfc_ctl, 0, sizeof(FileCacheControl));
		dlist_init(&lfc_ctl->lru);
		dlist_init(&lfc_ctl->holes);

		/* Initialize hyper-log-log structure for estimating working set size */
		initSHLL(&lfc_ctl->wss_estimation);

		/* Recreate file cache on restart */
		fd = BasicOpenFile(lfc_path, O_RDWR | O_CREAT | O_TRUNC);
		if (fd < 0)
		{
			elog(WARNING, "LFC: failed to create local file cache %s: %m", lfc_path);
			lfc_ctl->limit = 0;
		}
		else
		{
			close(fd);
			lfc_ctl->limit = SIZE_MB_TO_CHUNKS(lfc_size_limit);
		}

		/* Initialize turnstile of condition variables */
		for (int i = 0; i < N_COND_VARS; i++)
			ConditionVariableInit(&lfc_ctl->cv[i]);

	}
}

void
LfcShmemRequest(void)
{
	if (lfc_max_size > 0)
	{
		RequestAddinShmemSpace(sizeof(FileCacheControl) + hash_estimate_size(SIZE_MB_TO_CHUNKS(lfc_max_size) + 1, FILE_CACHE_ENRTY_SIZE));
		RequestNamedLWLockTranche("lfc_lock", 1);
	}
}

static bool
is_normal_backend(void)
{
	/*
	 * Stats collector detach shared memory, so we should not try to access
	 * shared memory here. Parallel workers first assign default value (0), so
	 * not perform truncation in parallel workers. The Postmaster can handle
	 * SIGHUP and it has access to shared memory (UsedShmemSegAddr != NULL),
	 * but has no PGPROC.
	 */
	return lfc_ctl && MyProc && UsedShmemSegAddr && !IsParallelWorker();
}

static bool
lfc_check_chunk_size(int *newval, void **extra, GucSource source)
{
	if (*newval & (*newval - 1))
	{
		elog(ERROR, "LFC chunk size should be power of two");
		return false;
	}
	return true;
}

static void
lfc_change_chunk_size(int newval, void* extra)
{
	lfc_chunk_size_log = pg_ceil_log2_32(newval);
}


static bool
lfc_check_limit_hook(int *newval, void **extra, GucSource source)
{
	if (*newval > lfc_max_size)
	{
		elog(ERROR, "LFC: neon.file_cache_size_limit can not be larger than neon.max_file_cache_size");
		return false;
	}
	return true;
}

static void
lfc_change_limit_hook(int newval, void *extra)
{
	uint32		new_size = SIZE_MB_TO_CHUNKS(newval);

	if (!lfc_ctl || !is_normal_backend())
		return;

	LWLockAcquire(lfc_lock, LW_EXCLUSIVE);

	/* Open LFC file only if LFC was enabled or we are going to reenable it */
	if (newval == 0 && !LFC_ENABLED())
	{
		LWLockRelease(lfc_lock);
		/* File should be reopened if LFC is reenabled */
		lfc_close_file();
		return;
	}

	if (!lfc_ensure_opened())
	{
		LWLockRelease(lfc_lock);
		return;
	}

	if (lfc_ctl->limit != new_size)
	{
		lfc_ctl->resizes += 1;
	}

	while (new_size < lfc_ctl->used && !dlist_is_empty(&lfc_ctl->lru))
	{
		/*
		 * Shrink cache by throwing away least recently accessed chunks and
		 * returning their space to file system
		 */
		FileCacheEntry *victim = dlist_container(FileCacheEntry, list_node, dlist_pop_head_node(&lfc_ctl->lru));
		FileCacheEntry *hole;
		uint32		offset = victim->offset;
		uint32		hash;
		bool		found;
		BufferTag	holetag;

		CriticalAssert(victim->access_count == 0);
#ifdef FALLOC_FL_PUNCH_HOLE
		if (fallocate(lfc_desc, FALLOC_FL_PUNCH_HOLE | FALLOC_FL_KEEP_SIZE, (off_t) victim->offset * lfc_blocks_per_chunk * BLCKSZ, lfc_blocks_per_chunk * BLCKSZ) < 0)
			neon_log(LOG, "Failed to punch hole in file: %m");
#endif
		/* We remove the old entry, and re-enter a hole to the hash table */
		for (int i = 0; i < lfc_blocks_per_chunk; i++)
		{
			bool is_page_cached = GET_STATE(victim, i) == AVAILABLE;
			lfc_ctl->used_pages -= is_page_cached;
			lfc_ctl->evicted_pages += is_page_cached;
		}
		hash_search_with_hash_value(lfc_hash, &victim->key, victim->hash, HASH_REMOVE, NULL);

		memset(&holetag, 0, sizeof(holetag));
		holetag.blockNum = offset;
		hash = get_hash_value(lfc_hash, &holetag);
		hole = hash_search_with_hash_value(lfc_hash, &holetag, hash, HASH_ENTER, &found);
		hole->hash = hash;
		hole->offset = offset;
		hole->access_count = 0;
		CriticalAssert(!found);
		dlist_push_tail(&lfc_ctl->holes, &hole->list_node);

		lfc_ctl->used -= 1;
	}
	if (new_size == 0)
		lfc_switch_off();
	else
		lfc_ctl->limit = new_size;

	neon_log(DEBUG1, "set local file cache limit to %d", new_size);

	LWLockRelease(lfc_lock);
}

void
lfc_init(void)
{
	/*
	 * In order to create our shared memory area, we have to be loaded via
	 * shared_preload_libraries.
	 */
	if (!process_shared_preload_libraries_in_progress)
		neon_log(ERROR, "Neon module should be loaded via shared_preload_libraries");

	DefineCustomBoolVariable("neon.store_prefetch_result_in_lfc",
							"Immediately store received prefetch result in LFC",
							NULL,
							&lfc_store_prefetch_result,
							false,
							PGC_SUSET,
							0,
							NULL,
							NULL,
							NULL);

	DefineCustomBoolVariable("neon.prewarm_update_ws_estimation",
							"Consider prewarmed pages for working set estimation",
							NULL,
							&lfc_prewarm_update_ws_estimation,
							true,
							PGC_SUSET,
							0,
							NULL,
							NULL,
							NULL);

	DefineCustomIntVariable("neon.max_file_cache_size",
							"Maximal size of Neon local file cache",
							NULL,
							&lfc_max_size,
							0,	/* disabled by default */
							0,
							INT_MAX,
							PGC_POSTMASTER,
							GUC_UNIT_MB,
							NULL,
							NULL,
							NULL);

	DefineCustomIntVariable("neon.file_cache_size_limit",
							"Current limit for size of Neon local file cache",
							NULL,
							&lfc_size_limit,
							0,	/* disabled by default */
							0,
							INT_MAX,
							PGC_SIGHUP,
							GUC_UNIT_MB,
							lfc_check_limit_hook,
							lfc_change_limit_hook,
							NULL);

	DefineCustomStringVariable("neon.file_cache_path",
							   "Path to local file cache (can be raw device)",
							   NULL,
							   &lfc_path,
							   "file.cache",
							   PGC_POSTMASTER,
							   0,
							   NULL,
							   NULL,
							   NULL);

	DefineCustomIntVariable("neon.file_cache_chunk_size",
							"LFC chunk size in blocks (should be power of two)",
							NULL,
							&lfc_blocks_per_chunk,
							MAX_BLOCKS_PER_CHUNK,
							1,
							MAX_BLOCKS_PER_CHUNK,
							PGC_POSTMASTER,
							GUC_UNIT_BLOCKS,
							lfc_check_chunk_size,
							lfc_change_chunk_size,
							NULL);
}

/*
 * Dump a list of pages that are currently in the LFC
 *
 * This is used to get a snapshot that can be used to prewarm the LFC later.
 */
FileCacheState*
lfc_get_state(size_t max_entries)
{
	FileCacheState* fcs = NULL;

	if (lfc_maybe_disabled() || max_entries == 0)	/* fast exit if file cache is disabled */
		return NULL;

	LWLockAcquire(lfc_lock, LW_SHARED);

	if (LFC_ENABLED())
	{
		dlist_iter iter;
		size_t i = 0;
		uint8* bitmap;
		size_t n_pages = 0;
		size_t n_entries = Min(max_entries, lfc_ctl->used - lfc_ctl->pinned);
		size_t state_size = FILE_CACHE_STATE_SIZE_FOR_CHUNKS(n_entries, lfc_blocks_per_chunk);
		fcs = (FileCacheState*)palloc0(state_size);
		SET_VARSIZE(fcs, state_size);
		fcs->magic = FILE_CACHE_STATE_MAGIC;
		fcs->chunk_size_log = lfc_chunk_size_log;
		fcs->n_chunks = n_entries;
		bitmap = FILE_CACHE_STATE_BITMAP(fcs);

		dlist_reverse_foreach(iter, &lfc_ctl->lru)
		{
			FileCacheEntry *entry = dlist_container(FileCacheEntry, list_node, iter.cur);
			fcs->chunks[i] = entry->key;
			for (int j = 0; j < lfc_blocks_per_chunk; j++)
			{
				if (GET_STATE(entry, j) != UNAVAILABLE)
				{
					BITMAP_SET(bitmap, i*lfc_blocks_per_chunk + j);
					n_pages += 1;
				}
			}
			if (++i == n_entries)
				break;
		}
		Assert(i == n_entries);
		fcs->n_pages = n_pages;
		Assert(pg_popcount((char*)bitmap, ((n_entries << lfc_chunk_size_log) + 7)/8) == n_pages);
		elog(LOG, "LFC: save state of %d chunks %d pages", (int)n_entries, (int)n_pages);
	}

	LWLockRelease(lfc_lock);

	return fcs;
}

void
lfc_invalidate(NRelFileInfo rinfo, ForkNumber forkNum, BlockNumber nblocks)
{
	BufferTag	tag;
	FileCacheEntry *entry;
	uint32		hash;

	Assert(!neon_use_communicator_worker);

	if (lfc_maybe_disabled())	/* fast exit if file cache is disabled */
		return;

	CopyNRelFileInfoToBufTag(tag, rinfo);
	tag.forkNum = forkNum;

	CriticalAssert(BufTagGetRelNumber(&tag) != InvalidRelFileNumber);

	LWLockAcquire(lfc_lock, LW_EXCLUSIVE);
	if (LFC_ENABLED())
	{
		for (BlockNumber blkno = 0; blkno < nblocks; blkno += lfc_blocks_per_chunk)
		{
			tag.blockNum = blkno;
			hash = get_hash_value(lfc_hash, &tag);
			entry = hash_search_with_hash_value(lfc_hash, &tag, hash, HASH_FIND, NULL);
			if (entry != NULL)
			{
				for (int i = 0; i < lfc_blocks_per_chunk; i++)
				{
					if (GET_STATE(entry, i) == AVAILABLE)
					{
						lfc_ctl->used_pages -= 1;
						SET_STATE(entry, i, UNAVAILABLE);
					}
				}
			}
		}
	}
	LWLockRelease(lfc_lock);
}

/*
 * Check if page is present in the cache.
 * Returns true if page is found in local cache.
 */
bool
lfc_cache_contains(NRelFileInfo rinfo, ForkNumber forkNum, BlockNumber blkno)
{
	BufferTag	tag;
	FileCacheEntry *entry;
	int			chunk_offs = BLOCK_TO_CHUNK_OFF(blkno);
	bool		found = false;
	uint32		hash;

	Assert(!neon_use_communicator_worker);

	if (lfc_maybe_disabled())	/* fast exit if file cache is disabled */
		return false;

	CopyNRelFileInfoToBufTag(tag, rinfo);
	tag.forkNum = forkNum;
	tag.blockNum = blkno - chunk_offs;

	CriticalAssert(BufTagGetRelNumber(&tag) != InvalidRelFileNumber);
	hash = get_hash_value(lfc_hash, &tag);

	LWLockAcquire(lfc_lock, LW_SHARED);
	if (LFC_ENABLED())
	{
		entry = hash_search_with_hash_value(lfc_hash, &tag, hash, HASH_FIND, NULL);
		found = entry != NULL && GET_STATE(entry, chunk_offs) != UNAVAILABLE;
	}
	LWLockRelease(lfc_lock);
	return found;
}

/*
 * Check if page is present in the cache.
 * Returns true if page is found in local cache.
 */
int
lfc_cache_containsv(NRelFileInfo rinfo, ForkNumber forkNum, BlockNumber blkno,
					int nblocks, bits8 *bitmap)
{
	BufferTag	tag;
	FileCacheEntry *entry;
	uint32		chunk_offs;
	int			found = 0;
	uint32		hash;
	int			i = 0;

	Assert(!neon_use_communicator_worker);

	if (lfc_maybe_disabled())	/* fast exit if file cache is disabled */
		return 0;

	CopyNRelFileInfoToBufTag(tag, rinfo);
	tag.forkNum = forkNum;

	CriticalAssert(BufTagGetRelNumber(&tag) != InvalidRelFileNumber);

	chunk_offs = BLOCK_TO_CHUNK_OFF(blkno);
	tag.blockNum = blkno - chunk_offs;
	hash = get_hash_value(lfc_hash, &tag);

	LWLockAcquire(lfc_lock, LW_SHARED);

	if (!LFC_ENABLED())
	{
		LWLockRelease(lfc_lock);
		return 0;
	}
	while (true)
	{
		int		this_chunk = Min(nblocks - i, lfc_blocks_per_chunk - chunk_offs);
		entry = hash_search_with_hash_value(lfc_hash, &tag, hash, HASH_FIND, NULL);

		if (entry != NULL)
		{
			for (; chunk_offs < lfc_blocks_per_chunk && i < nblocks; chunk_offs++, i++)
			{
				if (GET_STATE(entry, chunk_offs) != UNAVAILABLE)
				{
					BITMAP_SET(bitmap, i);
					found++;
				}
			}
		}
		else
		{
			i += this_chunk;
		}
		/*
		 * Break out of the iteration before doing expensive stuff for
		 * a next iteration
		 */
		if (i >= nblocks)
			break;

		/*
		 * Prepare for the next iteration. We don't unlock here, as that'd
		 * probably be more expensive than the gains it'd get us.
		 */
		chunk_offs = BLOCK_TO_CHUNK_OFF(blkno + i);
		tag.blockNum = (blkno + i) - chunk_offs;
		hash = get_hash_value(lfc_hash, &tag);
	}

	LWLockRelease(lfc_lock);

#ifdef USE_ASSERT_CHECKING
	{
		int count = 0;

		for (int j = 0; j < nblocks; j++)
		{
			if (BITMAP_ISSET(bitmap, j))
				count++;
		}

		Assert(count == found);
	}
#endif

	return found;
}

#if PG_MAJORVERSION_NUM >= 16
static PGIOAlignedBlock voidblock = {0};
#else
static PGAlignedBlock voidblock = {0};
#endif
#define SCRIBBLEPAGE (&voidblock.data)

/*
 * Try to read pages from local cache.
 * Returns the number of pages read from the local cache, and sets bits in
 * 'mask' for the pages which were read. This may scribble over buffers not
 * marked in 'mask', so be careful with operation ordering.
 *
 * In case of error local file cache is disabled (lfc->limit is set to zero),
 * and -1 is returned.
 *
 * If the mask argument is supplied, we'll only try to read those pages which
 * don't have their bits set on entry. At exit, pages which were successfully
 * read from LFC will have their bits set.
 */
int
lfc_readv_select(NRelFileInfo rinfo, ForkNumber forkNum, BlockNumber blkno,
				 void **buffers, BlockNumber nblocks, bits8 *mask)
{
	BufferTag	tag;
	FileCacheEntry *entry;
	ssize_t		rc;
	uint32		hash;
	uint64		generation;
	uint32		entry_offset;
	int			blocks_read = 0;
	int			buf_offset = 0;

	Assert(!neon_use_communicator_worker);

	if (lfc_maybe_disabled())	/* fast exit if file cache is disabled */
		return -1;

	CopyNRelFileInfoToBufTag(tag, rinfo);
	tag.forkNum = forkNum;

	CriticalAssert(BufTagGetRelNumber(&tag) != InvalidRelFileNumber);

	/* Update working set size estimate for the blocks */
	for (int i = 0; i < nblocks; i++)
	{
		tag.blockNum = blkno + i;
		addSHLL(&lfc_ctl->wss_estimation, hash_bytes((uint8_t const*)&tag, sizeof(tag)));
	}

	/*
	 * For every chunk that has blocks we're interested in, we
	 * 1. get the chunk header
	 * 2. Check if the chunk actually has the blocks we're interested in
	 * 3. Read the blocks we're looking for (in one preadv), assuming they exist
	 * 4. Update the statistics for the read call.
	 *
	 * If there is an error, we do an early return.
	 */
	while (nblocks > 0)
	{
		struct iovec iov[PG_IOV_MAX];
		uint8	chunk_mask[MAX_BLOCKS_PER_CHUNK / 8] = {0};
		int		chunk_offs = BLOCK_TO_CHUNK_OFF(blkno);
		int		blocks_in_chunk = Min(nblocks, lfc_blocks_per_chunk - chunk_offs);
		int		iteration_hits = 0;
		int		iteration_misses = 0;
		uint64	io_time_us = 0;
		int		n_blocks_to_read = 0;
		int		iov_last_used = 0;
		int		first_block_in_chunk_read = -1;
		ConditionVariable* cv;

		Assert(blocks_in_chunk > 0);

		for (int i = 0; i < blocks_in_chunk; i++)
		{
			iov[i].iov_len = BLCKSZ;
			/* mask not set = we must do work */
			if (!BITMAP_ISSET(mask, buf_offset + i))
			{
				iov[i].iov_base = buffers[buf_offset + i];
				n_blocks_to_read++;
				iov_last_used = i + 1;

				if (first_block_in_chunk_read == -1)
				{
					first_block_in_chunk_read = i;
				}
			}
			/* mask set = we must do no work */
			else
			{
				/* don't scribble on pages we weren't requested to write to */
				iov[i].iov_base = SCRIBBLEPAGE;
			}
		}

		/* shortcut IO */
		if (n_blocks_to_read == 0)
		{
			buf_offset += blocks_in_chunk;
			nblocks -= blocks_in_chunk;
			blkno += blocks_in_chunk;
			continue;
		}

		/*
		 * The effective iov size must be >= the number of blocks we're about
		 * to read.
		 */
		Assert(iov_last_used - first_block_in_chunk_read >= n_blocks_to_read);

		tag.blockNum = blkno - chunk_offs;
		hash = get_hash_value(lfc_hash, &tag);
		cv = &lfc_ctl->cv[hash % N_COND_VARS];

		LWLockAcquire(lfc_lock, LW_EXCLUSIVE);

		/* We can return the blocks we've read before LFC got disabled;
		 * assuming we read any. */
		if (!LFC_ENABLED() || !lfc_ensure_opened())
		{
			LWLockRelease(lfc_lock);
			return blocks_read;
		}

		entry = hash_search_with_hash_value(lfc_hash, &tag, hash, HASH_FIND, NULL);
		if (entry == NULL)
		{
			/* Pages are not cached */
			lfc_ctl->misses += blocks_in_chunk;
			pgBufferUsage.file_cache.misses += blocks_in_chunk;
			LWLockRelease(lfc_lock);

			buf_offset += blocks_in_chunk;
			nblocks -= blocks_in_chunk;
			blkno += blocks_in_chunk;

			continue;
		}

		/* Unlink entry from LRU list to pin it for the duration of IO operation */
		if (entry->access_count++ == 0)
		{
			lfc_ctl->pinned += 1;
			dlist_delete(&entry->list_node);
		}
		generation = lfc_ctl->generation;
		entry_offset = entry->offset;

		for (int i = first_block_in_chunk_read; i < iov_last_used; i++)
		{
			FileCacheBlockState state = UNAVAILABLE;
			bool sleeping = false;

			/* no need to work on something we're not interested in */
			if (BITMAP_ISSET(mask, buf_offset + i))
				continue;

			while (lfc_ctl->generation == generation)
			{
				state = GET_STATE(entry, chunk_offs + i);
				if (state == PENDING) {
					SET_STATE(entry, chunk_offs + i, REQUESTED);
				} else if (state != REQUESTED) {
					break;
				}
				if (!sleeping)
				{
					ConditionVariablePrepareToSleep(cv);
					sleeping = true;
				}
				LWLockRelease(lfc_lock);
				ConditionVariableTimedSleep(cv, CV_WAIT_TIMEOUT, WAIT_EVENT_NEON_LFC_CV_WAIT);
				LWLockAcquire(lfc_lock, LW_EXCLUSIVE);
			}
			if (sleeping)
			{
				ConditionVariableCancelSleep();
			}
			if (state == AVAILABLE)
			{
				BITMAP_SET(chunk_mask, i);
				iteration_hits++;
			}
			else
				iteration_misses++;
		}
		LWLockRelease(lfc_lock);

		Assert(iteration_hits + iteration_misses > 0);

		if (iteration_hits != 0)
		{
			/* chunk offset (#
			   of pages) into the LFC file */
			off_t	first_read_offset = (off_t) entry_offset * lfc_blocks_per_chunk;
			int		nwrite = iov_last_used - first_block_in_chunk_read;
			/* offset of first IOV */
			first_read_offset += chunk_offs + first_block_in_chunk_read;

			pgstat_report_wait_start(WAIT_EVENT_NEON_LFC_READ);

			/* Read only the blocks we're interested in, limiting */
			rc = preadv(lfc_desc, &iov[first_block_in_chunk_read],
						nwrite, first_read_offset * BLCKSZ);
			pgstat_report_wait_end();

			if (rc != (BLCKSZ * nwrite))
			{
				lfc_disable("read");
				return -1;
			}
		}

		/* Place entry to the head of LRU list */
		LWLockAcquire(lfc_lock, LW_EXCLUSIVE);

		if (lfc_ctl->generation == generation)
		{
			CriticalAssert(LFC_ENABLED());
			lfc_ctl->hits += iteration_hits;
			lfc_ctl->misses += iteration_misses;
			pgBufferUsage.file_cache.hits += iteration_hits;
			pgBufferUsage.file_cache.misses += iteration_misses;

			if (iteration_hits)
			{
				lfc_ctl->time_read += io_time_us;
				inc_page_cache_read_wait(io_time_us);
				/*
				 * We successfully read the pages we know were valid when we
				 * started reading; now mark those pages as read
				 */
				for (int i = first_block_in_chunk_read; i < iov_last_used; i++)
				{
					if (BITMAP_ISSET(chunk_mask, i))
						BITMAP_SET(mask, buf_offset + i);
				}
			}

			CriticalAssert(entry->access_count > 0);
			if (--entry->access_count == 0)
			{
				lfc_ctl->pinned -= 1;
				dlist_push_tail(&lfc_ctl->lru, &entry->list_node);
			}
		}
		else
		{
			/* generation mismatch, assume error condition */
			lfc_close_file();
			LWLockRelease(lfc_lock);
			return -1;
		}

		LWLockRelease(lfc_lock);

		buf_offset += blocks_in_chunk;
		nblocks -= blocks_in_chunk;
		blkno += blocks_in_chunk;
		blocks_read += iteration_hits;
	}

	return blocks_read;
}

/*
 * Initialize new LFC hash entry, perform eviction if needed.
 * Returns false if there are no unpinned entries and chunk can not be added.
 */
static bool
lfc_init_new_entry(FileCacheEntry* entry, uint32 hash)
{
	/*-----------
	 * If the chunk wasn't already in the LFC then we have these
	 * options, in order of preference:
	 *
	 * Unless there is no space available, we can:
	 *  1. Use an entry from the `holes` list, and
	 *  2. Create a new entry.
	 * We can always, regardless of space in the LFC:
	 *  3. evict an entry from LRU, and
	 *  4. ignore the write operation (the least favorite option)
	 */
	if (lfc_ctl->used < lfc_ctl->limit)
	{
		if (!dlist_is_empty(&lfc_ctl->holes))
		{
			/* We can reuse a hole that was left behind when the LFC was shrunk previously */
			FileCacheEntry *hole = dlist_container(FileCacheEntry, list_node,
												   dlist_pop_head_node(&lfc_ctl->holes));
			uint32 offset = hole->offset;
			bool hole_found;

			hash_search_with_hash_value(lfc_hash, &hole->key,
										hole->hash, HASH_REMOVE, &hole_found);
			CriticalAssert(hole_found);

			lfc_ctl->used += 1;
			entry->offset = offset;			/* reuse the hole */
		}
		else
		{
			lfc_ctl->used += 1;
			entry->offset = lfc_ctl->size++;/* allocate new chunk at end
											 * of file */
		}
	}
	/*
	 * We've already used up all allocated LFC entries.
	 *
	 * If we can clear an entry from the LRU, do that.
	 * If we can't (e.g. because all other slots are being accessed)
	 * then we will remove this entry from the hash and continue
	 * on to the next chunk, as we may not exceed the limit.
	 *
	 * While prewarming LFC we do not want to replace existed entries,
	 * so we just stop prewarm is LFC cache is full.
	 */
	else if (!dlist_is_empty(&lfc_ctl->lru) && !lfc_do_prewarm)
	{
		/* Cache overflow: evict least recently used chunk */
		FileCacheEntry *victim = dlist_container(FileCacheEntry, list_node,
												 dlist_pop_head_node(&lfc_ctl->lru));

		for (int i = 0; i < lfc_blocks_per_chunk; i++)
		{
			bool is_page_cached = GET_STATE(victim, i) == AVAILABLE;
			lfc_ctl->used_pages -= is_page_cached;
			lfc_ctl->evicted_pages += is_page_cached;
		}

		CriticalAssert(victim->access_count == 0);
		entry->offset = victim->offset; /* grab victim's chunk */
		hash_search_with_hash_value(lfc_hash, &victim->key,
									victim->hash, HASH_REMOVE, NULL);
		neon_log(DEBUG2, "Swap file cache page");
	}
	else
	{
		/* Can't add this chunk - we don't have the space for it */
		hash_search_with_hash_value(lfc_hash, &entry->key, hash,
									HASH_REMOVE, NULL);
		lfc_prewarm_cancel = true; /* cancel prewarm if LFC limit is reached */
		return false;
	}

	entry->access_count = 1;
	entry->hash = hash;
	lfc_ctl->pinned += 1;

	for (int i = 0; i < lfc_blocks_per_chunk; i++)
		SET_STATE(entry, i, UNAVAILABLE);

	return true;
}

/*
 * Store received prefetch result in LFC cache.
 * Unlike lfc_read/lfc_write this call is is not protected by shared buffer lock.
 * So we should be ready that other backends will try to concurrently read or write this block.
 * We do not store prefetched block if it already exists in LFC or it's not_modified_since LSN is smaller
 * than current last written LSN (LwLSN).
 *
 * We can enforce correctness of storing page in LFC by the following steps:
 * 1. Check under LFC lock that page in not present in LFC.
 * 2. Check under LFC lock that LwLSN is not changed since prefetch request time (not_modified_since).
 * 3. Change page state to "Pending" under LFC lock to prevent all other backends to read or write this
 *    pages until this write is completed.
 * 4. Assume that some other backend creates new image of the page without reading it
 *    (because reads will be blocked because of 2). This version of the page is stored in shared buffer.
 *    Any attempt to throw away this page from shared buffer will be blocked, because Postgres first
 *    needs to save dirty page and write will be blocked because of 2.
 *    So any backend trying to access this page, will take it from shared buffer without accessing
 *    SMGR and LFC.
 * 5. After write completion we once again obtain LFC lock and wake-up all waiting backends.
 *    If there is some backend waiting to write new image of the page (4) then now it will be able to
 *    do it,overwriting old (prefetched) page image. As far as this write will be completed before
 *    shared buffer can be reassigned, not other backend can see old page image.
*/
bool
lfc_prefetch(NRelFileInfo rinfo, ForkNumber forknum, BlockNumber blkno,
			 const void* buffer, XLogRecPtr lsn)
{
	BufferTag	tag;
	FileCacheEntry *entry;
	ssize_t		rc;
	bool		found;
	uint32		hash;
	uint64		generation;
	uint32		entry_offset;
	instr_time io_start, io_end;
	ConditionVariable* cv;
	FileCacheBlockState state;
	XLogRecPtr lwlsn;

	int		chunk_offs = BLOCK_TO_CHUNK_OFF(blkno);

	Assert(!neon_use_communicator_worker);

	if (lfc_maybe_disabled())	/* fast exit if file cache is disabled */
		return false;

	CopyNRelFileInfoToBufTag(tag, rinfo);
	CriticalAssert(BufTagGetRelNumber(&tag) != InvalidRelFileNumber);
	tag.forkNum = forknum;

	/* Update working set size estimate for the blocks */
	if (lfc_prewarm_update_ws_estimation)
	{
		tag.blockNum = blkno;
		addSHLL(&lfc_ctl->wss_estimation, hash_bytes((uint8_t const*)&tag, sizeof(tag)));
	}

	tag.blockNum = blkno - chunk_offs;
	hash = get_hash_value(lfc_hash, &tag);
	cv = &lfc_ctl->cv[hash % N_COND_VARS];

	LWLockAcquire(lfc_lock, LW_EXCLUSIVE);

	if (!LFC_ENABLED() || !lfc_ensure_opened())
	{
		LWLockRelease(lfc_lock);
		return false;
	}

	lwlsn = neon_get_lwlsn(rinfo, forknum, blkno);

	if (lwlsn > lsn)
	{
		elog(DEBUG1, "Skip LFC write for %u because LwLSN=%X/%X is greater than not_nodified_since LSN %X/%X",
			 blkno, LSN_FORMAT_ARGS(lwlsn), LSN_FORMAT_ARGS(lsn));
		LWLockRelease(lfc_lock);
		return false;
	}

	entry = hash_search_with_hash_value(lfc_hash, &tag, hash, HASH_ENTER, &found);
	if (found)
	{
		state = GET_STATE(entry, chunk_offs);
		if (state != UNAVAILABLE) {
			/* Do not rewrite existed LFC entry */
			LWLockRelease(lfc_lock);
			return false;
		}
		/*
		 * Unlink entry from LRU list to pin it for the duration of IO
		 * operation
		 */
		if (entry->access_count++ == 0)
		{
			lfc_ctl->pinned += 1;
			dlist_delete(&entry->list_node);
		}
	}
	else
	{
		if (!lfc_init_new_entry(entry, hash))
		{
			/*
			 * We can't process this chunk due to lack of space in LFC,
			 * so skip to the next one
			 */
			LWLockRelease(lfc_lock);
			return false;
		}
	}

	generation = lfc_ctl->generation;
	entry_offset = entry->offset;

	SET_STATE(entry, chunk_offs, PENDING);

	LWLockRelease(lfc_lock);

	pgstat_report_wait_start(WAIT_EVENT_NEON_LFC_WRITE);
	INSTR_TIME_SET_CURRENT(io_start);
	rc = pwrite(lfc_desc, buffer, BLCKSZ,
				((off_t) entry_offset * lfc_blocks_per_chunk + chunk_offs) * BLCKSZ);
	INSTR_TIME_SET_CURRENT(io_end);
	pgstat_report_wait_end();

	if (rc != BLCKSZ)
	{
		lfc_disable("write");
	}
	else
	{
		LWLockAcquire(lfc_lock, LW_EXCLUSIVE);

		if (lfc_ctl->generation == generation)
		{
			uint64	time_spent_us;
			CriticalAssert(LFC_ENABLED());
			/* Place entry to the head of LRU list */
			CriticalAssert(entry->access_count > 0);

			lfc_ctl->writes += 1;
			INSTR_TIME_SUBTRACT(io_start, io_end);
			time_spent_us = INSTR_TIME_GET_MICROSEC(io_start);
			lfc_ctl->time_write += time_spent_us;
			inc_page_cache_write_wait(time_spent_us);

			if (--entry->access_count == 0)
			{
				lfc_ctl->pinned -= 1;
				dlist_push_tail(&lfc_ctl->lru, &entry->list_node);
			}

			state = GET_STATE(entry, chunk_offs);
			if (state == REQUESTED) {
				ConditionVariableBroadcast(cv);
			}
			if (state != AVAILABLE)
			{
				lfc_ctl->used_pages += 1;
				SET_STATE(entry, chunk_offs, AVAILABLE);
			}
		}
		else
		{
			lfc_close_file();
		}
		LWLockRelease(lfc_lock);
	}
	return true;
}

/*
 * Put page in local file cache.
 * If cache is full then evict some other page.
 */
void
lfc_writev(NRelFileInfo rinfo, ForkNumber forkNum, BlockNumber blkno,
		   const void *const *buffers, BlockNumber nblocks)
{
	BufferTag	tag;
	FileCacheEntry *entry;
	ssize_t		rc;
	bool		found;
	uint32		hash;
	uint64		generation;
	uint32		entry_offset;
	int			buf_offset = 0;

	Assert(!neon_use_communicator_worker);

	if (lfc_maybe_disabled())	/* fast exit if file cache is disabled */
		return;

	CopyNRelFileInfoToBufTag(tag, rinfo);
	CriticalAssert(BufTagGetRelNumber(&tag) != InvalidRelFileNumber);
	tag.forkNum = forkNum;

	/* Update working set size estimate for the blocks */
	for (int i = 0; i < nblocks; i++)
	{
		tag.blockNum = blkno + i;
		addSHLL(&lfc_ctl->wss_estimation, hash_bytes((uint8_t const*)&tag, sizeof(tag)));
	}

	LWLockAcquire(lfc_lock, LW_EXCLUSIVE);

	if (!LFC_ENABLED() || !lfc_ensure_opened())
	{
		LWLockRelease(lfc_lock);
		return;
	}
	generation = lfc_ctl->generation;

	/*
	 * For every chunk that has blocks we're interested in, we
	 * 1. get the chunk header
	 * 2. Check if the chunk actually has the blocks we're interested in
	 * 3. Read the blocks we're looking for (in one preadv), assuming they exist
	 * 4. Update the statistics for the read call.
	 *
	 * If there is an error, we do an early return.
	 */
	while (nblocks > 0)
	{
		struct iovec iov[PG_IOV_MAX];
		int		chunk_offs = BLOCK_TO_CHUNK_OFF(blkno);
		int		blocks_in_chunk = Min(nblocks, lfc_blocks_per_chunk - chunk_offs);
		instr_time io_start, io_end;
		ConditionVariable* cv;

		Assert(blocks_in_chunk > 0);

		for (int i = 0; i < blocks_in_chunk; i++)
		{
			iov[i].iov_base = unconstify(void *, buffers[buf_offset + i]);
			iov[i].iov_len = BLCKSZ;
		}

		tag.blockNum = blkno - chunk_offs;
		hash = get_hash_value(lfc_hash, &tag);
		cv = &lfc_ctl->cv[hash % N_COND_VARS];

		entry = hash_search_with_hash_value(lfc_hash, &tag, hash, HASH_ENTER, &found);
		if (found)
		{
			/*
			 * Unlink entry from LRU list to pin it for the duration of IO
			 * operation
			 */
			if (entry->access_count++ == 0)
			{
				lfc_ctl->pinned += 1;
				dlist_delete(&entry->list_node);
			}
		}
		else
		{
			if (!lfc_init_new_entry(entry, hash))
			{
				/*
				 * We can't process this chunk due to lack of space in LFC,
				 * so skip to the next one
				 */
				blkno += blocks_in_chunk;
				buf_offset += blocks_in_chunk;
				nblocks -= blocks_in_chunk;
				continue;
			}
		}

		entry_offset = entry->offset;

		for (int i = 0; i < blocks_in_chunk; i++)
		{
			FileCacheBlockState state = UNAVAILABLE;
			bool sleeping = false;
			while (lfc_ctl->generation == generation)
			{
				state = GET_STATE(entry, chunk_offs + i);
				if (state == PENDING) {
					SET_STATE(entry, chunk_offs + i, REQUESTED);
				} else if (state == UNAVAILABLE) {
					SET_STATE(entry, chunk_offs + i, PENDING);
					break;
				} else if (state == AVAILABLE) {
					break;
				}
				if (!sleeping)
				{
					ConditionVariablePrepareToSleep(cv);
					sleeping = true;
				}
				LWLockRelease(lfc_lock);
				ConditionVariableTimedSleep(cv, CV_WAIT_TIMEOUT, WAIT_EVENT_NEON_LFC_CV_WAIT);
				LWLockAcquire(lfc_lock, LW_EXCLUSIVE);
			}
			if (sleeping)
			{
				ConditionVariableCancelSleep();
			}
		}
		LWLockRelease(lfc_lock);

		pgstat_report_wait_start(WAIT_EVENT_NEON_LFC_WRITE);
		INSTR_TIME_SET_CURRENT(io_start);
		rc = pwritev(lfc_desc, iov, blocks_in_chunk,
					 ((off_t) entry_offset * lfc_blocks_per_chunk + chunk_offs) * BLCKSZ);
		INSTR_TIME_SET_CURRENT(io_end);
		pgstat_report_wait_end();

		if (rc != BLCKSZ * blocks_in_chunk)
		{
			lfc_disable("write");
			return;
		}
		else
		{
			LWLockAcquire(lfc_lock, LW_EXCLUSIVE);

			if (lfc_ctl->generation == generation)
			{
				uint64	time_spent_us;
				CriticalAssert(LFC_ENABLED());
				/* Place entry to the head of LRU list */
				CriticalAssert(entry->access_count > 0);

				lfc_ctl->writes += blocks_in_chunk;
				INSTR_TIME_SUBTRACT(io_start, io_end);
				time_spent_us = INSTR_TIME_GET_MICROSEC(io_start);
				lfc_ctl->time_write += time_spent_us;
				inc_page_cache_write_wait(time_spent_us);

				if (--entry->access_count == 0)
				{
					lfc_ctl->pinned -= 1;
					dlist_push_tail(&lfc_ctl->lru, &entry->list_node);
				}

				for (int i = 0; i < blocks_in_chunk; i++)
				{
					FileCacheBlockState state = GET_STATE(entry, chunk_offs + i);
					if (state == REQUESTED)
					{
						ConditionVariableBroadcast(cv);
					}
					if (state != AVAILABLE)
					{
						lfc_ctl->used_pages += 1;
						SET_STATE(entry, chunk_offs + i, AVAILABLE);
					}
				}
			}
			else
			{
				/* stop iteration if LFC was disabled */
				lfc_close_file();
				break;
			}
		}
		blkno += blocks_in_chunk;
		buf_offset += blocks_in_chunk;
		nblocks -= blocks_in_chunk;
	}
	LWLockRelease(lfc_lock);
}

typedef struct
{
	TupleDesc	tupdesc;
} NeonGetStatsCtx;

#define NUM_NEON_GET_STATS_COLS	2

PG_FUNCTION_INFO_V1(neon_get_lfc_stats);
Datum
neon_get_lfc_stats(PG_FUNCTION_ARGS)
{
	FuncCallContext *funcctx;
	NeonGetStatsCtx *fctx;
	MemoryContext oldcontext;
	TupleDesc	tupledesc;
	Datum		result;
	HeapTuple	tuple;
	char const *key;
	uint64		value = 0;
	Datum		values[NUM_NEON_GET_STATS_COLS];
	bool		nulls[NUM_NEON_GET_STATS_COLS];

	if (SRF_IS_FIRSTCALL())
	{
		funcctx = SRF_FIRSTCALL_INIT();

		/* Switch context when allocating stuff to be used in later calls */
		oldcontext = MemoryContextSwitchTo(funcctx->multi_call_memory_ctx);

		/* Create a user function context for cross-call persistence */
		fctx = (NeonGetStatsCtx *) palloc(sizeof(NeonGetStatsCtx));

		/* Construct a tuple descriptor for the result rows. */
		tupledesc = CreateTemplateTupleDesc(NUM_NEON_GET_STATS_COLS);

		TupleDescInitEntry(tupledesc, (AttrNumber) 1, "lfc_key",
						   TEXTOID, -1, 0);
		TupleDescInitEntry(tupledesc, (AttrNumber) 2, "lfc_value",
						   INT8OID, -1, 0);

		fctx->tupdesc = BlessTupleDesc(tupledesc);
		funcctx->user_fctx = fctx;

		/* Return to original context when allocating transient memory */
		MemoryContextSwitchTo(oldcontext);
	}

	funcctx = SRF_PERCALL_SETUP();

	/* Get the saved state */
	fctx = (NeonGetStatsCtx *) funcctx->user_fctx;

	switch (funcctx->call_cntr)
	{
		case 0:
			key = "file_cache_misses";
			if (lfc_ctl)
				value = lfc_ctl->misses;
			break;
		case 1:
			key = "file_cache_hits";
			if (lfc_ctl)
				value = lfc_ctl->hits;
			break;
		case 2:
			key = "file_cache_used";
			if (lfc_ctl)
				value = lfc_ctl->used;
			break;
		case 3:
			key = "file_cache_writes";
			if (lfc_ctl)
				value = lfc_ctl->writes;
			break;
		case 4:
			key = "file_cache_size";
			if (lfc_ctl)
				value = lfc_ctl->size;
			break;
		case 5:
			key = "file_cache_used_pages";
			if (lfc_ctl)
				value = lfc_ctl->used_pages;
			break;
		case 6:
			key = "file_cache_evicted_pages";
			if (lfc_ctl)
				value = lfc_ctl->evicted_pages;
			break;
		case 7:
			key = "file_cache_limit";
			if (lfc_ctl)
				value = lfc_ctl->limit;
			break;
		case 8:
			key = "file_cache_chunk_size_pages";
			value = lfc_blocks_per_chunk;
			break;
		case 9:
			key = "file_cache_chunks_pinned";
			if (lfc_ctl)
				value = lfc_ctl->pinned;
			break;
		default:
			SRF_RETURN_DONE(funcctx);
	}
	values[0] = PointerGetDatum(cstring_to_text(key));
	nulls[0] = false;
	if (lfc_ctl)
	{
		nulls[1] = false;
		values[1] = Int64GetDatum(value);
	}
	else
		nulls[1] = true;

	tuple = heap_form_tuple(fctx->tupdesc, values, nulls);
	result = HeapTupleGetDatum(tuple);
	SRF_RETURN_NEXT(funcctx, result);
}


/*
 * Function returning data from the local file cache
 * relation node/tablespace/database/blocknum and access_counter
 */
PG_FUNCTION_INFO_V1(local_cache_pages);

/*
 * Record structure holding the to be exposed cache data.
 */
typedef struct
{
	uint32		pageoffs;
	Oid			relfilenode;
	Oid			reltablespace;
	Oid			reldatabase;
	ForkNumber	forknum;
	BlockNumber blocknum;
	uint16		accesscount;
} LocalCachePagesRec;

/*
 * Function context for data persisting over repeated calls.
 */
typedef struct
{
	TupleDesc	tupdesc;
	LocalCachePagesRec *record;
} LocalCachePagesContext;


#define NUM_LOCALCACHE_PAGES_ELEM	7

Datum
local_cache_pages(PG_FUNCTION_ARGS)
{
	FuncCallContext *funcctx;
	Datum		result;
	MemoryContext oldcontext;
	LocalCachePagesContext *fctx;	/* User function context. */
	TupleDesc	tupledesc;
	TupleDesc	expected_tupledesc;
	HeapTuple	tuple;

	if (SRF_IS_FIRSTCALL())
	{
		HASH_SEQ_STATUS status;
		FileCacheEntry *entry;
		uint32		n_pages = 0;

		funcctx = SRF_FIRSTCALL_INIT();

		/* Switch context when allocating stuff to be used in later calls */
		oldcontext = MemoryContextSwitchTo(funcctx->multi_call_memory_ctx);

		/* Create a user function context for cross-call persistence */
		fctx = (LocalCachePagesContext *) palloc(sizeof(LocalCachePagesContext));

		/*
		 * To smoothly support upgrades from version 1.0 of this extension
		 * transparently handle the (non-)existence of the pinning_backends
		 * column. We unfortunately have to get the result type for that... -
		 * we can't use the result type determined by the function definition
		 * without potentially crashing when somebody uses the old (or even
		 * wrong) function definition though.
		 */
		if (get_call_result_type(fcinfo, NULL, &expected_tupledesc) != TYPEFUNC_COMPOSITE)
			neon_log(ERROR, "return type must be a row type");

		if (expected_tupledesc->natts != NUM_LOCALCACHE_PAGES_ELEM)
			neon_log(ERROR, "incorrect number of output arguments");

		/* Construct a tuple descriptor for the result rows. */
		tupledesc = CreateTemplateTupleDesc(expected_tupledesc->natts);
		TupleDescInitEntry(tupledesc, (AttrNumber) 1, "pageoffs",
						   INT8OID, -1, 0);
#if PG_MAJORVERSION_NUM < 16
		TupleDescInitEntry(tupledesc, (AttrNumber) 2, "relfilenode",
						   OIDOID, -1, 0);
#else
		TupleDescInitEntry(tupledesc, (AttrNumber) 2, "relfilenumber",
						   OIDOID, -1, 0);
#endif
		TupleDescInitEntry(tupledesc, (AttrNumber) 3, "reltablespace",
						   OIDOID, -1, 0);
		TupleDescInitEntry(tupledesc, (AttrNumber) 4, "reldatabase",
						   OIDOID, -1, 0);
		TupleDescInitEntry(tupledesc, (AttrNumber) 5, "relforknumber",
						   INT2OID, -1, 0);
		TupleDescInitEntry(tupledesc, (AttrNumber) 6, "relblocknumber",
						   INT8OID, -1, 0);
		TupleDescInitEntry(tupledesc, (AttrNumber) 7, "accesscount",
						   INT4OID, -1, 0);

		fctx->tupdesc = BlessTupleDesc(tupledesc);

		if (lfc_ctl)
		{
			LWLockAcquire(lfc_lock, LW_SHARED);

			if (LFC_ENABLED())
			{
				hash_seq_init(&status, lfc_hash);
				while ((entry = hash_seq_search(&status)) != NULL)
				{
					/* Skip hole tags */
					if (NInfoGetRelNumber(BufTagGetNRelFileInfo(entry->key)) != 0)
					{
						for (int i = 0; i < lfc_blocks_per_chunk; i++)
							n_pages += GET_STATE(entry, i) == AVAILABLE;
					}
				}
			}
		}
		fctx->record = (LocalCachePagesRec *)
			MemoryContextAllocHuge(CurrentMemoryContext,
								   sizeof(LocalCachePagesRec) * n_pages);

		/* Set max calls and remember the user function context. */
		funcctx->max_calls = n_pages;
		funcctx->user_fctx = fctx;

		/* Return to original context when allocating transient memory */
		MemoryContextSwitchTo(oldcontext);

		if (n_pages != 0)
		{
			/*
			 * Scan through all the cache entries, saving the relevant fields
			 * in the fctx->record structure.
			 */
			uint32		n = 0;

			hash_seq_init(&status, lfc_hash);
			while ((entry = hash_seq_search(&status)) != NULL)
			{
				for (int i = 0; i < lfc_blocks_per_chunk; i++)
				{
					if (NInfoGetRelNumber(BufTagGetNRelFileInfo(entry->key)) != 0)
					{
						if (GET_STATE(entry, i) == AVAILABLE)
						{
							fctx->record[n].pageoffs = entry->offset * lfc_blocks_per_chunk + i;
							fctx->record[n].relfilenode = NInfoGetRelNumber(BufTagGetNRelFileInfo(entry->key));
							fctx->record[n].reltablespace = NInfoGetSpcOid(BufTagGetNRelFileInfo(entry->key));
							fctx->record[n].reldatabase = NInfoGetDbOid(BufTagGetNRelFileInfo(entry->key));
							fctx->record[n].forknum = entry->key.forkNum;
							fctx->record[n].blocknum = entry->key.blockNum + i;
							fctx->record[n].accesscount = entry->access_count;
							n += 1;
						}
					}
				}
			}
			Assert(n_pages == n);
		}
		if (lfc_ctl)
			LWLockRelease(lfc_lock);
	}

	funcctx = SRF_PERCALL_SETUP();

	/* Get the saved state */
	fctx = funcctx->user_fctx;

	if (funcctx->call_cntr < funcctx->max_calls)
	{
		uint32		i = funcctx->call_cntr;
		Datum		values[NUM_LOCALCACHE_PAGES_ELEM];
		bool		nulls[NUM_LOCALCACHE_PAGES_ELEM] = {
			false, false, false, false, false, false, false
		};

		values[0] = Int64GetDatum((int64) fctx->record[i].pageoffs);
		values[1] = ObjectIdGetDatum(fctx->record[i].relfilenode);
		values[2] = ObjectIdGetDatum(fctx->record[i].reltablespace);
		values[3] = ObjectIdGetDatum(fctx->record[i].reldatabase);
		values[4] = ObjectIdGetDatum(fctx->record[i].forknum);
		values[5] = Int64GetDatum((int64) fctx->record[i].blocknum);
		values[6] = Int32GetDatum(fctx->record[i].accesscount);

		/* Build and return the tuple. */
		tuple = heap_form_tuple(fctx->tupdesc, values, nulls);
		result = HeapTupleGetDatum(tuple);

		SRF_RETURN_NEXT(funcctx, result);
	}
	else
		SRF_RETURN_DONE(funcctx);
}


/*
 * Internal implementation of the approximate_working_set_size_seconds()
 * function.
 */
int32
lfc_approximate_working_set_size_seconds(time_t duration, bool reset)
{
	int32		dc;

	if (lfc_size_limit == 0)
		return -1;

	dc = (int32) estimateSHLL(&lfc_ctl->wss_estimation, duration);
	if (reset)
		memset(lfc_ctl->wss_estimation.regs, 0, sizeof lfc_ctl->wss_estimation.regs);
	return dc;
<<<<<<< HEAD
}
=======
}

/*
 * Get metrics, for the built-in metrics exporter that's part of the communicator
 * process.
 *
 * NB: This is called from a Rust tokio task inside the communicator process.
 * Acquiring lwlocks, elog(), allocating memory or anything else non-trivial
 * is strictly prohibited here!
 */
struct LfcMetrics
callback_get_lfc_metrics_unsafe(void)
{
	struct LfcMetrics result = {
		.lfc_cache_size_limit = (int64) lfc_size_limit * 1024 * 1024,
		.lfc_hits = lfc_ctl ? lfc_ctl->hits : 0,
		.lfc_misses = lfc_ctl ? lfc_ctl->misses : 0,
		.lfc_used = lfc_ctl ? lfc_ctl->used : 0,
		.lfc_writes = lfc_ctl ? lfc_ctl->writes : 0,
	};

	if (lfc_ctl)
	{
		for (int minutes = 1; minutes <= 60; minutes++)
		{
			result.lfc_approximate_working_set_size_windows[minutes - 1] =
				lfc_approximate_working_set_size_seconds(minutes * 60, false);
		}
	}

	return result;
}


PG_FUNCTION_INFO_V1(get_local_cache_state);

Datum
get_local_cache_state(PG_FUNCTION_ARGS)
{
	size_t max_entries = PG_ARGISNULL(0) ? lfc_prewarm_limit : PG_GETARG_INT32(0);
	FileCacheState* fcs = lfc_get_state(max_entries);
	if (fcs != NULL)
		PG_RETURN_BYTEA_P((bytea*)fcs);
	else
		PG_RETURN_NULL();
}

PG_FUNCTION_INFO_V1(prewarm_local_cache);

Datum
prewarm_local_cache(PG_FUNCTION_ARGS)
{
	bytea* state = PG_GETARG_BYTEA_PP(0);
	uint32 n_workers =  PG_GETARG_INT32(1);
	FileCacheState* fcs = (FileCacheState*)state;

	lfc_prewarm(fcs, n_workers);

	PG_RETURN_NULL();
}

PG_FUNCTION_INFO_V1(get_prewarm_info);

Datum
get_prewarm_info(PG_FUNCTION_ARGS)
{
	Datum		values[4];
	bool		nulls[4];
	TupleDesc	tupdesc;
	uint32 prewarmed_pages = 0;
	uint32 skipped_pages = 0;
	uint32 active_workers = 0;
	uint32 total_pages;
	size_t n_workers;

	if (lfc_size_limit == 0)
		PG_RETURN_NULL();

	LWLockAcquire(lfc_lock, LW_SHARED);
	if (!lfc_ctl || lfc_ctl->n_prewarm_workers == 0)
	{
		LWLockRelease(lfc_lock);
		PG_RETURN_NULL();
	}
	n_workers = lfc_ctl->n_prewarm_workers;
	total_pages = lfc_ctl->total_prewarm_pages;
	for (size_t i = 0; i < n_workers; i++)
	{
		PrewarmWorkerState* ws = &lfc_ctl->prewarm_workers[i];
		prewarmed_pages += ws->prewarmed_pages;
		skipped_pages += ws->skipped_pages;
		active_workers += ws->completed != 0;
	}
	LWLockRelease(lfc_lock);

	tupdesc = CreateTemplateTupleDesc(4);
	TupleDescInitEntry(tupdesc, (AttrNumber) 1, "total_pages", INT4OID, -1, 0);
	TupleDescInitEntry(tupdesc, (AttrNumber) 2, "prewarmed_pages", INT4OID, -1, 0);
	TupleDescInitEntry(tupdesc, (AttrNumber) 3, "skipped_pages", INT4OID, -1, 0);
	TupleDescInitEntry(tupdesc, (AttrNumber) 4, "active_workers", INT4OID, -1, 0);
	tupdesc = BlessTupleDesc(tupdesc);

	MemSet(nulls, 0, sizeof(nulls));

	values[0] = Int32GetDatum(total_pages);
	values[1] = Int32GetDatum(prewarmed_pages);
	values[2] = Int32GetDatum(skipped_pages);
	values[3] = Int32GetDatum(active_workers);

	PG_RETURN_DATUM(HeapTupleGetDatum(heap_form_tuple(tupdesc, values, nulls)));
}
>>>>>>> 51ffeef9
<|MERGE_RESOLUTION|>--- conflicted
+++ resolved
@@ -1863,9 +1863,6 @@
 	if (reset)
 		memset(lfc_ctl->wss_estimation.regs, 0, sizeof lfc_ctl->wss_estimation.regs);
 	return dc;
-<<<<<<< HEAD
-}
-=======
 }
 
 /*
@@ -1897,84 +1894,4 @@
 	}
 
 	return result;
-}
-
-
-PG_FUNCTION_INFO_V1(get_local_cache_state);
-
-Datum
-get_local_cache_state(PG_FUNCTION_ARGS)
-{
-	size_t max_entries = PG_ARGISNULL(0) ? lfc_prewarm_limit : PG_GETARG_INT32(0);
-	FileCacheState* fcs = lfc_get_state(max_entries);
-	if (fcs != NULL)
-		PG_RETURN_BYTEA_P((bytea*)fcs);
-	else
-		PG_RETURN_NULL();
-}
-
-PG_FUNCTION_INFO_V1(prewarm_local_cache);
-
-Datum
-prewarm_local_cache(PG_FUNCTION_ARGS)
-{
-	bytea* state = PG_GETARG_BYTEA_PP(0);
-	uint32 n_workers =  PG_GETARG_INT32(1);
-	FileCacheState* fcs = (FileCacheState*)state;
-
-	lfc_prewarm(fcs, n_workers);
-
-	PG_RETURN_NULL();
-}
-
-PG_FUNCTION_INFO_V1(get_prewarm_info);
-
-Datum
-get_prewarm_info(PG_FUNCTION_ARGS)
-{
-	Datum		values[4];
-	bool		nulls[4];
-	TupleDesc	tupdesc;
-	uint32 prewarmed_pages = 0;
-	uint32 skipped_pages = 0;
-	uint32 active_workers = 0;
-	uint32 total_pages;
-	size_t n_workers;
-
-	if (lfc_size_limit == 0)
-		PG_RETURN_NULL();
-
-	LWLockAcquire(lfc_lock, LW_SHARED);
-	if (!lfc_ctl || lfc_ctl->n_prewarm_workers == 0)
-	{
-		LWLockRelease(lfc_lock);
-		PG_RETURN_NULL();
-	}
-	n_workers = lfc_ctl->n_prewarm_workers;
-	total_pages = lfc_ctl->total_prewarm_pages;
-	for (size_t i = 0; i < n_workers; i++)
-	{
-		PrewarmWorkerState* ws = &lfc_ctl->prewarm_workers[i];
-		prewarmed_pages += ws->prewarmed_pages;
-		skipped_pages += ws->skipped_pages;
-		active_workers += ws->completed != 0;
-	}
-	LWLockRelease(lfc_lock);
-
-	tupdesc = CreateTemplateTupleDesc(4);
-	TupleDescInitEntry(tupdesc, (AttrNumber) 1, "total_pages", INT4OID, -1, 0);
-	TupleDescInitEntry(tupdesc, (AttrNumber) 2, "prewarmed_pages", INT4OID, -1, 0);
-	TupleDescInitEntry(tupdesc, (AttrNumber) 3, "skipped_pages", INT4OID, -1, 0);
-	TupleDescInitEntry(tupdesc, (AttrNumber) 4, "active_workers", INT4OID, -1, 0);
-	tupdesc = BlessTupleDesc(tupdesc);
-
-	MemSet(nulls, 0, sizeof(nulls));
-
-	values[0] = Int32GetDatum(total_pages);
-	values[1] = Int32GetDatum(prewarmed_pages);
-	values[2] = Int32GetDatum(skipped_pages);
-	values[3] = Int32GetDatum(active_workers);
-
-	PG_RETURN_DATUM(HeapTupleGetDatum(heap_form_tuple(tupdesc, values, nulls)));
-}
->>>>>>> 51ffeef9
+}