--- conflicted
+++ resolved
@@ -654,281 +654,6 @@
 	return fcs;
 }
 
-<<<<<<< HEAD
-=======
-/*
- * Prewarm LFC cache to the specified state. It uses lfc_prefetch function to load prewarmed page without hoilding shared buffer lock
- * and avoid race conditions with other backends.
- */
-void
-lfc_prewarm(FileCacheState* fcs, uint32 n_workers)
-{
-	size_t fcs_chunk_size_log;
-	size_t n_entries;
-	size_t prewarm_batch = Min(lfc_prewarm_batch, readahead_buffer_size);
-	size_t fcs_size;
-	uint32_t max_prefetch_pages;
-	dsm_segment *seg;
-	BackgroundWorkerHandle* bgw_handle[MAX_PREWARM_WORKERS];
-
-
-	if (!lfc_ensure_opened())
-		return;
-
-	if (prewarm_batch == 0 || lfc_prewarm_limit == 0 || n_workers == 0)
-	{
-		elog(LOG, "LFC: prewarm is disabled");
-		return;
-	}
-
-	if (n_workers > MAX_PREWARM_WORKERS)
-	{
-		elog(ERROR, "LFC: Too much prewarm workers, maximum is %d", MAX_PREWARM_WORKERS);
-	}
-
-	if (fcs == NULL || fcs->n_chunks == 0)
-	{
-		elog(LOG, "LFC: nothing to prewarm");
-		return;
-	}
-
-	if (fcs->magic != FILE_CACHE_STATE_MAGIC)
-	{
-		elog(ERROR, "LFC: Invalid file cache state magic: %X", fcs->magic);
-	}
-
-	fcs_size = VARSIZE(fcs);
-	if (FILE_CACHE_STATE_SIZE(fcs) != fcs_size)
-	{
-		elog(ERROR, "LFC: Invalid file cache state size: %u vs. %u", (unsigned)FILE_CACHE_STATE_SIZE(fcs), VARSIZE(fcs));
-	}
-
-	fcs_chunk_size_log = fcs->chunk_size_log;
-	if (fcs_chunk_size_log > MAX_BLOCKS_PER_CHUNK_LOG)
-	{
-		elog(ERROR, "LFC: Invalid chunk size log: %u", fcs->chunk_size_log);
-	}
-
-	n_entries = Min(fcs->n_chunks, lfc_prewarm_limit);
-	Assert(n_entries != 0);
-
-	max_prefetch_pages = n_entries << fcs_chunk_size_log;
-	if (fcs->n_pages > max_prefetch_pages) {
-		elog(ERROR, "LFC: Number of pages in file cache state (%d) is more than the limit (%d)", fcs->n_pages, max_prefetch_pages);
-	}
-
-	LWLockAcquire(lfc_lock, LW_EXCLUSIVE);
-
-	/* Do not prewarm more entries than LFC limit */
-	if (lfc_ctl->limit <= lfc_ctl->size)
-	{
-		elog(LOG, "LFC: skip prewarm because LFC is already filled");
-		LWLockRelease(lfc_lock);
-		return;
-	}
-
-	if (lfc_ctl->prewarm_active)
-	{
-		LWLockRelease(lfc_lock);
-		elog(ERROR, "LFC: skip prewarm because another prewarm is still active");
-	}
-	lfc_ctl->n_prewarm_entries = n_entries;
-	lfc_ctl->n_prewarm_workers = n_workers;
-	lfc_ctl->prewarm_active = true;
-	lfc_ctl->prewarm_canceled = false;
-	lfc_ctl->prewarm_batch = prewarm_batch;
-	memset(lfc_ctl->prewarm_workers, 0, n_workers*sizeof(PrewarmWorkerState));
-
-	LWLockRelease(lfc_lock);
-
-	/* Calculate total number of pages to be prewarmed */
-	lfc_ctl->total_prewarm_pages = fcs->n_pages;
-
-	seg = dsm_create(fcs_size, 0);
-	memcpy(dsm_segment_address(seg), fcs, fcs_size);
-	lfc_ctl->prewarm_lfc_state_handle = dsm_segment_handle(seg);
-
-	/* Spawn background workers */
-	for (uint32 i = 0; i < n_workers; i++)
-	{
-		BackgroundWorker worker = {0};
-
-		worker.bgw_flags = BGWORKER_SHMEM_ACCESS;
-		worker.bgw_start_time = BgWorkerStart_ConsistentState;
-		worker.bgw_restart_time = BGW_NEVER_RESTART;
-		strcpy(worker.bgw_library_name, "neon");
-		strcpy(worker.bgw_function_name, "lfc_prewarm_main");
-		snprintf(worker.bgw_name, BGW_MAXLEN, "LFC prewarm worker %d", i+1);
-		strcpy(worker.bgw_type, "LFC prewarm worker");
-		worker.bgw_main_arg = Int32GetDatum(i);
-		/* must set notify PID to wait for shutdown */
-		worker.bgw_notify_pid = MyProcPid;
-
-		if (!RegisterDynamicBackgroundWorker(&worker, &bgw_handle[i]))
-		{
-			ereport(LOG,
-					(errcode(ERRCODE_INSUFFICIENT_RESOURCES),
-					 errmsg("LFC: registering dynamic bgworker prewarm failed"),
-					 errhint("Consider increasing the configuration parameter \"%s\".", "max_worker_processes")));
-			n_workers = i;
-			lfc_ctl->prewarm_canceled = true;
-			break;
-		}
-	}
-
-	for (uint32 i = 0; i < n_workers; i++)
-	{
-		bool interrupted;
-		do
-		{
-			interrupted = false;
-			PG_TRY();
-			{
-				BgwHandleStatus status = WaitForBackgroundWorkerShutdown(bgw_handle[i]);
-				if (status != BGWH_STOPPED && status != BGWH_POSTMASTER_DIED)
-				{
-					elog(LOG, "LFC: Unexpected status of prewarm worker termination: %d", status);
-				}
-			}
-			PG_CATCH();
-			{
-				elog(LOG, "LFC: cancel prewarm");
-				lfc_ctl->prewarm_canceled = true;
-				interrupted = true;
-			}
-			PG_END_TRY();
-		} while (interrupted);
-
-		if (!lfc_ctl->prewarm_workers[i].completed)
-		{
-			/* Background worker doesn't set completion time: it means that it was abnormally terminated */
-			elog(LOG, "LFC: prewarm worker %d failed", i+1);
-			/* Set completion time to prevent get_prewarm_info from considering this worker as active */
-			lfc_ctl->prewarm_workers[i].completed = GetCurrentTimestamp();
-		}
-	}
-	dsm_detach(seg);
-
-	LWLockAcquire(lfc_lock, LW_EXCLUSIVE);
-	lfc_ctl->prewarm_active = false;
-	LWLockRelease(lfc_lock);
-}
-
-void
-lfc_prewarm_main(Datum main_arg)
-{
-	size_t snd_idx = 0, rcv_idx = 0;
-	size_t n_sent = 0, n_received = 0;
-	size_t fcs_chunk_size_log;
-	size_t max_prefetch_pages;
-	size_t prewarm_batch;
-	size_t n_workers;
-	dsm_segment *seg;
-	FileCacheState* fcs;
-	uint8* bitmap;
-	BufferTag tag;
-	PrewarmWorkerState* ws;
-	uint32 worker_id = DatumGetInt32(main_arg);
-
-	AmPrewarmWorker = true;
-
-	pqsignal(SIGTERM, die);
-	BackgroundWorkerUnblockSignals();
-
-	seg = dsm_attach(lfc_ctl->prewarm_lfc_state_handle);
-	if (seg == NULL)
-		ereport(ERROR,
-				(errcode(ERRCODE_OBJECT_NOT_IN_PREREQUISITE_STATE),
-				 errmsg("could not map dynamic shared memory segment")));
-
-	fcs = (FileCacheState*) dsm_segment_address(seg);
-	prewarm_batch = lfc_ctl->prewarm_batch;
-	fcs_chunk_size_log = fcs->chunk_size_log;
-	n_workers = lfc_ctl->n_prewarm_workers;
-	max_prefetch_pages = lfc_ctl->n_prewarm_entries << fcs_chunk_size_log;
-	ws = &lfc_ctl->prewarm_workers[worker_id];
-	bitmap = FILE_CACHE_STATE_BITMAP(fcs);
-
-	/* enable prefetch in LFC */
-	lfc_store_prefetch_result = true;
-	lfc_do_prewarm = true; /* Flag for lfc_prefetch preventing replacement of existed entries if LFC cache is full */
-
-	elog(LOG, "LFC: worker %d start prewarming", worker_id);
-	while (!lfc_ctl->prewarm_canceled)
-	{
-		if (snd_idx < max_prefetch_pages)
-		{
-			if ((snd_idx >> fcs_chunk_size_log) % n_workers != worker_id)
-			{
-				/* If there are multiple workers, split chunks between them */
-				snd_idx += 1 << fcs_chunk_size_log;
-			}
-			else
-			{
-				if (BITMAP_ISSET(bitmap, snd_idx))
-				{
-					tag = fcs->chunks[snd_idx >> fcs_chunk_size_log];
-					tag.blockNum += snd_idx & ((1 << fcs_chunk_size_log) - 1);
-
-					if (!BufferTagIsValid(&tag)) {
-						elog(ERROR, "LFC: Invalid buffer tag: %u", tag.blockNum);
-					}
-
-					if (!lfc_cache_contains(BufTagGetNRelFileInfo(tag), tag.forkNum, tag.blockNum))
-					{
-						(void)communicator_prefetch_register_bufferv(tag, NULL, 1, NULL);
-						n_sent += 1;
-					}
-					else
-					{
-						ws->skipped_pages += 1;
-						BITMAP_CLR(bitmap, snd_idx);
-					}
-				}
-				snd_idx += 1;
-			}
-		}
-		if (n_sent >= n_received + prewarm_batch || snd_idx == max_prefetch_pages)
-		{
-			if (n_received == n_sent && snd_idx == max_prefetch_pages)
-			{
-				break;
-			}
-			if ((rcv_idx >> fcs_chunk_size_log) % n_workers != worker_id)
-			{
-				/* Skip chunks processed by other workers */
-				rcv_idx += 1 << fcs_chunk_size_log;
-				continue;
-			}
-
-			/* Locate next block to prefetch */
-			while (!BITMAP_ISSET(bitmap, rcv_idx))
-			{
-				rcv_idx += 1;
-			}
-			tag = fcs->chunks[rcv_idx >> fcs_chunk_size_log];
-			tag.blockNum += rcv_idx & ((1 << fcs_chunk_size_log) - 1);
-			if (communicator_prefetch_receive(tag))
-			{
-				ws->prewarmed_pages += 1;
-			}
-			else
-			{
-				ws->skipped_pages += 1;
-			}
-			rcv_idx += 1;
-			n_received += 1;
-		}
-	}
-	/* No need to perform prefetch cleanup here because prewarm worker will be terminated and
-	 * connection to PS dropped just after return from this function.
-	 */
-	Assert(n_sent == n_received || lfc_ctl->prewarm_canceled);
-	elog(LOG, "LFC: worker %d complete prewarming: loaded %ld pages", worker_id, (long)n_received);
-	lfc_ctl->prewarm_workers[worker_id].completed = GetCurrentTimestamp();
-}
-
->>>>>>> e4709976
 void
 lfc_invalidate(NRelFileInfo rinfo, ForkNumber forkNum, BlockNumber nblocks)
 {
