--- conflicted
+++ resolved
@@ -2185,13 +2185,10 @@
 }
 
 
-<<<<<<< HEAD
-=======
 /*
  * Internal implementation of the approximate_working_set_size_seconds()
  * function.
  */
->>>>>>> ee7bb1a6
 int32
 lfc_approximate_working_set_size_seconds(time_t duration, bool reset)
 {
@@ -2200,17 +2197,9 @@
 	if (lfc_size_limit == 0)
 		return -1;
 
-<<<<<<< HEAD
-	LWLockAcquire(lfc_lock, LW_SHARED);
 	dc = (int32) estimateSHLL(&lfc_ctl->wss_estimation, duration);
 	if (reset)
 		memset(lfc_ctl->wss_estimation.regs, 0, sizeof lfc_ctl->wss_estimation.regs);
-	LWLockRelease(lfc_lock);
-=======
-	dc = (int32) estimateSHLL(&lfc_ctl->wss_estimation, duration);
-	if (reset)
-		memset(lfc_ctl->wss_estimation.regs, 0, sizeof lfc_ctl->wss_estimation.regs);
->>>>>>> ee7bb1a6
 	return dc;
 }
 
