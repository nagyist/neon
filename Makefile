ROOT_PROJECT_DIR := $(dir $(abspath $(lastword $(MAKEFILE_LIST))))

# Where to install Postgres, default is ./pg_install, maybe useful for package
# managers.
POSTGRES_INSTALL_DIR ?= $(ROOT_PROJECT_DIR)/pg_install/

# CARGO_BUILD_FLAGS: Extra flags to pass to `cargo build`. `--locked`
# and `--features testing` are popular examples.
#
# CARGO_PROFILE: You can also set to override the cargo profile to
# use. By default, it is derived from BUILD_TYPE.

# All intermediate build artifacts are stored here.
BUILD_DIR := build

ICU_PREFIX_DIR := /usr/local/icu

#
# We differentiate between release / debug build types using the BUILD_TYPE
# environment variable.
#
BUILD_TYPE ?= debug
WITH_SANITIZERS ?= no
PG_CFLAGS = -fsigned-char
ifeq ($(BUILD_TYPE),release)
	PG_CONFIGURE_OPTS = --enable-debug --with-openssl
	PG_CFLAGS += -O2 -g3 $(CFLAGS)
	PG_LDFLAGS = $(LDFLAGS)
<<<<<<< HEAD
	# Unfortunately, `--profile=...` is a nightly feature
	CARGO_BUILD_FLAGS += --release
	NEON_CARGO_ARTIFACT_TARGET_DIR = $(ROOT_PROJECT_DIR)/target/release
=======
	CARGO_PROFILE ?= --profile=release
>>>>>>> 5e2c4445
else ifeq ($(BUILD_TYPE),debug)
	PG_CONFIGURE_OPTS = --enable-debug --with-openssl --enable-cassert --enable-depend
	PG_CFLAGS += -O0 -g3 $(CFLAGS)
	PG_LDFLAGS = $(LDFLAGS)
<<<<<<< HEAD
	NEON_CARGO_ARTIFACT_TARGET_DIR = $(ROOT_PROJECT_DIR)/target/debug
=======
	CARGO_PROFILE ?= --profile=dev
>>>>>>> 5e2c4445
else
	$(error Bad build type '$(BUILD_TYPE)', see Makefile for options)
endif

ifeq ($(WITH_SANITIZERS),yes)
	PG_CFLAGS += -fsanitize=address -fsanitize=undefined -fno-sanitize-recover
	COPT += -Wno-error # to avoid failing on warnings induced by sanitizers
	PG_LDFLAGS = -fsanitize=address -fsanitize=undefined -static-libasan -static-libubsan $(LDFLAGS)
	export CC := gcc
	export ASAN_OPTIONS := detect_leaks=0
endif

ifeq ($(shell test -e /home/nonroot/.docker_build && echo -n yes),yes)
	# Exclude static build openssl, icu for local build (MacOS, Linux)
	# Only keep for build type release and debug
	PG_CONFIGURE_OPTS += --with-icu
	PG_CONFIGURE_OPTS += ICU_CFLAGS='-I/$(ICU_PREFIX_DIR)/include -DU_STATIC_IMPLEMENTATION'
	PG_CONFIGURE_OPTS += ICU_LIBS='-L$(ICU_PREFIX_DIR)/lib -L$(ICU_PREFIX_DIR)/lib64 -licui18n -licuuc -licudata -lstdc++ -Wl,-Bdynamic -lm'
endif

UNAME_S := $(shell uname -s)
ifeq ($(UNAME_S),Linux)
	# Seccomp BPF is only available for Linux
	ifneq ($(WITH_SANITIZERS),yes)
		PG_CONFIGURE_OPTS += --with-libseccomp
	endif
else ifeq ($(UNAME_S),Darwin)
	PG_CFLAGS += -DUSE_PREFETCH
	ifndef DISABLE_HOMEBREW
		# macOS with brew-installed openssl requires explicit paths
		# It can be configured with OPENSSL_PREFIX variable
		OPENSSL_PREFIX := $(shell brew --prefix openssl@3)
		PG_CONFIGURE_OPTS += --with-includes=$(OPENSSL_PREFIX)/include --with-libraries=$(OPENSSL_PREFIX)/lib
		PG_CONFIGURE_OPTS += PKG_CONFIG_PATH=$(shell brew --prefix icu4c)/lib/pkgconfig
		# macOS already has bison and flex in the system, but they are old and result in postgres-v14 target failure
		# brew formulae are keg-only and not symlinked into HOMEBREW_PREFIX, force their usage
		EXTRA_PATH_OVERRIDES += $(shell brew --prefix bison)/bin/:$(shell brew --prefix flex)/bin/:
	endif
endif

# Use -C option so that when PostgreSQL "make install" installs the
# headers, the mtime of the headers are not changed when there have
# been no changes to the files. Changing the mtime triggers an
# unnecessary rebuild of 'postgres_ffi'.
PG_CONFIGURE_OPTS += INSTALL='$(ROOT_PROJECT_DIR)/scripts/ninstall.sh -C'

# Choose whether we should be silent or verbose
CARGO_BUILD_FLAGS += --$(if $(filter s,$(MAKEFLAGS)),quiet,verbose)
# Fix for a corner case when make doesn't pass a jobserver
CARGO_BUILD_FLAGS += $(filter -j1,$(MAKEFLAGS))

# This option has a side effect of passing make jobserver to cargo.
# However, we shouldn't do this if `make -n` (--dry-run) has been asked.
CARGO_CMD_PREFIX += $(if $(filter n,$(MAKEFLAGS)),,+)
# Force cargo not to print progress bar
CARGO_CMD_PREFIX += CARGO_TERM_PROGRESS_WHEN=never CI=1

CACHEDIR_TAG_CONTENTS := "Signature: 8a477f597d28d172789f06886806bc55"

#
# Top level Makefile to build Neon and PostgreSQL
#
.PHONY: all
all: neon postgres neon-pg-ext

### Neon Rust bits
#
# The 'postgres_ffi' depends on the Postgres headers.
.PHONY: neon
neon: postgres-headers walproposer-lib cargo-target-dir
	+@echo "Compiling Neon"
	$(CARGO_CMD_PREFIX) cargo build $(CARGO_BUILD_FLAGS) $(CARGO_PROFILE)
.PHONY: cargo-target-dir
cargo-target-dir:
	# https://github.com/rust-lang/cargo/issues/14281
	mkdir -p target
	test -e target/CACHEDIR.TAG || echo "$(CACHEDIR_TAG_CONTENTS)" > target/CACHEDIR.TAG

### PostgreSQL parts
# Some rules are duplicated for Postgres v14 and 15. We may want to refactor
# to avoid the duplication in the future, but it's tolerable for now.
#
$(BUILD_DIR)/%/config.status:
	mkdir -p $(BUILD_DIR)
	test -e $(BUILD_DIR)/CACHEDIR.TAG || echo "$(CACHEDIR_TAG_CONTENTS)" > $(BUILD_DIR)/CACHEDIR.TAG

	+@echo "Configuring Postgres $* build"
	@test -s $(ROOT_PROJECT_DIR)/vendor/postgres-$*/configure || { \
		echo "\nPostgres submodule not found in $(ROOT_PROJECT_DIR)/vendor/postgres-$*/, execute "; \
		echo "'git submodule update --init --recursive --depth 2 --progress .' in project root.\n"; \
		exit 1; }
	mkdir -p $(BUILD_DIR)/$*

	VERSION=$*; \
	EXTRA_VERSION=$$(cd $(ROOT_PROJECT_DIR)/vendor/postgres-$$VERSION && git rev-parse HEAD); \
	(cd $(BUILD_DIR)/$$VERSION && \
	env PATH="$(EXTRA_PATH_OVERRIDES):$$PATH" $(ROOT_PROJECT_DIR)/vendor/postgres-$$VERSION/configure \
		CFLAGS='$(PG_CFLAGS)' LDFLAGS='$(PG_LDFLAGS)' \
		$(PG_CONFIGURE_OPTS) --with-extra-version=" ($$EXTRA_VERSION)" \
		--prefix=$(abspath $(POSTGRES_INSTALL_DIR))/$$VERSION > configure.log)

# nicer alias to run 'configure'
# Note: I've been unable to use templates for this part of our configuration.
# I'm not sure why it wouldn't work, but this is the only place (apart from
# the "build-all-versions" entry points) where direct mention of PostgreSQL
# versions is used.
.PHONY: postgres-configure-v17
postgres-configure-v17: $(BUILD_DIR)/v17/config.status
.PHONY: postgres-configure-v16
postgres-configure-v16: $(BUILD_DIR)/v16/config.status
.PHONY: postgres-configure-v15
postgres-configure-v15: $(BUILD_DIR)/v15/config.status
.PHONY: postgres-configure-v14
postgres-configure-v14: $(BUILD_DIR)/v14/config.status

# Install the PostgreSQL header files into $(POSTGRES_INSTALL_DIR)/<version>/include
.PHONY: postgres-headers-%
postgres-headers-%: postgres-configure-%
	+@echo "Installing PostgreSQL $* headers"
	$(MAKE) -C $(BUILD_DIR)/$*/src/include MAKELEVEL=0 install

# Compile and install PostgreSQL
.PHONY: postgres-%
postgres-%: postgres-configure-% \
		  postgres-headers-% # to prevent `make install` conflicts with neon's `postgres-headers`
	+@echo "Compiling PostgreSQL $*"
	$(MAKE) -C $(BUILD_DIR)/$* MAKELEVEL=0 install
	+@echo "Compiling libpq $*"
	$(MAKE) -C $(BUILD_DIR)/$*/src/interfaces/libpq install
	+@echo "Compiling pg_prewarm $*"
	$(MAKE) -C $(BUILD_DIR)/$*/contrib/pg_prewarm install
	+@echo "Compiling pg_buffercache $*"
	$(MAKE) -C $(BUILD_DIR)/$*/contrib/pg_buffercache install
	+@echo "Compiling pg_visibility $*"
	$(MAKE) -C $(BUILD_DIR)/$*/contrib/pg_visibility install
	+@echo "Compiling pageinspect $*"
	$(MAKE) -C $(BUILD_DIR)/$*/contrib/pageinspect install
	+@echo "Compiling pg_trgm $*"
	$(MAKE) -C $(BUILD_DIR)/$*/contrib/pg_trgm install
	+@echo "Compiling amcheck $*"
	$(MAKE) -C $(BUILD_DIR)/$*/contrib/amcheck install
	+@echo "Compiling test_decoding $*"
	$(MAKE) -C $(BUILD_DIR)/$*/contrib/test_decoding install

.PHONY: postgres-check-%
postgres-check-%: postgres-%
	$(MAKE) -C $(BUILD_DIR)/$* MAKELEVEL=0 check

.PHONY: neon-pg-ext-%
neon-pg-ext-%: postgres-%
<<<<<<< HEAD
	+@echo "Compiling communicator $*"
	$(CARGO_CMD_PREFIX) cargo build -p communicator $(CARGO_BUILD_FLAGS)

	+@echo "Compiling neon $*"
	mkdir -p $(POSTGRES_INSTALL_DIR)/build/neon-$*
	$(MAKE) PG_CONFIG=$(POSTGRES_INSTALL_DIR)/$*/bin/pg_config COPT='$(COPT)' \
		LIBCOMMUNICATOR_PATH=$(NEON_CARGO_ARTIFACT_TARGET_DIR) \
		-C $(POSTGRES_INSTALL_DIR)/build/neon-$* \
		-f $(ROOT_PROJECT_DIR)/pgxn/neon/Makefile install

	+@echo "Compiling neon_walredo $*"
	mkdir -p $(POSTGRES_INSTALL_DIR)/build/neon-walredo-$*
	$(MAKE) PG_CONFIG=$(POSTGRES_INSTALL_DIR)/$*/bin/pg_config COPT='$(COPT)' \
		-C $(POSTGRES_INSTALL_DIR)/build/neon-walredo-$* \
		-f $(ROOT_PROJECT_DIR)/pgxn/neon_walredo/Makefile install
	+@echo "Compiling neon_rmgr $*"
	mkdir -p $(POSTGRES_INSTALL_DIR)/build/neon-rmgr-$*
=======
	+@echo "Compiling neon-specific Postgres extensions for $*"
	mkdir -p $(BUILD_DIR)/pgxn-$*
>>>>>>> 5e2c4445
	$(MAKE) PG_CONFIG=$(POSTGRES_INSTALL_DIR)/$*/bin/pg_config COPT='$(COPT)' \
		-C $(BUILD_DIR)/pgxn-$*\
		-f $(ROOT_PROJECT_DIR)/pgxn/Makefile  install

# Build walproposer as a static library. walproposer source code is located
# in the pgxn/neon directory.
#
# We also need to include libpgport.a and libpgcommon.a, because walproposer
# uses some functions from those libraries.
#
# Some object files are removed from libpgport.a and libpgcommon.a because
# they depend on openssl and other libraries that are not included in our
# Rust build.
.PHONY: walproposer-lib
walproposer-lib: neon-pg-ext-v17
	+@echo "Compiling walproposer-lib"
	mkdir -p $(BUILD_DIR)/walproposer-lib
	$(MAKE) PG_CONFIG=$(POSTGRES_INSTALL_DIR)/v17/bin/pg_config COPT='$(COPT)' \
		-C $(BUILD_DIR)/walproposer-lib \
		-f $(ROOT_PROJECT_DIR)/pgxn/neon/Makefile walproposer-lib
	cp $(POSTGRES_INSTALL_DIR)/v17/lib/libpgport.a $(BUILD_DIR)/walproposer-lib
	cp $(POSTGRES_INSTALL_DIR)/v17/lib/libpgcommon.a $(BUILD_DIR)/walproposer-lib
	$(AR) d $(BUILD_DIR)/walproposer-lib/libpgport.a \
		pg_strong_random.o
	$(AR) d $(BUILD_DIR)/walproposer-lib/libpgcommon.a \
		checksum_helper.o \
		cryptohash_openssl.o \
		hmac_openssl.o \
		md5_common.o \
		parse_manifest.o \
		scram-common.o
ifeq ($(UNAME_S),Linux)
	$(AR) d $(BUILD_DIR)/walproposer-lib/libpgcommon.a \
		pg_crc32c.o
endif

.PHONY: neon-pg-ext
neon-pg-ext: \
	neon-pg-ext-v14 \
	neon-pg-ext-v15 \
	neon-pg-ext-v16 \
	neon-pg-ext-v17

# shorthand to build all Postgres versions
.PHONY: postgres
postgres: \
	postgres-v14 \
	postgres-v15 \
	postgres-v16 \
	postgres-v17

.PHONY: postgres-headers
postgres-headers: \
	postgres-headers-v14 \
	postgres-headers-v15 \
	postgres-headers-v16 \
	postgres-headers-v17

.PHONY: postgres-check
postgres-check: \
	postgres-check-v14 \
	postgres-check-v15 \
	postgres-check-v16 \
	postgres-check-v17

# This removes everything
.PHONY: distclean
distclean:
	$(RM) -r $(POSTGRES_INSTALL_DIR)
	$(CARGO_CMD_PREFIX) cargo clean

.PHONY: fmt
fmt:
	./pre-commit.py --fix-inplace

postgres-%-pg-bsd-indent: postgres-%
	+@echo "Compiling pg_bsd_indent"
	$(MAKE) -C $(BUILD_DIR)/$*/src/tools/pg_bsd_indent/

# Create typedef list for the core. Note that generally it should be combined with
# buildfarm one to cover platform specific stuff.
# https://wiki.postgresql.org/wiki/Running_pgindent_on_non-core_code_or_development_code
postgres-%-typedefs.list: postgres-%
	$(ROOT_PROJECT_DIR)/vendor/postgres-$*/src/tools/find_typedef $(POSTGRES_INSTALL_DIR)/$*/bin > $@

# Indent postgres. See src/tools/pgindent/README for details.
.PHONY: postgres-%-pgindent
postgres-%-pgindent: postgres-%-pg-bsd-indent postgres-%-typedefs.list
	+@echo merge with buildfarm typedef to cover all platforms
	+@echo note: I first tried to download from pgbuildfarm.org, but for unclear reason e.g. \
		REL_16_STABLE list misses PGSemaphoreData
	# wget -q -O - "http://www.pgbuildfarm.org/cgi-bin/typedefs.pl?branch=REL_16_STABLE" |\
	# cat - postgres-$*-typedefs.list | sort | uniq > postgres-$*-typedefs-full.list
	cat $(ROOT_PROJECT_DIR)/vendor/postgres-$*/src/tools/pgindent/typedefs.list |\
		cat - postgres-$*-typedefs.list | sort | uniq > postgres-$*-typedefs-full.list
	+@echo note: you might want to run it on selected files/dirs instead.
	INDENT=$(BUILD_DIR)/$*/src/tools/pg_bsd_indent/pg_bsd_indent \
		$(ROOT_PROJECT_DIR)/vendor/postgres-$*/src/tools/pgindent/pgindent --typedefs postgres-$*-typedefs-full.list \
		$(ROOT_PROJECT_DIR)/vendor/postgres-$*/src/ \
		--excludes $(ROOT_PROJECT_DIR)/vendor/postgres-$*/src/tools/pgindent/exclude_file_patterns
	$(RM) pg*.BAK

# Indent pxgn/neon.
.PHONY: neon-pgindent
neon-pgindent: postgres-v17-pg-bsd-indent neon-pg-ext-v17
	$(MAKE) PG_CONFIG=$(POSTGRES_INSTALL_DIR)/v17/bin/pg_config COPT='$(COPT)' \
		FIND_TYPEDEF=$(ROOT_PROJECT_DIR)/vendor/postgres-v17/src/tools/find_typedef \
		INDENT=$(BUILD_DIR)/v17/src/tools/pg_bsd_indent/pg_bsd_indent \
		PGINDENT_SCRIPT=$(ROOT_PROJECT_DIR)/vendor/postgres-v17/src/tools/pgindent/pgindent \
		-C $(BUILD_DIR)/neon-v17 \
		-f $(ROOT_PROJECT_DIR)/pgxn/neon/Makefile pgindent


.PHONY: setup-pre-commit-hook
setup-pre-commit-hook:
	ln -s -f $(ROOT_PROJECT_DIR)/pre-commit.py .git/hooks/pre-commit<|MERGE_RESOLUTION|>--- conflicted
+++ resolved
@@ -26,22 +26,19 @@
 	PG_CONFIGURE_OPTS = --enable-debug --with-openssl
 	PG_CFLAGS += -O2 -g3 $(CFLAGS)
 	PG_LDFLAGS = $(LDFLAGS)
-<<<<<<< HEAD
-	# Unfortunately, `--profile=...` is a nightly feature
-	CARGO_BUILD_FLAGS += --release
+	CARGO_PROFILE ?= --profile=release
+	# NEON_CARGO_ARTIFACT_TARGET_DIR is the directory where `cargo build` places
+	# the final build artifacts. There is unfortunately no easy way of changing
+	# it to a fully predictable path, nor to extract the path with a simple
+	# command. See https://github.com/rust-lang/cargo/issues/9661 and
+	# https://github.com/rust-lang/cargo/issues/6790.
 	NEON_CARGO_ARTIFACT_TARGET_DIR = $(ROOT_PROJECT_DIR)/target/release
-=======
-	CARGO_PROFILE ?= --profile=release
->>>>>>> 5e2c4445
 else ifeq ($(BUILD_TYPE),debug)
 	PG_CONFIGURE_OPTS = --enable-debug --with-openssl --enable-cassert --enable-depend
 	PG_CFLAGS += -O0 -g3 $(CFLAGS)
 	PG_LDFLAGS = $(LDFLAGS)
-<<<<<<< HEAD
+	CARGO_PROFILE ?= --profile=dev
 	NEON_CARGO_ARTIFACT_TARGET_DIR = $(ROOT_PROJECT_DIR)/target/debug
-=======
-	CARGO_PROFILE ?= --profile=dev
->>>>>>> 5e2c4445
 else
 	$(error Bad build type '$(BUILD_TYPE)', see Makefile for options)
 endif
@@ -114,6 +111,7 @@
 neon: postgres-headers walproposer-lib cargo-target-dir
 	+@echo "Compiling Neon"
 	$(CARGO_CMD_PREFIX) cargo build $(CARGO_BUILD_FLAGS) $(CARGO_PROFILE)
+
 .PHONY: cargo-target-dir
 cargo-target-dir:
 	# https://github.com/rust-lang/cargo/issues/14281
@@ -191,30 +189,13 @@
 	$(MAKE) -C $(BUILD_DIR)/$* MAKELEVEL=0 check
 
 .PHONY: neon-pg-ext-%
-neon-pg-ext-%: postgres-%
-<<<<<<< HEAD
-	+@echo "Compiling communicator $*"
-	$(CARGO_CMD_PREFIX) cargo build -p communicator $(CARGO_BUILD_FLAGS)
-
-	+@echo "Compiling neon $*"
-	mkdir -p $(POSTGRES_INSTALL_DIR)/build/neon-$*
-	$(MAKE) PG_CONFIG=$(POSTGRES_INSTALL_DIR)/$*/bin/pg_config COPT='$(COPT)' \
-		LIBCOMMUNICATOR_PATH=$(NEON_CARGO_ARTIFACT_TARGET_DIR) \
-		-C $(POSTGRES_INSTALL_DIR)/build/neon-$* \
-		-f $(ROOT_PROJECT_DIR)/pgxn/neon/Makefile install
-
-	+@echo "Compiling neon_walredo $*"
-	mkdir -p $(POSTGRES_INSTALL_DIR)/build/neon-walredo-$*
-	$(MAKE) PG_CONFIG=$(POSTGRES_INSTALL_DIR)/$*/bin/pg_config COPT='$(COPT)' \
-		-C $(POSTGRES_INSTALL_DIR)/build/neon-walredo-$* \
-		-f $(ROOT_PROJECT_DIR)/pgxn/neon_walredo/Makefile install
-	+@echo "Compiling neon_rmgr $*"
-	mkdir -p $(POSTGRES_INSTALL_DIR)/build/neon-rmgr-$*
-=======
+neon-pg-ext-%: postgres-% cargo-target-dir
 	+@echo "Compiling neon-specific Postgres extensions for $*"
 	mkdir -p $(BUILD_DIR)/pgxn-$*
->>>>>>> 5e2c4445
-	$(MAKE) PG_CONFIG=$(POSTGRES_INSTALL_DIR)/$*/bin/pg_config COPT='$(COPT)' \
+	$(MAKE) PG_CONFIG="$(POSTGRES_INSTALL_DIR)/$*/bin/pg_config" COPT='$(COPT)' \
+		NEON_CARGO_ARTIFACT_TARGET_DIR="$(NEON_CARGO_ARTIFACT_TARGET_DIR)" \
+		CARGO_BUILD_FLAGS="$(CARGO_BUILD_FLAGS)" \
+		CARGO_PROFILE="$(CARGO_PROFILE)" \
 		-C $(BUILD_DIR)/pgxn-$*\
 		-f $(ROOT_PROJECT_DIR)/pgxn/Makefile  install
 
