name: 'Create Neon Project'
description: 'Create Neon Project using API'

inputs:
  api_key:
    description: 'Neon API key'
    required: true
  region_id:
    description: 'Region ID, if not set the project will be created in the default region'
    default: aws-us-east-2
  postgres_version:
    description: 'Postgres version; default is 16'
    default: '16'
  api_host:
    description: 'Neon API host'
    default: console-stage.neon.build
  compute_units:
    description: '[Min, Max] compute units'
    default: '[1, 1]'
  # settings below only needed if you want the project to be sharded from the beginning
  shard_split_project:
    description: 'by default new projects are not shard-split initiailly, but only when shard-split threshold is reached, specify true to explicitly shard-split initially'
    required: false
    default: 'false'
  disable_sharding:
    description: 'by default new projects use storage controller default policy to shard-split when shard-split threshold is reached, specify true to explicitly disable sharding'
    required: false
    default: 'false'
  admin_api_key:
    description: 'Admin API Key needed for shard-splitting. Must be specified if shard_split_project is true'
    required: false
  shard_count:
    description: 'Number of shards to split the project into, only applies if shard_split_project is true'
    required: false
    default: '8'
  stripe_size:
    description: 'Stripe size, optional, in 8kiB pages.  e.g. set 2048 for 16MB stripes. Default is 128 MiB, only applies if shard_split_project is true'
    required: false
    default: '32768'
  psql_path:
    description: 'Path to psql binary - it is caller responsibility to provision the psql binary'
    required: false
    default: '/tmp/neon/pg_install/v16/bin/psql'
  libpq_lib_path:
    description: 'Path to directory containing libpq library - it is caller responsibility to provision the libpq library'
    required: false
    default: '/tmp/neon/pg_install/v16/lib'
  project_settings:
    description: 'A JSON object with project settings'
    required: false
    default: '{}'
  default_endpoint_settings:
    description: 'A JSON object with the default endpoint settings'
    required: false
    default: '{}'

outputs:
  dsn:
    description: 'Created Project DSN (for main database)'
    value: ${{ steps.create-neon-project.outputs.dsn }}
  project_id:
    description: 'Created Project ID'
    value: ${{ steps.create-neon-project.outputs.project_id }}

runs:
  using: "composite"
  steps:
    - name: Create Neon Project
      id: create-neon-project
      # A shell without `set -x` to not to expose password/dsn in logs
      shell: bash -euo pipefail {0}
      run: |
        res=$(curl \
          "https://${API_HOST}/api/v2/projects" \
          -w "%{http_code}" \
          --header "Accept: application/json" \
          --header "Content-Type: application/json" \
          --header "Authorization: Bearer ${API_KEY}" \
          --data "{
            \"project\": {
              \"name\": \"Created by actions/neon-project-create; GITHUB_RUN_ID=${GITHUB_RUN_ID}\",
              \"pg_version\": ${POSTGRES_VERSION},
              \"region_id\": \"${REGION_ID}\",
              \"provisioner\": \"k8s-neonvm\",
              \"autoscaling_limit_min_cu\": ${MIN_CU},
              \"autoscaling_limit_max_cu\": ${MAX_CU},
              \"settings\": ${PROJECT_SETTINGS}
            }
          }")
        
        code=${res: -3}
        if [[ ${code} -ge 400 ]]; then
          echo Request failed with error code ${code}
          echo ${res::-3}
          exit 1
        else
          project=${res::-3}
        fi

        # Mask password
        echo "::add-mask::$(echo $project | jq --raw-output '.roles[] | select(.name != "web_access") | .password')"

        dsn=$(echo $project | jq --raw-output '.connection_uris[0].connection_uri')
        echo "::add-mask::${dsn}"
        echo "dsn=${dsn}" >> $GITHUB_OUTPUT

        project_id=$(echo $project | jq --raw-output '.project.id')
        echo "project_id=${project_id}" >> $GITHUB_OUTPUT

        echo "Project ${project_id} has been created"

        if [ "${SHARD_SPLIT_PROJECT}" = "true" ]; then
          # determine tenant ID
          TENANT_ID=`${PSQL} ${dsn} -t -A -c "SHOW neon.tenant_id"`

          echo "Splitting project ${project_id} with tenant_id ${TENANT_ID} into $((SHARD_COUNT)) shards with stripe size $((STRIPE_SIZE))"

          echo "Sending PUT request to https://${API_HOST}/regions/${REGION_ID}/api/v1/admin/storage/proxy/control/v1/tenant/${TENANT_ID}/shard_split"
          echo "with body {\"new_shard_count\": $((SHARD_COUNT)), \"new_stripe_size\": $((STRIPE_SIZE))}"

          # we need an ADMIN API KEY to invoke storage controller API for shard splitting (bash -u above checks that the variable is set)
          curl -X PUT \
            "https://${API_HOST}/regions/${REGION_ID}/api/v1/admin/storage/proxy/control/v1/tenant/${TENANT_ID}/shard_split" \
            -H "Accept: application/json" -H "Content-Type: application/json" -H "Authorization: Bearer ${ADMIN_API_KEY}" \
            -d "{\"new_shard_count\": $SHARD_COUNT, \"new_stripe_size\": $STRIPE_SIZE}"
        fi
        if [ "${DISABLE_SHARDING}" = "true" ]; then
          # determine tenant ID
          TENANT_ID=`${PSQL} ${dsn} -t -A -c "SHOW neon.tenant_id"`

          echo "Explicitly disabling shard-splitting for project ${project_id} with tenant_id ${TENANT_ID}"

          echo "Sending PUT request to https://${API_HOST}/regions/${REGION_ID}/api/v1/admin/storage/proxy/control/v1/tenant/${TENANT_ID}/policy"
          echo "with body {\"scheduling\": \"Essential\"}"

          # we need an ADMIN API KEY to invoke storage controller API for shard splitting (bash -u above checks that the variable is set)
          curl -X PUT \
            "https://${API_HOST}/regions/${REGION_ID}/api/v1/admin/storage/proxy/control/v1/tenant/${TENANT_ID}/policy" \
            -H "Accept: application/json" -H "Content-Type: application/json" -H "Authorization: Bearer ${ADMIN_API_KEY}" \
            -d "{\"scheduling\": \"Essential\"}"
        fi
        # XXX
<<<<<<< HEAD
        # This is a workaround for project's settings which don't work well in public API now
        # https://github.com/neondatabase/cloud/issues/27143
        # https://github.com/neondatabase/cloud/issues/27108
        if ( [[ -n "${PROJECT_SETTINGS}" ]] && [[ "${PROJECT_SETTINGS}" != "{}" ]] ) || ( [[ -n "${DEFAULT_ENDPOINT_SETTINGS}" ]] && [[ "${DEFAULT_ENDPOINT_SETTINGS}" != "{}" ]] ); then
=======
        # This is a workaround for the default endpoint settings, which currently do not allow some settings in the public API.
        # https://github.com/neondatabase/cloud/issues/27108
        if [[ -n ${DEFAULT_ENDPOINT_SETTINGS} && ${DEFAULT_ENDPOINT_SETTINGS} != "{}" ]] ; then
>>>>>>> b8d47b5a
          PROJECT_DATA=$(curl -X GET \
              "https://${API_HOST}/regions/${REGION_ID}/api/v1/admin/projects/${project_id}" \
              -H "Accept: application/json" -H "Content-Type: application/json" -H "Authorization: Bearer ${ADMIN_API_KEY}" \
              -d "{\"scheduling\": \"Essential\"}"
          )
<<<<<<< HEAD
          NEW_PROJECT_SETTINGS=$(echo ${PROJECT_DATA} | jq -rc ".project.settings + ${PROJECT_SETTINGS}")
          curl -X POST --fail \
                "https://${API_HOST}/regions/${REGION_ID}/api/v1/admin/projects/${project_id}/settings" \
                -H "Accept: application/json" -H "Content-Type: application/json" -H "Authorization: Bearer ${ADMIN_API_KEY}" \
                --data "${NEW_PROJECT_SETTINGS}"
=======
>>>>>>> b8d47b5a
          NEW_DEFAULT_ENDPOINT_SETTINGS=$(echo ${PROJECT_DATA} | jq -rc ".project.default_endpoint_settings + ${DEFAULT_ENDPOINT_SETTINGS}")
          curl -X POST --fail \
                "https://${API_HOST}/regions/${REGION_ID}/api/v1/admin/projects/${project_id}/default_endpoint_settings" \
                -H "Accept: application/json" -H "Content-Type: application/json" -H "Authorization: Bearer ${ADMIN_API_KEY}" \
                --data "${NEW_DEFAULT_ENDPOINT_SETTINGS}"
        fi
        

      env:
        API_HOST: ${{ inputs.api_host }}
        API_KEY: ${{ inputs.api_key }}
        REGION_ID: ${{ inputs.region_id }}
        POSTGRES_VERSION: ${{ inputs.postgres_version }}
        MIN_CU: ${{ fromJSON(inputs.compute_units)[0] }}
        MAX_CU: ${{ fromJSON(inputs.compute_units)[1] }}
        SHARD_SPLIT_PROJECT: ${{ inputs.shard_split_project }}
        DISABLE_SHARDING: ${{ inputs.disable_sharding }}
        ADMIN_API_KEY: ${{ inputs.admin_api_key }}
        SHARD_COUNT: ${{ inputs.shard_count }}
        STRIPE_SIZE: ${{ inputs.stripe_size }}
        PSQL: ${{ inputs.psql_path }}
        LD_LIBRARY_PATH: ${{ inputs.libpq_lib_path }}
        PROJECT_SETTINGS: ${{ inputs.project_settings }}
        DEFAULT_ENDPOINT_SETTINGS: ${{ inputs.default_endpoint_settings }}<|MERGE_RESOLUTION|>--- conflicted
+++ resolved
@@ -140,29 +140,14 @@
             -d "{\"scheduling\": \"Essential\"}"
         fi
         # XXX
-<<<<<<< HEAD
-        # This is a workaround for project's settings which don't work well in public API now
-        # https://github.com/neondatabase/cloud/issues/27143
-        # https://github.com/neondatabase/cloud/issues/27108
-        if ( [[ -n "${PROJECT_SETTINGS}" ]] && [[ "${PROJECT_SETTINGS}" != "{}" ]] ) || ( [[ -n "${DEFAULT_ENDPOINT_SETTINGS}" ]] && [[ "${DEFAULT_ENDPOINT_SETTINGS}" != "{}" ]] ); then
-=======
         # This is a workaround for the default endpoint settings, which currently do not allow some settings in the public API.
         # https://github.com/neondatabase/cloud/issues/27108
         if [[ -n ${DEFAULT_ENDPOINT_SETTINGS} && ${DEFAULT_ENDPOINT_SETTINGS} != "{}" ]] ; then
->>>>>>> b8d47b5a
           PROJECT_DATA=$(curl -X GET \
               "https://${API_HOST}/regions/${REGION_ID}/api/v1/admin/projects/${project_id}" \
               -H "Accept: application/json" -H "Content-Type: application/json" -H "Authorization: Bearer ${ADMIN_API_KEY}" \
               -d "{\"scheduling\": \"Essential\"}"
           )
-<<<<<<< HEAD
-          NEW_PROJECT_SETTINGS=$(echo ${PROJECT_DATA} | jq -rc ".project.settings + ${PROJECT_SETTINGS}")
-          curl -X POST --fail \
-                "https://${API_HOST}/regions/${REGION_ID}/api/v1/admin/projects/${project_id}/settings" \
-                -H "Accept: application/json" -H "Content-Type: application/json" -H "Authorization: Bearer ${ADMIN_API_KEY}" \
-                --data "${NEW_PROJECT_SETTINGS}"
-=======
->>>>>>> b8d47b5a
           NEW_DEFAULT_ENDPOINT_SETTINGS=$(echo ${PROJECT_DATA} | jq -rc ".project.default_endpoint_settings + ${DEFAULT_ENDPOINT_SETTINGS}")
           curl -X POST --fail \
                 "https://${API_HOST}/regions/${REGION_ID}/api/v1/admin/projects/${project_id}/default_endpoint_settings" \
