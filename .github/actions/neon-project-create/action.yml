--- conflicted
+++ resolved
@@ -141,11 +141,8 @@
         fi
         # XXX
         # This is a workaround for project's settings which don't work well in public API now
-<<<<<<< HEAD
-=======
         # https://github.com/neondatabase/cloud/issues/27143
         # https://github.com/neondatabase/cloud/issues/27108
->>>>>>> 0eee26a0
         if ( [[ -n "${PROJECT_SETTINGS}" ]] && [[ "${PROJECT_SETTINGS}" != "{}" ]] ) || ( [[ -n "${DEFAULT_ENDPOINT_SETTINGS}" ]] && [[ "${DEFAULT_ENDPOINT_SETTINGS}" != "{}" ]] ); then
           PROJECT_DATA=$(curl -X GET \
               "https://${API_HOST}/regions/${REGION_ID}/api/v1/admin/projects/${project_id}" \
