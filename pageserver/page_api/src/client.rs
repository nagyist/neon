--- conflicted
+++ resolved
@@ -1,9 +1,5 @@
-<<<<<<< HEAD
-use anyhow::anyhow;
-=======
 use anyhow::Context as _;
 use futures::future::ready;
->>>>>>> cec0543b
 use futures::{Stream, StreamExt as _, TryStreamExt as _};
 use tokio::io::AsyncRead;
 use tokio_util::io::StreamReader;
@@ -39,13 +35,7 @@
         E: TryInto<Endpoint> + Send + Sync + 'static,
         <E as TryInto<Endpoint>>::Error: std::error::Error + Send + Sync,
     {
-<<<<<<< HEAD
-        let endpoint: Endpoint = endpoint
-            .try_into()
-            .map_err(|err| anyhow!("invalid endpoint: {err}"))?;
-=======
         let endpoint: Endpoint = endpoint.try_into().context("invalid endpoint")?;
->>>>>>> cec0543b
         let channel = endpoint.connect().await?;
         Self::new(
             channel,
@@ -121,11 +111,7 @@
     ) -> tonic::Result<impl Stream<Item = tonic::Result<GetPageResponse>> + Send + 'static> {
         let reqs = reqs.map(proto::GetPageRequest::from);
         let resps = self.inner.get_pages(reqs).await?.into_inner();
-<<<<<<< HEAD
-        Ok(resps.map_ok(GetPageResponse::from))
-=======
         Ok(resps.and_then(|resp| ready(GetPageResponse::try_from(resp).map_err(|err| err.into()))))
->>>>>>> cec0543b
     }
 
     /// Returns the size of a relation, as # of blocks.
