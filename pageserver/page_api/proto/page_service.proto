--- conflicted
+++ resolved
@@ -104,11 +104,7 @@
 
 // Requests a base backup.
 message GetBaseBackupRequest {
-<<<<<<< HEAD
-  // The LSN to fetch a base backup at. 0 or absent means the latest LSN known to the Pageserver.
-=======
   // The LSN to fetch the base backup at. 0 or absent means the latest LSN known to the Pageserver.
->>>>>>> 5e2c4445
   uint64 lsn = 1;
   // If true, logical replication slots will not be created.
   bool replica = 2;
