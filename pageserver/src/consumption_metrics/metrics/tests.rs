use std::collections::HashMap;

use super::*;
use crate::consumption_metrics::RawMetric;

#[test]
fn startup_collected_timeline_metrics_before_advancing() {
    let tenant_id = TenantId::generate();
    let timeline_id = TimelineId::generate();

    let mut metrics = Vec::new();
    let cache = HashMap::new();

    let initdb_lsn = Lsn(0x10000);
    let pitr_cutoff = Lsn(0x11000);
    let disk_consistent_lsn = Lsn(initdb_lsn.0 * 2);
    let logical_size = 0x42000;

    let snap = TimelineSnapshot {
        loaded_at: (disk_consistent_lsn, SystemTime::now()),
        last_record_lsn: disk_consistent_lsn,
        current_exact_logical_size: Some(logical_size),
        pitr_cutoff: Some(pitr_cutoff),
    };

    let now = DateTime::<Utc>::from(SystemTime::now());

    snap.to_metrics(tenant_id, timeline_id, now, &mut metrics, &cache);

    assert_eq!(
        metrics,
        &[
            MetricsKey::written_size_delta(tenant_id, timeline_id).from_until(
                snap.loaded_at.1.into(),
                now,
                0
            ),
            MetricsKey::written_size(tenant_id, timeline_id).at(now, disk_consistent_lsn.0),
            MetricsKey::pitr_cutoff(tenant_id, timeline_id).at(now, pitr_cutoff.0),
            MetricsKey::timeline_logical_size(tenant_id, timeline_id).at(now, logical_size)
        ]
    );
}

#[test]
fn startup_collected_timeline_metrics_second_round() {
    let tenant_id = TenantId::generate();
    let timeline_id = TimelineId::generate();

    let [now, before, init] = time_backwards();

    let now = DateTime::<Utc>::from(now);
    let before = DateTime::<Utc>::from(before);

    let initdb_lsn = Lsn(0x10000);
    let pitr_cutoff = Lsn(0x11000);
    let disk_consistent_lsn = Lsn(initdb_lsn.0 * 2);
    let logical_size = 0x42000;

    let mut metrics = Vec::new();
    let cache = HashMap::from([MetricsKey::written_size(tenant_id, timeline_id)
        .at(before, disk_consistent_lsn.0)
        .to_kv_pair()]);

    let snap = TimelineSnapshot {
        loaded_at: (disk_consistent_lsn, init),
        last_record_lsn: disk_consistent_lsn,
        current_exact_logical_size: Some(logical_size),
        pitr_cutoff: Some(pitr_cutoff),
    };

    snap.to_metrics(tenant_id, timeline_id, now, &mut metrics, &cache);

    assert_eq!(
        metrics,
        &[
            MetricsKey::written_size_delta(tenant_id, timeline_id).from_until(before, now, 0),
            MetricsKey::written_size(tenant_id, timeline_id).at(now, disk_consistent_lsn.0),
            MetricsKey::pitr_cutoff(tenant_id, timeline_id).at(now, pitr_cutoff.0),
            MetricsKey::timeline_logical_size(tenant_id, timeline_id).at(now, logical_size)
        ]
    );
}

#[test]
fn startup_collected_timeline_metrics_nth_round_at_same_lsn() {
    let tenant_id = TenantId::generate();
    let timeline_id = TimelineId::generate();

    let [now, just_before, before, init] = time_backwards();

    let now = DateTime::<Utc>::from(now);
    let just_before = DateTime::<Utc>::from(just_before);
    let before = DateTime::<Utc>::from(before);

    let initdb_lsn = Lsn(0x10000);
    let pitr_cutoff = Lsn(0x11000);
    let disk_consistent_lsn = Lsn(initdb_lsn.0 * 2);
    let logical_size = 0x42000;

    let mut metrics = Vec::new();
    let cache = HashMap::from([
        // at t=before was the last time the last_record_lsn changed
        MetricsKey::written_size(tenant_id, timeline_id)
            .at(before, disk_consistent_lsn.0)
            .to_kv_pair(),
        // end time of this event is used for the next ones
        MetricsKey::written_size_delta(tenant_id, timeline_id)
            .from_until(before, just_before, 0)
            .to_kv_pair(),
    ]);

    let snap = TimelineSnapshot {
        loaded_at: (disk_consistent_lsn, init),
        last_record_lsn: disk_consistent_lsn,
        current_exact_logical_size: Some(logical_size),
        pitr_cutoff: Some(pitr_cutoff),
    };

    snap.to_metrics(tenant_id, timeline_id, now, &mut metrics, &cache);

    assert_eq!(
        metrics,
        &[
            MetricsKey::written_size_delta(tenant_id, timeline_id).from_until(just_before, now, 0),
            MetricsKey::written_size(tenant_id, timeline_id).at(now, disk_consistent_lsn.0),
            MetricsKey::pitr_cutoff(tenant_id, timeline_id).at(now, pitr_cutoff.0),
            MetricsKey::timeline_logical_size(tenant_id, timeline_id).at(now, logical_size)
        ]
    );
}

#[test]
fn post_restart_written_sizes_with_rolled_back_last_record_lsn_and_pitr_cutoff() {
    // it can happen that we lose the inmemorylayer but have previously sent metrics and we
    // should never go backwards

    let tenant_id = TenantId::generate();
    let timeline_id = TimelineId::generate();

    let [later, now, at_restart] = time_backwards();

    // FIXME: tests would be so much easier if we did not need to juggle back and forth
    // SystemTime and DateTime::<Utc> ... Could do the conversion only at upload time?
    let now = DateTime::<Utc>::from(now);
    let later = DateTime::<Utc>::from(later);
    let before_restart = at_restart - std::time::Duration::from_secs(5 * 60);
    let way_before = before_restart - std::time::Duration::from_secs(10 * 60);
    let before_restart = DateTime::<Utc>::from(before_restart);
    let way_before = DateTime::<Utc>::from(way_before);

    let snap = TimelineSnapshot {
        loaded_at: (Lsn(50), at_restart),
        last_record_lsn: Lsn(50),
        current_exact_logical_size: None,
        pitr_cutoff: Some(Lsn(20)),
    };

    let mut cache = HashMap::from([
        MetricsKey::written_size(tenant_id, timeline_id)
            .at(before_restart, 100)
            .to_kv_pair(),
        MetricsKey::written_size_delta(tenant_id, timeline_id)
            .from_until(
                way_before,
                before_restart,
                // not taken into account, but the timestamps are important
                999_999_999,
            )
            .to_kv_pair(),
        MetricsKey::pitr_cutoff(tenant_id, timeline_id)
            .at(before_restart, 70)
            .to_kv_pair(),
    ]);

    let mut metrics = Vec::new();
    snap.to_metrics(tenant_id, timeline_id, now, &mut metrics, &cache);

    assert_eq!(
        metrics,
        &[
            MetricsKey::written_size_delta(tenant_id, timeline_id).from_until(
                before_restart,
                now,
                0
            ),
            MetricsKey::written_size(tenant_id, timeline_id).at(now, 100),
            MetricsKey::pitr_cutoff(tenant_id, timeline_id).at(now, 70),
        ]
    );

    // now if we cache these metrics, and re-run while "still in recovery"
    cache.extend(metrics.drain(..).map(|x| x.to_kv_pair()));

    // "still in recovery", because our snapshot did not change
    snap.to_metrics(tenant_id, timeline_id, later, &mut metrics, &cache);

    assert_eq!(
        metrics,
        &[
            MetricsKey::written_size_delta(tenant_id, timeline_id).from_until(now, later, 0),
            MetricsKey::written_size(tenant_id, timeline_id).at(later, 100),
            MetricsKey::pitr_cutoff(tenant_id, timeline_id).at(later, 70),
        ]
    );
}

#[test]
fn post_restart_current_exact_logical_size_uses_cached() {
    let tenant_id = TenantId::generate();
    let timeline_id = TimelineId::generate();

    let [now, at_restart] = time_backwards();

    let now = DateTime::<Utc>::from(now);
    let before_restart = at_restart - std::time::Duration::from_secs(5 * 60);
    let before_restart = DateTime::<Utc>::from(before_restart);

    let snap = TimelineSnapshot {
        loaded_at: (Lsn(50), at_restart),
        last_record_lsn: Lsn(50),
        current_exact_logical_size: None,
        pitr_cutoff: None,
    };

    let cache = HashMap::from([MetricsKey::timeline_logical_size(tenant_id, timeline_id)
        .at(before_restart, 100)
        .to_kv_pair()]);

    let mut metrics = Vec::new();
    snap.to_metrics(tenant_id, timeline_id, now, &mut metrics, &cache);

    metrics.retain(|item| item.key.metric == Name::LogicalSize);

    assert_eq!(
        metrics,
        &[MetricsKey::timeline_logical_size(tenant_id, timeline_id).at(now, 100)]
    );
}

#[test]
fn post_restart_synthetic_size_uses_cached_if_available() {
    let tenant_id = TenantId::generate();

    let ts = TenantSnapshot {
        remote_size: 1000,
        // not yet calculated
        synthetic_size: 0,
    };

    let now = SystemTime::now();
    let before_restart = DateTime::<Utc>::from(now - std::time::Duration::from_secs(5 * 60));
    let now = DateTime::<Utc>::from(now);

    let cached = HashMap::from([MetricsKey::synthetic_size(tenant_id)
        .at(before_restart, 1000)
        .to_kv_pair()]);

    let mut metrics = Vec::new();
    ts.to_metrics(tenant_id, now, &cached, &mut metrics);

    assert_eq!(
        metrics,
        &[
            MetricsKey::remote_storage_size(tenant_id).at(now, 1000),
            MetricsKey::synthetic_size(tenant_id).at(now, 1000),
        ]
    );
}

#[test]
fn post_restart_synthetic_size_is_not_sent_when_not_cached() {
    let tenant_id = TenantId::generate();

    let ts = TenantSnapshot {
        remote_size: 1000,
        // not yet calculated
        synthetic_size: 0,
    };

    let now = SystemTime::now();
    let now = DateTime::<Utc>::from(now);

    let cached = HashMap::new();

    let mut metrics = Vec::new();
    ts.to_metrics(tenant_id, now, &cached, &mut metrics);

    assert_eq!(
        metrics,
        &[
            MetricsKey::remote_storage_size(tenant_id).at(now, 1000),
            // no synthetic size here
        ]
    );
}

fn time_backwards<const N: usize>() -> [std::time::SystemTime; N] {
    let mut times = [std::time::SystemTime::UNIX_EPOCH; N];
    times[0] = std::time::SystemTime::now();
    for behind in 1..N {
        times[behind] = times[0] - std::time::Duration::from_secs(behind as u64);
    }

    times
}

#[test]
fn pitr_cutoff_none_yields_last_record_lsn() {
    let tenant_id = TenantId::generate();
    let timeline_id = TimelineId::generate();

    let mut metrics = Vec::new();
    let cache = HashMap::new();

    let initdb_lsn = Lsn(0x10000);
    let disk_consistent_lsn = Lsn(initdb_lsn.0 * 2);

    let snap = TimelineSnapshot {
        loaded_at: (disk_consistent_lsn, SystemTime::now()),
        last_record_lsn: disk_consistent_lsn,
        current_exact_logical_size: None,
        pitr_cutoff: None,
    };

    let now = DateTime::<Utc>::from(SystemTime::now());

    snap.to_metrics(tenant_id, timeline_id, now, &mut metrics, &cache);

    assert_eq!(
        metrics,
        &[
            MetricsKey::written_size_delta(tenant_id, timeline_id).from_until(
                snap.loaded_at.1.into(),
                now,
                0
            ),
            MetricsKey::written_size(tenant_id, timeline_id).at(now, disk_consistent_lsn.0),
            MetricsKey::pitr_cutoff(tenant_id, timeline_id).at(now, disk_consistent_lsn.0),
        ]
    );
}

pub(crate) const fn metric_examples_old(
    tenant_id: TenantId,
    timeline_id: TimelineId,
    now: DateTime<Utc>,
    before: DateTime<Utc>,
<<<<<<< HEAD
) -> [RawMetric; 7] {
=======
) -> [RawMetric; 5] {
>>>>>>> 0691b73f
    [
        MetricsKey::written_size(tenant_id, timeline_id).at_old_format(now, 0),
        MetricsKey::written_size_delta(tenant_id, timeline_id)
            .from_until_old_format(before, now, 0),
        MetricsKey::pitr_cutoff(tenant_id, timeline_id).at_old_format(now, 0),
        MetricsKey::timeline_logical_size(tenant_id, timeline_id).at_old_format(now, 0),
        MetricsKey::remote_storage_size(tenant_id).at_old_format(now, 0),
        MetricsKey::synthetic_size(tenant_id).at_old_format(now, 1),
    ]
}

pub(crate) const fn metric_examples(
    tenant_id: TenantId,
    timeline_id: TimelineId,
    now: DateTime<Utc>,
    before: DateTime<Utc>,
<<<<<<< HEAD
) -> [NewRawMetric; 7] {
=======
) -> [NewRawMetric; 5] {
>>>>>>> 0691b73f
    [
        MetricsKey::written_size(tenant_id, timeline_id).at(now, 0),
        MetricsKey::written_size_delta(tenant_id, timeline_id).from_until(before, now, 0),
        MetricsKey::pitr_cutoff(tenant_id, timeline_id).at(now, 0),
        MetricsKey::timeline_logical_size(tenant_id, timeline_id).at(now, 0),
        MetricsKey::remote_storage_size(tenant_id).at(now, 0),
        MetricsKey::synthetic_size(tenant_id).at(now, 1),
    ]
}<|MERGE_RESOLUTION|>--- conflicted
+++ resolved
@@ -346,11 +346,7 @@
     timeline_id: TimelineId,
     now: DateTime<Utc>,
     before: DateTime<Utc>,
-<<<<<<< HEAD
-) -> [RawMetric; 7] {
-=======
-) -> [RawMetric; 5] {
->>>>>>> 0691b73f
+) -> [RawMetric; 6] {
     [
         MetricsKey::written_size(tenant_id, timeline_id).at_old_format(now, 0),
         MetricsKey::written_size_delta(tenant_id, timeline_id)
@@ -367,11 +363,7 @@
     timeline_id: TimelineId,
     now: DateTime<Utc>,
     before: DateTime<Utc>,
-<<<<<<< HEAD
-) -> [NewRawMetric; 7] {
-=======
-) -> [NewRawMetric; 5] {
->>>>>>> 0691b73f
+) -> [NewRawMetric; 6] {
     [
         MetricsKey::written_size(tenant_id, timeline_id).at(now, 0),
         MetricsKey::written_size_delta(tenant_id, timeline_id).from_until(before, now, 0),
