//!

mod eviction_task;
mod walreceiver;

use anyhow::{anyhow, bail, ensure, Context};
use bytes::Bytes;
use fail::fail_point;
use futures::StreamExt;
use itertools::Itertools;
use once_cell::sync::OnceCell;
use pageserver_api::models::{
    DownloadRemoteLayersTaskInfo, DownloadRemoteLayersTaskSpawnRequest,
    DownloadRemoteLayersTaskState, LayerMapInfo, LayerResidenceEventReason, LayerResidenceStatus,
    TimelineState,
};
use remote_storage::GenericRemoteStorage;
use storage_broker::BrokerClientChannel;
use tokio::sync::{oneshot, watch, Semaphore, TryAcquireError};
use tokio_util::sync::CancellationToken;
use tracing::*;
use utils::id::TenantTimelineId;

use std::cmp::{max, min, Ordering};
use std::collections::{BinaryHeap, HashMap};
use std::fs;
use std::ops::{Deref, Range};
use std::path::{Path, PathBuf};
use std::pin::pin;
use std::sync::atomic::{AtomicI64, Ordering as AtomicOrdering};
use std::sync::{Arc, Mutex, RwLock, Weak};
use std::time::{Duration, Instant, SystemTime};

use crate::context::{DownloadBehavior, RequestContext};
use crate::tenant::remote_timeline_client::{self, index::LayerFileMetadata};
use crate::tenant::storage_layer::{
    DeltaFileName, DeltaLayerWriter, ImageFileName, ImageLayerWriter, InMemoryLayer,
    LayerAccessStats, LayerFileName, RemoteLayer,
};
use crate::tenant::{
    ephemeral_file::is_ephemeral_file,
    layer_map::{LayerMap, SearchResult},
    metadata::{save_metadata, TimelineMetadata},
    par_fsync,
    storage_layer::{PersistentLayer, ValueReconstructResult, ValueReconstructState},
};

use crate::config::PageServerConf;
use crate::keyspace::{KeyPartitioning, KeySpace, KeySpaceRandomAccum};
use crate::metrics::{TimelineMetrics, UNEXPECTED_ONDEMAND_DOWNLOADS};
use crate::pgdatadir_mapping::LsnForTimestamp;
use crate::pgdatadir_mapping::{is_rel_fsm_block_key, is_rel_vm_block_key};
use crate::pgdatadir_mapping::{BlockNumber, CalculateLogicalSizeError};
use crate::tenant::config::{EvictionPolicy, TenantConfOpt};
use pageserver_api::reltag::RelTag;

use postgres_connection::PgConnectionConfig;
use postgres_ffi::to_pg_timestamp;
use utils::{
    completion,
    id::{TenantId, TimelineId},
    lsn::{AtomicLsn, Lsn, RecordLsn},
    seqwait::SeqWait,
    simple_rcu::{Rcu, RcuReadGuard},
};

use crate::page_cache;
use crate::repository::GcResult;
use crate::repository::{Key, Value};
use crate::task_mgr::TaskKind;
use crate::walredo::WalRedoManager;
use crate::METADATA_FILE_NAME;
use crate::ZERO_PAGE;
use crate::{is_temporary, task_mgr};

pub(super) use self::eviction_task::EvictionTaskTenantState;
use self::eviction_task::EvictionTaskTimelineState;
use self::walreceiver::{WalReceiver, WalReceiverConf};

use super::config::TenantConf;
use super::layer_map::BatchedUpdates;
use super::remote_timeline_client::index::IndexPart;
use super::remote_timeline_client::RemoteTimelineClient;
use super::storage_layer::{DeltaLayer, ImageLayer, Layer, LayerAccessStatsReset};

#[derive(Debug, PartialEq, Eq, Clone, Copy)]
enum FlushLoopState {
    NotStarted,
    Running,
    Exited,
}

/// Wrapper for key range to provide reverse ordering by range length for BinaryHeap
#[derive(Debug, Clone, PartialEq, Eq)]
pub struct Hole {
    key_range: Range<Key>,
    coverage_size: usize,
}

impl Ord for Hole {
    fn cmp(&self, other: &Self) -> Ordering {
        other.coverage_size.cmp(&self.coverage_size) // inverse order
    }
}

impl PartialOrd for Hole {
    fn partial_cmp(&self, other: &Self) -> Option<Ordering> {
        Some(self.cmp(other))
    }
}

pub struct Timeline {
    conf: &'static PageServerConf,
    tenant_conf: Arc<RwLock<TenantConfOpt>>,

    myself: Weak<Self>,

    pub tenant_id: TenantId,
    pub timeline_id: TimelineId,

    pub pg_version: u32,

    pub(crate) layers: tokio::sync::RwLock<LayerMap<dyn PersistentLayer>>,

    /// Set of key ranges which should be covered by image layers to
    /// allow GC to remove old layers. This set is created by GC and its cutoff LSN is also stored.
    /// It is used by compaction task when it checks if new image layer should be created.
    /// Newly created image layer doesn't help to remove the delta layer, until the
    /// newly created image layer falls off the PITR horizon. So on next GC cycle,
    /// gc_timeline may still want the new image layer to be created. To avoid redundant
    /// image layers creation we should check if image layer exists but beyond PITR horizon.
    /// This is why we need remember GC cutoff LSN.
    ///
    wanted_image_layers: Mutex<Option<(Lsn, KeySpace)>>,

    last_freeze_at: AtomicLsn,
    // Atomic would be more appropriate here.
    last_freeze_ts: RwLock<Instant>,

    // WAL redo manager
    walredo_mgr: Arc<dyn WalRedoManager + Sync + Send>,

    /// Remote storage client.
    /// See [`storage_sync`] module comment for details.
    pub remote_client: Option<Arc<RemoteTimelineClient>>,

    // What page versions do we hold in the repository? If we get a
    // request > last_record_lsn, we need to wait until we receive all
    // the WAL up to the request. The SeqWait provides functions for
    // that. TODO: If we get a request for an old LSN, such that the
    // versions have already been garbage collected away, we should
    // throw an error, but we don't track that currently.
    //
    // last_record_lsn.load().last points to the end of last processed WAL record.
    //
    // We also remember the starting point of the previous record in
    // 'last_record_lsn.load().prev'. It's used to set the xl_prev pointer of the
    // first WAL record when the node is started up. But here, we just
    // keep track of it.
    last_record_lsn: SeqWait<RecordLsn, Lsn>,

    // All WAL records have been processed and stored durably on files on
    // local disk, up to this LSN. On crash and restart, we need to re-process
    // the WAL starting from this point.
    //
    // Some later WAL records might have been processed and also flushed to disk
    // already, so don't be surprised to see some, but there's no guarantee on
    // them yet.
    disk_consistent_lsn: AtomicLsn,

    // Parent timeline that this timeline was branched from, and the LSN
    // of the branch point.
    ancestor_timeline: Option<Arc<Timeline>>,
    ancestor_lsn: Lsn,

    pub(super) metrics: TimelineMetrics,

    /// Ensures layers aren't frozen by checkpointer between
    /// [`Timeline::get_layer_for_write`] and layer reads.
    /// Locked automatically by [`TimelineWriter`] and checkpointer.
    /// Must always be acquired before the layer map/individual layer lock
    /// to avoid deadlock.
    write_lock: tokio::sync::Mutex<()>,

    /// Used to avoid multiple `flush_loop` tasks running
    flush_loop_state: Mutex<FlushLoopState>,

    /// layer_flush_start_tx can be used to wake up the layer-flushing task.
    /// The value is a counter, incremented every time a new flush cycle is requested.
    /// The flush cycle counter is sent back on the layer_flush_done channel when
    /// the flush finishes. You can use that to wait for the flush to finish.
    layer_flush_start_tx: tokio::sync::watch::Sender<u64>,
    /// to be notified when layer flushing has finished, subscribe to the layer_flush_done channel
    layer_flush_done_tx: tokio::sync::watch::Sender<(u64, anyhow::Result<()>)>,

    /// Layer removal lock.
    /// A lock to ensure that no layer of the timeline is removed concurrently by other tasks.
    /// This lock is acquired in [`Timeline::gc`], [`Timeline::compact`],
    /// and [`Tenant::delete_timeline`]. This is an `Arc<Mutex>` lock because we need an owned
    /// lock guard in functions that will be spawned to tokio I/O pool (which requires `'static`).
    pub(super) layer_removal_cs: Arc<tokio::sync::Mutex<()>>,

    // Needed to ensure that we can't create a branch at a point that was already garbage collected
    pub latest_gc_cutoff_lsn: Rcu<Lsn>,

    // List of child timelines and their branch points. This is needed to avoid
    // garbage collecting data that is still needed by the child timelines.
    pub gc_info: std::sync::RwLock<GcInfo>,

    // It may change across major versions so for simplicity
    // keep it after running initdb for a timeline.
    // It is needed in checks when we want to error on some operations
    // when they are requested for pre-initdb lsn.
    // It can be unified with latest_gc_cutoff_lsn under some "first_valid_lsn",
    // though let's keep them both for better error visibility.
    pub initdb_lsn: Lsn,

    /// When did we last calculate the partitioning?
    partitioning: Mutex<(KeyPartitioning, Lsn)>,

    /// Configuration: how often should the partitioning be recalculated.
    repartition_threshold: u64,

    /// Current logical size of the "datadir", at the last LSN.
    current_logical_size: LogicalSize,

    /// Information about the last processed message by the WAL receiver,
    /// or None if WAL receiver has not received anything for this timeline
    /// yet.
    pub last_received_wal: Mutex<Option<WalReceiverInfo>>,
    pub walreceiver: Mutex<Option<WalReceiver>>,

    /// Relation size cache
    pub rel_size_cache: RwLock<HashMap<RelTag, (Lsn, BlockNumber)>>,

    download_all_remote_layers_task_info: RwLock<Option<DownloadRemoteLayersTaskInfo>>,

    state: watch::Sender<TimelineState>,

    /// Prevent two tasks from deleting the timeline at the same time. If held, the
    /// timeline is being deleted. If 'true', the timeline has already been deleted.
    pub delete_lock: tokio::sync::Mutex<bool>,

    eviction_task_timeline_state: tokio::sync::Mutex<EvictionTaskTimelineState>,

    /// Barrier to wait before doing initial logical size calculation. Used only during startup.
    initial_logical_size_can_start: Option<completion::Barrier>,

    /// Completion shared between all timelines loaded during startup; used to delay heavier
    /// background tasks until some logical sizes have been calculated.
    initial_logical_size_attempt: Mutex<Option<completion::Completion>>,
}

type LayerMapWriteLockGuard<'t> = tokio::sync::RwLockWriteGuard<'t, LayerMap<dyn PersistentLayer>>;

/// Internal structure to hold all data needed for logical size calculation.
///
/// Calculation consists of two stages:
///
/// 1. Initial size calculation. That might take a long time, because it requires
/// reading all layers containing relation sizes at `initial_part_end`.
///
/// 2. Collecting an incremental part and adding that to the initial size.
/// Increments are appended on walreceiver writing new timeline data,
/// which result in increase or decrease of the logical size.
struct LogicalSize {
    /// Size, potentially slow to compute. Calculating this might require reading multiple
    /// layers, and even ancestor's layers.
    ///
    /// NOTE: size at a given LSN is constant, but after a restart we will calculate
    /// the initial size at a different LSN.
    initial_logical_size: OnceCell<u64>,

    /// Semaphore to track ongoing calculation of `initial_logical_size`.
    initial_size_computation: Arc<tokio::sync::Semaphore>,

    /// Latest Lsn that has its size uncalculated, could be absent for freshly created timelines.
    initial_part_end: Option<Lsn>,

    /// All other size changes after startup, combined together.
    ///
    /// Size shouldn't ever be negative, but this is signed for two reasons:
    ///
    /// 1. If we initialized the "baseline" size lazily, while we already
    /// process incoming WAL, the incoming WAL records could decrement the
    /// variable and temporarily make it negative. (This is just future-proofing;
    /// the initialization is currently not done lazily.)
    ///
    /// 2. If there is a bug and we e.g. forget to increment it in some cases
    /// when size grows, but remember to decrement it when it shrinks again, the
    /// variable could go negative. In that case, it seems better to at least
    /// try to keep tracking it, rather than clamp or overflow it. Note that
    /// get_current_logical_size() will clamp the returned value to zero if it's
    /// negative, and log an error. Could set it permanently to zero or some
    /// special value to indicate "broken" instead, but this will do for now.
    ///
    /// Note that we also expose a copy of this value as a prometheus metric,
    /// see `current_logical_size_gauge`. Use the `update_current_logical_size`
    /// to modify this, it will also keep the prometheus metric in sync.
    size_added_after_initial: AtomicI64,
}

/// Normalized current size, that the data in pageserver occupies.
#[derive(Debug, Clone, Copy)]
enum CurrentLogicalSize {
    /// The size is not yet calculated to the end, this is an intermediate result,
    /// constructed from walreceiver increments and normalized: logical data could delete some objects, hence be negative,
    /// yet total logical size cannot be below 0.
    Approximate(u64),
    // Fully calculated logical size, only other future walreceiver increments are changing it, and those changes are
    // available for observation without any calculations.
    Exact(u64),
}

impl CurrentLogicalSize {
    fn size(&self) -> u64 {
        *match self {
            Self::Approximate(size) => size,
            Self::Exact(size) => size,
        }
    }
}

impl LogicalSize {
    fn empty_initial() -> Self {
        Self {
            initial_logical_size: OnceCell::with_value(0),
            //  initial_logical_size already computed, so, don't admit any calculations
            initial_size_computation: Arc::new(Semaphore::new(0)),
            initial_part_end: None,
            size_added_after_initial: AtomicI64::new(0),
        }
    }

    fn deferred_initial(compute_to: Lsn) -> Self {
        Self {
            initial_logical_size: OnceCell::new(),
            initial_size_computation: Arc::new(Semaphore::new(1)),
            initial_part_end: Some(compute_to),
            size_added_after_initial: AtomicI64::new(0),
        }
    }

    fn current_size(&self) -> anyhow::Result<CurrentLogicalSize> {
        let size_increment: i64 = self.size_added_after_initial.load(AtomicOrdering::Acquire);
        //                  ^^^ keep this type explicit so that the casts in this function break if
        //                  we change the type.
        match self.initial_logical_size.get() {
            Some(initial_size) => {
                initial_size.checked_add_signed(size_increment)
                    .with_context(|| format!("Overflow during logical size calculation, initial_size: {initial_size}, size_increment: {size_increment}"))
                    .map(CurrentLogicalSize::Exact)
            }
            None => {
                let non_negative_size_increment = u64::try_from(size_increment).unwrap_or(0);
                Ok(CurrentLogicalSize::Approximate(non_negative_size_increment))
            }
        }
    }

    fn increment_size(&self, delta: i64) {
        self.size_added_after_initial
            .fetch_add(delta, AtomicOrdering::SeqCst);
    }

    /// Make the value computed by initial logical size computation
    /// available for re-use. This doesn't contain the incremental part.
    fn initialized_size(&self, lsn: Lsn) -> Option<u64> {
        match self.initial_part_end {
            Some(v) if v == lsn => self.initial_logical_size.get().copied(),
            _ => None,
        }
    }
}

pub struct WalReceiverInfo {
    pub wal_source_connconf: PgConnectionConfig,
    pub last_received_msg_lsn: Lsn,
    pub last_received_msg_ts: u128,
}

///
/// Information about how much history needs to be retained, needed by
/// Garbage Collection.
///
pub struct GcInfo {
    /// Specific LSNs that are needed.
    ///
    /// Currently, this includes all points where child branches have
    /// been forked off from. In the future, could also include
    /// explicit user-defined snapshot points.
    pub retain_lsns: Vec<Lsn>,

    /// In addition to 'retain_lsns', keep everything newer than this
    /// point.
    ///
    /// This is calculated by subtracting 'gc_horizon' setting from
    /// last-record LSN
    ///
    /// FIXME: is this inclusive or exclusive?
    pub horizon_cutoff: Lsn,

    /// In addition to 'retain_lsns' and 'horizon_cutoff', keep everything newer than this
    /// point.
    ///
    /// This is calculated by finding a number such that a record is needed for PITR
    /// if only if its LSN is larger than 'pitr_cutoff'.
    pub pitr_cutoff: Lsn,
}

/// An error happened in a get() operation.
#[derive(thiserror::Error)]
pub enum PageReconstructError {
    #[error(transparent)]
    Other(#[from] anyhow::Error), // source and Display delegate to anyhow::Error

    /// The operation would require downloading a layer that is missing locally.
    NeedsDownload(TenantTimelineId, LayerFileName),

    /// The operation was cancelled
    Cancelled,

    /// The ancestor of this is being stopped
    AncestorStopping(TimelineId),

    /// An error happened replaying WAL records
    #[error(transparent)]
    WalRedo(#[from] crate::walredo::WalRedoError),
}

impl std::fmt::Debug for PageReconstructError {
    fn fmt(&self, f: &mut std::fmt::Formatter<'_>) -> Result<(), std::fmt::Error> {
        match self {
            Self::Other(err) => err.fmt(f),
            Self::NeedsDownload(tenant_timeline_id, layer_file_name) => {
                write!(
                    f,
                    "layer {}/{} needs download",
                    tenant_timeline_id,
                    layer_file_name.file_name()
                )
            }
            Self::Cancelled => write!(f, "cancelled"),
            Self::AncestorStopping(timeline_id) => {
                write!(f, "ancestor timeline {timeline_id} is being stopped")
            }
            Self::WalRedo(err) => err.fmt(f),
        }
    }
}

impl std::fmt::Display for PageReconstructError {
    fn fmt(&self, f: &mut std::fmt::Formatter<'_>) -> Result<(), std::fmt::Error> {
        match self {
            Self::Other(err) => err.fmt(f),
            Self::NeedsDownload(tenant_timeline_id, layer_file_name) => {
                write!(
                    f,
                    "layer {}/{} needs download",
                    tenant_timeline_id,
                    layer_file_name.file_name()
                )
            }
            Self::Cancelled => write!(f, "cancelled"),
            Self::AncestorStopping(timeline_id) => {
                write!(f, "ancestor timeline {timeline_id} is being stopped")
            }
            Self::WalRedo(err) => err.fmt(f),
        }
    }
}

#[derive(Clone, Copy)]
pub enum LogicalSizeCalculationCause {
    Initial,
    ConsumptionMetricsSyntheticSize,
    EvictionTaskImitation,
    TenantSizeHandler,
}

/// Public interface functions
impl Timeline {
    /// Get the LSN where this branch was created
    pub fn get_ancestor_lsn(&self) -> Lsn {
        self.ancestor_lsn
    }

    /// Get the ancestor's timeline id
    pub fn get_ancestor_timeline_id(&self) -> Option<TimelineId> {
        self.ancestor_timeline
            .as_ref()
            .map(|ancestor| ancestor.timeline_id)
    }

    /// Lock and get timeline's GC cuttof
    pub fn get_latest_gc_cutoff_lsn(&self) -> RcuReadGuard<Lsn> {
        self.latest_gc_cutoff_lsn.read()
    }

    /// Look up given page version.
    ///
    /// If a remote layer file is needed, it is downloaded as part of this
    /// call.
    ///
    /// NOTE: It is considered an error to 'get' a key that doesn't exist. The
    /// abstraction above this needs to store suitable metadata to track what
    /// data exists with what keys, in separate metadata entries. If a
    /// non-existent key is requested, we may incorrectly return a value from
    /// an ancestor branch, for example, or waste a lot of cycles chasing the
    /// non-existing key.
    ///
    pub async fn get(
        &self,
        key: Key,
        lsn: Lsn,
        ctx: &RequestContext,
    ) -> Result<Bytes, PageReconstructError> {
        if !lsn.is_valid() {
            return Err(PageReconstructError::Other(anyhow::anyhow!("Invalid LSN")));
        }

        // XXX: structured stats collection for layer eviction here.
        trace!(
            "get page request for {}@{} from task kind {:?}",
            key,
            lsn,
            ctx.task_kind()
        );

        // Check the page cache. We will get back the most recent page with lsn <= `lsn`.
        // The cached image can be returned directly if there is no WAL between the cached image
        // and requested LSN. The cached image can also be used to reduce the amount of WAL needed
        // for redo.
        let cached_page_img = match self.lookup_cached_page(&key, lsn) {
            Some((cached_lsn, cached_img)) => {
                match cached_lsn.cmp(&lsn) {
                    Ordering::Less => {} // there might be WAL between cached_lsn and lsn, we need to check
                    Ordering::Equal => {
                        self.metrics
                            .materialized_page_cache_hit_upon_request_counter
                            .inc();
                        return Ok(cached_img); // exact LSN match, return the image
                    }
                    Ordering::Greater => {
                        unreachable!("the returned lsn should never be after the requested lsn")
                    }
                }
                Some((cached_lsn, cached_img))
            }
            None => None,
        };

        let mut reconstruct_state = ValueReconstructState {
            records: Vec::new(),
            img: cached_page_img,
        };

        let timer = self.metrics.get_reconstruct_data_time_histo.start_timer();
        self.get_reconstruct_data(key, lsn, &mut reconstruct_state, ctx)
            .await?;
        timer.stop_and_record();

        self.metrics
            .reconstruct_time_histo
            .observe_closure_duration(|| self.reconstruct_value(key, lsn, reconstruct_state))
    }

    /// Get last or prev record separately. Same as get_last_record_rlsn().last/prev.
    pub fn get_last_record_lsn(&self) -> Lsn {
        self.last_record_lsn.load().last
    }

    pub fn get_prev_record_lsn(&self) -> Lsn {
        self.last_record_lsn.load().prev
    }

    /// Atomically get both last and prev.
    pub fn get_last_record_rlsn(&self) -> RecordLsn {
        self.last_record_lsn.load()
    }

    pub fn get_disk_consistent_lsn(&self) -> Lsn {
        self.disk_consistent_lsn.load()
    }

    pub fn get_remote_consistent_lsn(&self) -> Option<Lsn> {
        if let Some(remote_client) = &self.remote_client {
            remote_client.last_uploaded_consistent_lsn()
        } else {
            None
        }
    }

    /// The sum of the file size of all historic layers in the layer map.
    /// This method makes no distinction between local and remote layers.
    /// Hence, the result **does not represent local filesystem usage**.
    pub async fn layer_size_sum(&self) -> u64 {
        let layer_map = self.layers.read().await;
        let mut size = 0;
        for l in layer_map.iter_historic_layers() {
            size += l.file_size();
        }
        size
    }

    pub fn get_resident_physical_size(&self) -> u64 {
        self.metrics.resident_physical_size_gauge.get()
    }

    ///
    /// Wait until WAL has been received and processed up to this LSN.
    ///
    /// You should call this before any of the other get_* or list_* functions. Calling
    /// those functions with an LSN that has been processed yet is an error.
    ///
    pub async fn wait_lsn(
        &self,
        lsn: Lsn,
        _ctx: &RequestContext, /* Prepare for use by cancellation */
    ) -> anyhow::Result<()> {
        anyhow::ensure!(self.is_active(), "Cannot wait for Lsn on inactive timeline");

        // This should never be called from the WAL receiver, because that could lead
        // to a deadlock.
        anyhow::ensure!(
            task_mgr::current_task_kind() != Some(TaskKind::WalReceiverManager),
            "wait_lsn cannot be called in WAL receiver"
        );
        anyhow::ensure!(
            task_mgr::current_task_kind() != Some(TaskKind::WalReceiverConnectionHandler),
            "wait_lsn cannot be called in WAL receiver"
        );
        anyhow::ensure!(
            task_mgr::current_task_kind() != Some(TaskKind::WalReceiverConnectionPoller),
            "wait_lsn cannot be called in WAL receiver"
        );

        let _timer = self.metrics.wait_lsn_time_histo.start_timer();

        match self
            .last_record_lsn
            .wait_for_timeout(lsn, self.conf.wait_lsn_timeout)
            .await
        {
            Ok(()) => Ok(()),
            Err(e) => {
<<<<<<< HEAD
                // walreceiver.status() locks internally, don't count that towards the wait_lsn_time_histo
=======
                // don't count the time spent waiting for lock below, and also in walreceiver.status(), towards the wait_lsn_time_histo
>>>>>>> 5761190e
                drop(_timer);
                let walreceiver_status = {
                    match &*self.walreceiver.lock().unwrap() {
                        None => "stopping or stopped".to_string(),
                        Some(walreceiver) => match walreceiver.status() {
                            Some(status) => status.to_human_readable_string(),
                            None => "Not active".to_string(),
                        },
                    }
                };
                Err(anyhow::Error::new(e).context({
                    format!(
                        "Timed out while waiting for WAL record at LSN {} to arrive, last_record_lsn {} disk consistent LSN={}, WalReceiver status: {}",
                        lsn,
                        self.get_last_record_lsn(),
                        self.get_disk_consistent_lsn(),
                        walreceiver_status,
                    )
                }))
            }
        }
    }

    /// Check that it is valid to request operations with that lsn.
    pub fn check_lsn_is_in_scope(
        &self,
        lsn: Lsn,
        latest_gc_cutoff_lsn: &RcuReadGuard<Lsn>,
    ) -> anyhow::Result<()> {
        ensure!(
            lsn >= **latest_gc_cutoff_lsn,
            "LSN {} is earlier than latest GC horizon {} (we might've already garbage collected needed data)",
            lsn,
            **latest_gc_cutoff_lsn,
        );
        Ok(())
    }

    /// Flush to disk all data that was written with the put_* functions
    #[instrument(skip(self), fields(tenant_id=%self.tenant_id, timeline_id=%self.timeline_id))]
    pub async fn freeze_and_flush(&self) -> anyhow::Result<()> {
        self.freeze_inmem_layer(false).await;
        self.flush_frozen_layers_and_wait().await
    }

    /// Outermost timeline compaction operation; downloads needed layers.
    pub async fn compact(self: &Arc<Self>, ctx: &RequestContext) -> anyhow::Result<()> {
        const ROUNDS: usize = 2;

        let last_record_lsn = self.get_last_record_lsn();

        // Last record Lsn could be zero in case the timeline was just created
        if !last_record_lsn.is_valid() {
            warn!("Skipping compaction for potentially just initialized timeline, it has invalid last record lsn: {last_record_lsn}");
            return Ok(());
        }

        // retry two times to allow first round to find layers which need to be downloaded, then
        // download them, then retry compaction
        for round in 0..ROUNDS {
            // should we error out with the most specific error?
            let last_round = round == ROUNDS - 1;

            let res = self.compact_inner(ctx).await;

            // If `create_image_layers' or `compact_level0` scheduled any
            // uploads or deletions, but didn't update the index file yet,
            // do it now.
            //
            // This isn't necessary for correctness, the remote state is
            // consistent without the uploads and deletions, and we would
            // update the index file on next flush iteration too. But it
            // could take a while until that happens.
            //
            // Additionally, only do this once before we return from this function.
            if last_round || res.is_ok() {
                if let Some(remote_client) = &self.remote_client {
                    remote_client.schedule_index_upload_for_file_changes()?;
                }
            }

            let rls = match res {
                Ok(()) => return Ok(()),
                Err(CompactionError::DownloadRequired(rls)) if !last_round => {
                    // this can be done at most one time before exiting, waiting
                    rls
                }
                Err(CompactionError::DownloadRequired(rls)) => {
                    anyhow::bail!("Compaction requires downloading multiple times (last was {} layers), possibly battling against eviction", rls.len())
                }
                Err(CompactionError::Other(e)) => {
                    return Err(e);
                }
            };

            // this path can be visited in the second round of retrying, if first one found that we
            // must first download some remote layers
            let total = rls.len();

            let mut downloads = rls
                .into_iter()
                .map(|rl| self.download_remote_layer(rl))
                .collect::<futures::stream::FuturesUnordered<_>>();

            let mut failed = 0;

            let mut cancelled = pin!(task_mgr::shutdown_watcher());

            loop {
                tokio::select! {
                    _ = &mut cancelled => anyhow::bail!("Cancelled while downloading remote layers"),
                    res = downloads.next() => {
                        match res {
                            Some(Ok(())) => {},
                            Some(Err(e)) => {
                                warn!("Downloading remote layer for compaction failed: {e:#}");
                                failed += 1;
                            }
                            None => break,
                        }
                    }
                }
            }

            if failed != 0 {
                anyhow::bail!("{failed} out of {total} layers failed to download, retrying later");
            }

            // if everything downloaded fine, lets try again
        }

        unreachable!("retry loop exits")
    }

    /// Compaction which might need to be retried after downloading remote layers.
    async fn compact_inner(self: &Arc<Self>, ctx: &RequestContext) -> Result<(), CompactionError> {
        //
        // High level strategy for compaction / image creation:
        //
        // 1. First, calculate the desired "partitioning" of the
        // currently in-use key space. The goal is to partition the
        // key space into roughly fixed-size chunks, but also take into
        // account any existing image layers, and try to align the
        // chunk boundaries with the existing image layers to avoid
        // too much churn. Also try to align chunk boundaries with
        // relation boundaries.  In principle, we don't know about
        // relation boundaries here, we just deal with key-value
        // pairs, and the code in pgdatadir_mapping.rs knows how to
        // map relations into key-value pairs. But in practice we know
        // that 'field6' is the block number, and the fields 1-5
        // identify a relation. This is just an optimization,
        // though.
        //
        // 2. Once we know the partitioning, for each partition,
        // decide if it's time to create a new image layer. The
        // criteria is: there has been too much "churn" since the last
        // image layer? The "churn" is fuzzy concept, it's a
        // combination of too many delta files, or too much WAL in
        // total in the delta file. Or perhaps: if creating an image
        // file would allow to delete some older files.
        //
        // 3. After that, we compact all level0 delta files if there
        // are too many of them.  While compacting, we also garbage
        // collect any page versions that are no longer needed because
        // of the new image layers we created in step 2.
        //
        // TODO: This high level strategy hasn't been implemented yet.
        // Below are functions compact_level0() and create_image_layers()
        // but they are a bit ad hoc and don't quite work like it's explained
        // above. Rewrite it.
        let layer_removal_cs = Arc::new(self.layer_removal_cs.clone().lock_owned().await);
        // Is the timeline being deleted?
        let state = *self.state.borrow();
        if state == TimelineState::Stopping {
            return Err(anyhow::anyhow!("timeline is Stopping").into());
        }

        let target_file_size = self.get_checkpoint_distance();

        // Define partitioning schema if needed

        match self
            .repartition(
                self.get_last_record_lsn(),
                self.get_compaction_target_size(),
                ctx,
            )
            .await
        {
            Ok((partitioning, lsn)) => {
                // 2. Create new image layers for partitions that have been modified
                // "enough".
                let layer_paths_to_upload = self
                    .create_image_layers(&partitioning, lsn, false, ctx)
                    .await
                    .map_err(anyhow::Error::from)?;
                if let Some(remote_client) = &self.remote_client {
                    for (path, layer_metadata) in layer_paths_to_upload {
                        remote_client.schedule_layer_file_upload(&path, &layer_metadata)?;
                    }
                }

                // 3. Compact
                let timer = self.metrics.compact_time_histo.start_timer();
                self.compact_level0(layer_removal_cs.clone(), target_file_size, ctx)
                    .await?;
                timer.stop_and_record();
            }
            Err(err) => {
                // no partitioning? This is normal, if the timeline was just created
                // as an empty timeline. Also in unit tests, when we use the timeline
                // as a simple key-value store, ignoring the datadir layout. Log the
                // error but continue.
                error!("could not compact, repartitioning keyspace failed: {err:?}");
            }
        };

        Ok(())
    }

    /// Mutate the timeline with a [`TimelineWriter`].
    pub async fn writer(&self) -> TimelineWriter<'_> {
        TimelineWriter {
            tl: self,
            _write_guard: self.write_lock.lock().await,
        }
    }

    /// Retrieve current logical size of the timeline.
    ///
    /// The size could be lagging behind the actual number, in case
    /// the initial size calculation has not been run (gets triggered on the first size access).
    ///
    /// return size and boolean flag that shows if the size is exact
    pub fn get_current_logical_size(
        self: &Arc<Self>,
        ctx: &RequestContext,
    ) -> anyhow::Result<(u64, bool)> {
        let current_size = self.current_logical_size.current_size()?;
        debug!("Current size: {current_size:?}");

        let mut is_exact = true;
        let size = current_size.size();
        if let (CurrentLogicalSize::Approximate(_), Some(initial_part_end)) =
            (current_size, self.current_logical_size.initial_part_end)
        {
            is_exact = false;
            self.try_spawn_size_init_task(initial_part_end, ctx);
        }

        Ok((size, is_exact))
    }

    /// Check if more than 'checkpoint_distance' of WAL has been accumulated in
    /// the in-memory layer, and initiate flushing it if so.
    ///
    /// Also flush after a period of time without new data -- it helps
    /// safekeepers to regard pageserver as caught up and suspend activity.
    pub async fn check_checkpoint_distance(self: &Arc<Timeline>) -> anyhow::Result<()> {
        let last_lsn = self.get_last_record_lsn();
        let layers = self.layers.read().await;
        if let Some(open_layer) = &layers.open_layer {
            let open_layer_size = open_layer.size()?;
            drop(layers);
            let last_freeze_at = self.last_freeze_at.load();
            let last_freeze_ts = *(self.last_freeze_ts.read().unwrap());
            let distance = last_lsn.widening_sub(last_freeze_at);
            // Checkpointing the open layer can be triggered by layer size or LSN range.
            // S3 has a 5 GB limit on the size of one upload (without multi-part upload), and
            // we want to stay below that with a big margin.  The LSN distance determines how
            // much WAL the safekeepers need to store.
            if distance >= self.get_checkpoint_distance().into()
                || open_layer_size > self.get_checkpoint_distance()
                || (distance > 0 && last_freeze_ts.elapsed() >= self.get_checkpoint_timeout())
            {
                info!(
                    "check_checkpoint_distance {}, layer size {}, elapsed since last flush {:?}",
                    distance,
                    open_layer_size,
                    last_freeze_ts.elapsed()
                );

                self.freeze_inmem_layer(true).await;
                self.last_freeze_at.store(last_lsn);
                *(self.last_freeze_ts.write().unwrap()) = Instant::now();

                // Wake up the layer flusher
                self.flush_frozen_layers();
            }
        }
        Ok(())
    }

<<<<<<< HEAD
    pub fn activate(self: &Arc<Self>, broker_client: BrokerClientChannel, ctx: &RequestContext) {
        self.launch_wal_receiver(ctx, broker_client);
        self.set_state(TimelineState::Active);
        self.launch_eviction_task();
=======
    pub fn activate(
        self: &Arc<Self>,
        broker_client: BrokerClientChannel,
        background_jobs_can_start: Option<&completion::Barrier>,
        ctx: &RequestContext,
    ) {
        self.launch_wal_receiver(ctx, broker_client);
        self.set_state(TimelineState::Active);
        self.launch_eviction_task(background_jobs_can_start);
>>>>>>> 5761190e
    }

    pub fn set_state(&self, new_state: TimelineState) {
        match (self.current_state(), new_state) {
            (equal_state_1, equal_state_2) if equal_state_1 == equal_state_2 => {
                warn!("Ignoring new state, equal to the existing one: {equal_state_2:?}");
            }
            (st, TimelineState::Loading) => {
                error!("ignoring transition from {st:?} into Loading state");
            }
            (TimelineState::Broken, _) => {
                error!("Ignoring state update {new_state:?} for broken tenant");
            }
            (TimelineState::Stopping, TimelineState::Active) => {
                error!("Not activating a Stopping timeline");
            }
            (_, new_state) => {
                if matches!(new_state, TimelineState::Stopping | TimelineState::Broken) {
                    // drop the copmletion guard, if any; it might be holding off the completion
                    // forever needlessly
                    self.initial_logical_size_attempt
                        .lock()
                        .unwrap_or_else(|e| e.into_inner())
                        .take();
                }
                self.state.send_replace(new_state);
            }
        }
    }

    pub fn current_state(&self) -> TimelineState {
        *self.state.borrow()
    }

    pub fn is_active(&self) -> bool {
        self.current_state() == TimelineState::Active
    }

    pub fn subscribe_for_state_updates(&self) -> watch::Receiver<TimelineState> {
        self.state.subscribe()
    }

    pub async fn wait_to_become_active(
        &self,
        _ctx: &RequestContext, // Prepare for use by cancellation
    ) -> Result<(), TimelineState> {
        let mut receiver = self.state.subscribe();
        loop {
            let current_state = *receiver.borrow_and_update();
            match current_state {
                TimelineState::Loading => {
                    receiver
                        .changed()
                        .await
                        .expect("holding a reference to self");
                }
                TimelineState::Active { .. } => {
                    return Ok(());
                }
                TimelineState::Broken { .. } | TimelineState::Stopping => {
                    // There's no chance the timeline can transition back into ::Active
                    return Err(current_state);
                }
            }
        }
    }

    pub async fn layer_map_info(&self, reset: LayerAccessStatsReset) -> LayerMapInfo {
        let layer_map = self.layers.read().await;
        let mut in_memory_layers = Vec::with_capacity(layer_map.frozen_layers.len() + 1);
        if let Some(open_layer) = &layer_map.open_layer {
            in_memory_layers.push(open_layer.info());
        }
        for frozen_layer in &layer_map.frozen_layers {
            in_memory_layers.push(frozen_layer.info());
        }

        let mut historic_layers = Vec::new();
        for historic_layer in layer_map.iter_historic_layers() {
            historic_layers.push(historic_layer.info(reset));
        }

        LayerMapInfo {
            in_memory_layers,
            historic_layers,
        }
    }

    #[instrument(skip_all, fields(tenant = %self.tenant_id, timeline = %self.timeline_id))]
    pub async fn download_layer(&self, layer_file_name: &str) -> anyhow::Result<Option<bool>> {
        let Some(layer) = self.find_layer(layer_file_name).await else { return Ok(None) };
        let Some(remote_layer) = layer.downcast_remote_layer() else { return  Ok(Some(false)) };
        if self.remote_client.is_none() {
            return Ok(Some(false));
        }

        self.download_remote_layer(remote_layer).await?;
        Ok(Some(true))
    }

    /// Like [`evict_layer_batch`], but for just one layer.
    /// Additional case `Ok(None)` covers the case where the layer could not be found by its `layer_file_name`.
    pub async fn evict_layer(&self, layer_file_name: &str) -> anyhow::Result<Option<bool>> {
        let Some(local_layer) = self.find_layer(layer_file_name).await else { return Ok(None) };
        let remote_client = self
            .remote_client
            .as_ref()
            .ok_or_else(|| anyhow::anyhow!("remote storage not configured; cannot evict"))?;

        let cancel = CancellationToken::new();
        let results = self
            .evict_layer_batch(remote_client, &[local_layer], cancel)
            .await?;
        assert_eq!(results.len(), 1);
        let result: Option<anyhow::Result<bool>> = results.into_iter().next().unwrap();
        match result {
            None => anyhow::bail!("task_mgr shutdown requested"),
            Some(Ok(b)) => Ok(Some(b)),
            Some(Err(e)) => Err(e),
        }
    }

    /// Evict a batch of layers.
    ///
    /// GenericRemoteStorage reference is required as a witness[^witness_article] for "remote storage is configured."
    ///
    /// [^witness_article]: https://willcrichton.net/rust-api-type-patterns/witnesses.html
    pub async fn evict_layers(
        &self,
        _: &GenericRemoteStorage,
        layers_to_evict: &[Arc<dyn PersistentLayer>],
        cancel: CancellationToken,
    ) -> anyhow::Result<Vec<Option<anyhow::Result<bool>>>> {
        let remote_client = self.remote_client.clone().expect(
            "GenericRemoteStorage is configured, so timeline must have RemoteTimelineClient",
        );

        self.evict_layer_batch(&remote_client, layers_to_evict, cancel)
            .await
    }

    /// Evict multiple layers at once, continuing through errors.
    ///
    /// Try to evict the given `layers_to_evict` by
    ///
    /// 1. Replacing the given layer object in the layer map with a corresponding [`RemoteLayer`] object.
    /// 2. Deleting the now unreferenced layer file from disk.
    ///
    /// The `remote_client` should be this timeline's `self.remote_client`.
    /// We make the caller provide it so that they are responsible for handling the case
    /// where someone wants to evict the layer but no remote storage is configured.
    ///
    /// Returns either `Err()` or `Ok(results)` where `results.len() == layers_to_evict.len()`.
    /// If `Err()` is returned, no eviction was attempted.
    /// Each position of `Ok(results)` corresponds to the layer in `layers_to_evict`.
    /// Meaning of each `result[i]`:
    /// - `Some(Err(...))` if layer replacement failed for an unexpected reason
    /// - `Some(Ok(true))` if everything went well.
    /// - `Some(Ok(false))` if there was an expected reason why the layer could not be replaced, e.g.:
    ///    - evictee was not yet downloaded
    ///    - replacement failed for an expectable reason (e.g., layer removed by GC before we grabbed all locks)
    /// - `None` if no eviction attempt was made for the layer because `cancel.is_cancelled() == true`.
    async fn evict_layer_batch(
        &self,
        remote_client: &Arc<RemoteTimelineClient>,
        layers_to_evict: &[Arc<dyn PersistentLayer>],
        cancel: CancellationToken,
    ) -> anyhow::Result<Vec<Option<anyhow::Result<bool>>>> {
        // ensure that the layers have finished uploading
        // (don't hold the layer_removal_cs while we do it, we're not removing anything yet)
        remote_client
            .wait_completion()
            .await
            .context("wait for layer upload ops to complete")?;

        // now lock out layer removal (compaction, gc, timeline deletion)
        let layer_removal_guard = self.layer_removal_cs.lock().await;

        {
            // to avoid racing with detach and delete_timeline
            let state = self.current_state();
            anyhow::ensure!(
                state == TimelineState::Active,
                "timeline is not active but {state:?}"
            );
        }

        // start the batch update
        let mut layer_map = self.layers.write().await;
        let mut batch_updates = layer_map.batch_update();

        let mut results = Vec::with_capacity(layers_to_evict.len());

        for l in layers_to_evict.iter() {
            let res = if cancel.is_cancelled() {
                None
            } else {
                Some(self.evict_layer_batch_impl(&layer_removal_guard, l, &mut batch_updates))
            };
            results.push(res);
        }

        // commit the updates & release locks
        batch_updates.flush();
        drop(layer_map);
        drop(layer_removal_guard);

        assert_eq!(results.len(), layers_to_evict.len());
        Ok(results)
    }

    fn evict_layer_batch_impl(
        &self,
        _layer_removal_cs: &tokio::sync::MutexGuard<'_, ()>,
        local_layer: &Arc<dyn PersistentLayer>,
        batch_updates: &mut BatchedUpdates<'_, dyn PersistentLayer>,
    ) -> anyhow::Result<bool> {
        use super::layer_map::Replacement;

        if local_layer.is_remote_layer() {
            // TODO(issue #3851): consider returning an err here instead of false,
            // which is the same out the match later
            return Ok(false);
        }

        let layer_file_size = local_layer.file_size();

        let local_layer_mtime = local_layer
            .local_path()
            .expect("local layer should have a local path")
            .metadata()
            .context("get local layer file stat")?
            .modified()
            .context("get mtime of layer file")?;
        let local_layer_residence_duration =
            match SystemTime::now().duration_since(local_layer_mtime) {
                Err(e) => {
                    warn!("layer mtime is in the future: {}", e);
                    None
                }
                Ok(delta) => Some(delta),
            };

        let layer_metadata = LayerFileMetadata::new(layer_file_size);

        let new_remote_layer = Arc::new(match local_layer.filename() {
            LayerFileName::Image(image_name) => RemoteLayer::new_img(
                self.tenant_id,
                self.timeline_id,
                &image_name,
                &layer_metadata,
                local_layer
                    .access_stats()
                    .clone_for_residence_change(batch_updates, LayerResidenceStatus::Evicted),
            ),
            LayerFileName::Delta(delta_name) => RemoteLayer::new_delta(
                self.tenant_id,
                self.timeline_id,
                &delta_name,
                &layer_metadata,
                local_layer
                    .access_stats()
                    .clone_for_residence_change(batch_updates, LayerResidenceStatus::Evicted),
            ),
        });

        let replaced = match batch_updates.replace_historic(local_layer, new_remote_layer)? {
            Replacement::Replaced { .. } => {
                if let Err(e) = local_layer.delete_resident_layer_file() {
                    error!("failed to remove layer file on evict after replacement: {e:#?}");
                }
                // Always decrement the physical size gauge, even if we failed to delete the file.
                // Rationale: we already replaced the layer with a remote layer in the layer map,
                // and any subsequent download_remote_layer will
                // 1. overwrite the file on disk and
                // 2. add the downloaded size to the resident size gauge.
                //
                // If there is no re-download, and we restart the pageserver, then load_layer_map
                // will treat the file as a local layer again, count it towards resident size,
                // and it'll be like the layer removal never happened.
                // The bump in resident size is perhaps unexpected but overall a robust behavior.
                self.metrics
                    .resident_physical_size_gauge
                    .sub(layer_file_size);

                self.metrics.evictions.inc();

                if let Some(delta) = local_layer_residence_duration {
                    self.metrics
                        .evictions_with_low_residence_duration
                        .read()
                        .unwrap()
                        .observe(delta);
                    info!(layer=%local_layer.short_id(), residence_millis=delta.as_millis(), "evicted layer after known residence period");
                } else {
                    info!(layer=%local_layer.short_id(), "evicted layer after unknown residence period");
                }

                true
            }
            Replacement::NotFound => {
                debug!(evicted=?local_layer, "layer was no longer in layer map");
                false
            }
            Replacement::RemovalBuffered => {
                unreachable!("not doing anything else in this batch")
            }
            Replacement::Unexpected(other) => {
                error!(
                    local_layer.ptr=?Arc::as_ptr(local_layer),
                    other.ptr=?Arc::as_ptr(&other),
                    ?other,
                    "failed to replace");
                false
            }
        };

        Ok(replaced)
    }
}

// Private functions
impl Timeline {
    fn get_checkpoint_distance(&self) -> u64 {
        let tenant_conf = self.tenant_conf.read().unwrap();
        tenant_conf
            .checkpoint_distance
            .unwrap_or(self.conf.default_tenant_conf.checkpoint_distance)
    }

    fn get_checkpoint_timeout(&self) -> Duration {
        let tenant_conf = self.tenant_conf.read().unwrap();
        tenant_conf
            .checkpoint_timeout
            .unwrap_or(self.conf.default_tenant_conf.checkpoint_timeout)
    }

    fn get_compaction_target_size(&self) -> u64 {
        let tenant_conf = self.tenant_conf.read().unwrap();
        tenant_conf
            .compaction_target_size
            .unwrap_or(self.conf.default_tenant_conf.compaction_target_size)
    }

    fn get_compaction_threshold(&self) -> usize {
        let tenant_conf = self.tenant_conf.read().unwrap();
        tenant_conf
            .compaction_threshold
            .unwrap_or(self.conf.default_tenant_conf.compaction_threshold)
    }

    fn get_image_creation_threshold(&self) -> usize {
        let tenant_conf = self.tenant_conf.read().unwrap();
        tenant_conf
            .image_creation_threshold
            .unwrap_or(self.conf.default_tenant_conf.image_creation_threshold)
    }

    fn get_eviction_policy(&self) -> EvictionPolicy {
        let tenant_conf = self.tenant_conf.read().unwrap();
        tenant_conf
            .eviction_policy
            .unwrap_or(self.conf.default_tenant_conf.eviction_policy)
    }

    fn get_evictions_low_residence_duration_metric_threshold(
        tenant_conf: &TenantConfOpt,
        default_tenant_conf: &TenantConf,
    ) -> Duration {
        tenant_conf
            .evictions_low_residence_duration_metric_threshold
            .unwrap_or(default_tenant_conf.evictions_low_residence_duration_metric_threshold)
    }

    fn get_gc_feedback(&self) -> bool {
        let tenant_conf = self.tenant_conf.read().unwrap();
        tenant_conf
            .gc_feedback
            .unwrap_or(self.conf.default_tenant_conf.gc_feedback)
    }

    pub(super) fn tenant_conf_updated(&self) {
        // NB: Most tenant conf options are read by background loops, so,
        // changes will automatically be picked up.

        // The threshold is embedded in the metric. So, we need to update it.
        {
            let new_threshold = Self::get_evictions_low_residence_duration_metric_threshold(
                &self.tenant_conf.read().unwrap(),
                &self.conf.default_tenant_conf,
            );
            let tenant_id_str = self.tenant_id.to_string();
            let timeline_id_str = self.timeline_id.to_string();
            self.metrics
                .evictions_with_low_residence_duration
                .write()
                .unwrap()
                .change_threshold(&tenant_id_str, &timeline_id_str, new_threshold);
        }
    }

    /// Open a Timeline handle.
    ///
    /// Loads the metadata for the timeline into memory, but not the layer map.
    #[allow(clippy::too_many_arguments)]
    pub(super) fn new(
        conf: &'static PageServerConf,
        tenant_conf: Arc<RwLock<TenantConfOpt>>,
        metadata: &TimelineMetadata,
        ancestor: Option<Arc<Timeline>>,
        timeline_id: TimelineId,
        tenant_id: TenantId,
        walredo_mgr: Arc<dyn WalRedoManager + Send + Sync>,
        remote_client: Option<RemoteTimelineClient>,
        pg_version: u32,
        initial_logical_size_can_start: Option<completion::Barrier>,
        initial_logical_size_attempt: Option<completion::Completion>,
    ) -> Arc<Self> {
        let disk_consistent_lsn = metadata.disk_consistent_lsn();
        let (state, _) = watch::channel(TimelineState::Loading);

        let (layer_flush_start_tx, _) = tokio::sync::watch::channel(0);
        let (layer_flush_done_tx, _) = tokio::sync::watch::channel((0, Ok(())));

        let tenant_conf_guard = tenant_conf.read().unwrap();

        let evictions_low_residence_duration_metric_threshold =
            Self::get_evictions_low_residence_duration_metric_threshold(
                &tenant_conf_guard,
                &conf.default_tenant_conf,
            );
        drop(tenant_conf_guard);

        Arc::new_cyclic(|myself| {
            let mut result = Timeline {
                conf,
                tenant_conf,
                myself: myself.clone(),
                timeline_id,
                tenant_id,
                pg_version,
                layers: tokio::sync::RwLock::new(LayerMap::default()),
                wanted_image_layers: Mutex::new(None),

                walredo_mgr,
                walreceiver: Mutex::new(None),

                remote_client: remote_client.map(Arc::new),

                // initialize in-memory 'last_record_lsn' from 'disk_consistent_lsn'.
                last_record_lsn: SeqWait::new(RecordLsn {
                    last: disk_consistent_lsn,
                    prev: metadata.prev_record_lsn().unwrap_or(Lsn(0)),
                }),
                disk_consistent_lsn: AtomicLsn::new(disk_consistent_lsn.0),

                last_freeze_at: AtomicLsn::new(disk_consistent_lsn.0),
                last_freeze_ts: RwLock::new(Instant::now()),

                ancestor_timeline: ancestor,
                ancestor_lsn: metadata.ancestor_lsn(),

                metrics: TimelineMetrics::new(
                    &tenant_id,
                    &timeline_id,
                    crate::metrics::EvictionsWithLowResidenceDurationBuilder::new(
                        "mtime",
                        evictions_low_residence_duration_metric_threshold,
                    ),
                ),

                flush_loop_state: Mutex::new(FlushLoopState::NotStarted),

                layer_flush_start_tx,
                layer_flush_done_tx,

                write_lock: tokio::sync::Mutex::new(()),
                layer_removal_cs: Default::default(),

                gc_info: std::sync::RwLock::new(GcInfo {
                    retain_lsns: Vec::new(),
                    horizon_cutoff: Lsn(0),
                    pitr_cutoff: Lsn(0),
                }),

                latest_gc_cutoff_lsn: Rcu::new(metadata.latest_gc_cutoff_lsn()),
                initdb_lsn: metadata.initdb_lsn(),

                current_logical_size: if disk_consistent_lsn.is_valid() {
                    // we're creating timeline data with some layer files existing locally,
                    // need to recalculate timeline's logical size based on data in the layers.
                    LogicalSize::deferred_initial(disk_consistent_lsn)
                } else {
                    // we're creating timeline data without any layers existing locally,
                    // initial logical size is 0.
                    LogicalSize::empty_initial()
                },
                partitioning: Mutex::new((KeyPartitioning::new(), Lsn(0))),
                repartition_threshold: 0,

                last_received_wal: Mutex::new(None),
                rel_size_cache: RwLock::new(HashMap::new()),

                download_all_remote_layers_task_info: RwLock::new(None),

                state,

                eviction_task_timeline_state: tokio::sync::Mutex::new(
                    EvictionTaskTimelineState::default(),
                ),
                delete_lock: tokio::sync::Mutex::new(false),

                initial_logical_size_can_start,
                initial_logical_size_attempt: Mutex::new(initial_logical_size_attempt),
            };
            result.repartition_threshold = result.get_checkpoint_distance() / 10;
            result
                .metrics
                .last_record_gauge
                .set(disk_consistent_lsn.0 as i64);
            result
        })
    }

    pub(super) fn maybe_spawn_flush_loop(self: &Arc<Self>) {
        let mut flush_loop_state = self.flush_loop_state.lock().unwrap();
        match *flush_loop_state {
            FlushLoopState::NotStarted => (),
            FlushLoopState::Running => {
                info!(
                    "skipping attempt to start flush_loop twice {}/{}",
                    self.tenant_id, self.timeline_id
                );
                return;
            }
            FlushLoopState::Exited => {
                warn!(
                    "ignoring attempt to restart exited flush_loop {}/{}",
                    self.tenant_id, self.timeline_id
                );
                return;
            }
        }

        let layer_flush_start_rx = self.layer_flush_start_tx.subscribe();
        let self_clone = Arc::clone(self);

        info!("spawning flush loop");
        task_mgr::spawn(
            task_mgr::BACKGROUND_RUNTIME.handle(),
            task_mgr::TaskKind::LayerFlushTask,
            Some(self.tenant_id),
            Some(self.timeline_id),
            "layer flush task",
            false,
            async move {
                let background_ctx = RequestContext::todo_child(TaskKind::LayerFlushTask, DownloadBehavior::Error);
                self_clone.flush_loop(layer_flush_start_rx, &background_ctx).await;
                let mut flush_loop_state = self_clone.flush_loop_state.lock().unwrap();
                assert_eq!(*flush_loop_state, FlushLoopState::Running);
                *flush_loop_state  = FlushLoopState::Exited;
                Ok(())
            }
            .instrument(info_span!(parent: None, "layer flush task", tenant = %self.tenant_id, timeline = %self.timeline_id))
        );

        *flush_loop_state = FlushLoopState::Running;
    }

    /// Creates and starts the wal receiver.
    ///
    /// This function is expected to be called at most once per Timeline's lifecycle
    /// when the timeline is activated.
    fn launch_wal_receiver(
        self: &Arc<Self>,
        ctx: &RequestContext,
        broker_client: BrokerClientChannel,
    ) {
        info!(
            "launching WAL receiver for timeline {} of tenant {}",
            self.timeline_id, self.tenant_id
        );

        let tenant_conf_guard = self.tenant_conf.read().unwrap();
        let wal_connect_timeout = tenant_conf_guard
            .walreceiver_connect_timeout
            .unwrap_or(self.conf.default_tenant_conf.walreceiver_connect_timeout);
        let lagging_wal_timeout = tenant_conf_guard
            .lagging_wal_timeout
            .unwrap_or(self.conf.default_tenant_conf.lagging_wal_timeout);
        let max_lsn_wal_lag = tenant_conf_guard
            .max_lsn_wal_lag
            .unwrap_or(self.conf.default_tenant_conf.max_lsn_wal_lag);
        drop(tenant_conf_guard);

        let mut guard = self.walreceiver.lock().unwrap();
        assert!(
            guard.is_none(),
            "multiple launches / re-launches of WAL receiver are not supported"
        );
        *guard = Some(WalReceiver::start(
            Arc::clone(self),
            WalReceiverConf {
                wal_connect_timeout,
                lagging_wal_timeout,
                max_lsn_wal_lag,
                auth_token: crate::config::SAFEKEEPER_AUTH_TOKEN.get().cloned(),
                availability_zone: self.conf.availability_zone.clone(),
            },
            broker_client,
            ctx,
        ));
    }

    ///
    /// Scan the timeline directory to populate the layer map.
    /// Returns all timeline-related files that were found and loaded.
    ///
    pub(super) async fn load_layer_map(&self, disk_consistent_lsn: Lsn) -> anyhow::Result<()> {
        let mut layers = self.layers.write().await;
        let mut updates = layers.batch_update();
        let mut num_layers = 0;

        let timer = self.metrics.load_layer_map_histo.start_timer();

        // Scan timeline directory and create ImageFileName and DeltaFilename
        // structs representing all files on disk
        let timeline_path = self.conf.timeline_path(&self.timeline_id, &self.tenant_id);
        // total size of layer files in the current timeline directory
        let mut total_physical_size = 0;

        for direntry in fs::read_dir(timeline_path)? {
            let direntry = direntry?;
            let direntry_path = direntry.path();
            let fname = direntry.file_name();
            let fname = fname.to_string_lossy();

            if let Some(imgfilename) = ImageFileName::parse_str(&fname) {
                // create an ImageLayer struct for each image file.
                if imgfilename.lsn > disk_consistent_lsn {
                    warn!(
                        "found future image layer {} on timeline {} disk_consistent_lsn is {}",
                        imgfilename, self.timeline_id, disk_consistent_lsn
                    );

                    rename_to_backup(&direntry_path)?;
                    continue;
                }

                let file_size = direntry_path.metadata()?.len();

                let layer = ImageLayer::new(
                    self.conf,
                    self.timeline_id,
                    self.tenant_id,
                    &imgfilename,
                    file_size,
                    LayerAccessStats::for_loading_layer(&updates, LayerResidenceStatus::Resident),
                );

                trace!("found layer {}", layer.path().display());
                total_physical_size += file_size;
                updates.insert_historic(Arc::new(layer));
                num_layers += 1;
            } else if let Some(deltafilename) = DeltaFileName::parse_str(&fname) {
                // Create a DeltaLayer struct for each delta file.
                // The end-LSN is exclusive, while disk_consistent_lsn is
                // inclusive. For example, if disk_consistent_lsn is 100, it is
                // OK for a delta layer to have end LSN 101, but if the end LSN
                // is 102, then it might not have been fully flushed to disk
                // before crash.
                if deltafilename.lsn_range.end > disk_consistent_lsn + 1 {
                    warn!(
                        "found future delta layer {} on timeline {} disk_consistent_lsn is {}",
                        deltafilename, self.timeline_id, disk_consistent_lsn
                    );

                    rename_to_backup(&direntry_path)?;
                    continue;
                }

                let file_size = direntry_path.metadata()?.len();

                let layer = DeltaLayer::new(
                    self.conf,
                    self.timeline_id,
                    self.tenant_id,
                    &deltafilename,
                    file_size,
                    LayerAccessStats::for_loading_layer(&updates, LayerResidenceStatus::Resident),
                );

                trace!("found layer {}", layer.path().display());
                total_physical_size += file_size;
                updates.insert_historic(Arc::new(layer));
                num_layers += 1;
            } else if fname == METADATA_FILE_NAME || fname.ends_with(".old") {
                // ignore these
            } else if remote_timeline_client::is_temp_download_file(&direntry_path) {
                info!(
                    "skipping temp download file, reconcile_with_remote will resume / clean up: {}",
                    fname
                );
            } else if is_ephemeral_file(&fname) {
                // Delete any old ephemeral files
                trace!("deleting old ephemeral file in timeline dir: {}", fname);
                fs::remove_file(&direntry_path)?;
            } else if is_temporary(&direntry_path) {
                info!("removing temp timeline file at {}", direntry_path.display());
                fs::remove_file(&direntry_path).with_context(|| {
                    format!(
                        "failed to remove temp download file at {}",
                        direntry_path.display()
                    )
                })?;
            } else {
                warn!("unrecognized filename in timeline dir: {}", fname);
            }
        }

        updates.flush();
        layers.next_open_layer_at = Some(Lsn(disk_consistent_lsn.0) + 1);

        info!(
            "loaded layer map with {} layers at {}, total physical size: {}",
            num_layers, disk_consistent_lsn, total_physical_size
        );
        self.metrics
            .resident_physical_size_gauge
            .set(total_physical_size);

        timer.stop_and_record();

        Ok(())
    }

    async fn create_remote_layers(
        &self,
        index_part: &IndexPart,
        local_layers: HashMap<LayerFileName, Arc<dyn PersistentLayer>>,
        up_to_date_disk_consistent_lsn: Lsn,
    ) -> anyhow::Result<HashMap<LayerFileName, Arc<dyn PersistentLayer>>> {
        // Are we missing some files that are present in remote storage?
        // Create RemoteLayer instances for them.
        let mut local_only_layers = local_layers;

        // We're holding a layer map lock for a while but this
        // method is only called during init so it's fine.
        let mut layer_map = self.layers.write().await;
        let mut updates = layer_map.batch_update();
        for remote_layer_name in &index_part.timeline_layers {
            let local_layer = local_only_layers.remove(remote_layer_name);

            let remote_layer_metadata = index_part
                .layer_metadata
                .get(remote_layer_name)
                .map(LayerFileMetadata::from)
                .with_context(|| {
                    format!(
                        "No remote layer metadata found for layer {}",
                        remote_layer_name.file_name()
                    )
                })?;

            // Is the local layer's size different from the size stored in the
            // remote index file?
            // If so, rename_to_backup those files & replace their local layer with
            // a RemoteLayer in the layer map so that we re-download them on-demand.
            if let Some(local_layer) = local_layer {
                let local_layer_path = local_layer
                    .local_path()
                    .expect("caller must ensure that local_layers only contains local layers");
                ensure!(
                    local_layer_path.exists(),
                    "every layer from local_layers must exist on disk: {}",
                    local_layer_path.display()
                );

                let remote_size = remote_layer_metadata.file_size();
                let metadata = local_layer_path.metadata().with_context(|| {
                    format!(
                        "get file size of local layer {}",
                        local_layer_path.display()
                    )
                })?;
                let local_size = metadata.len();
                if local_size != remote_size {
                    warn!("removing local file {local_layer_path:?} because it has unexpected length {local_size}; length in remote index is {remote_size}");
                    if let Err(err) = rename_to_backup(&local_layer_path) {
                        assert!(local_layer_path.exists(), "we would leave the local_layer without a file if this does not hold: {}", local_layer_path.display());
                        anyhow::bail!("could not rename file {local_layer_path:?}: {err:?}");
                    } else {
                        self.metrics.resident_physical_size_gauge.sub(local_size);
                        updates.remove_historic(local_layer);
                        // fall-through to adding the remote layer
                    }
                } else {
                    debug!(
                        "layer is present locally and file size matches remote, using it: {}",
                        local_layer_path.display()
                    );
                    continue;
                }
            }

            info!(
                "remote layer does not exist locally, creating remote layer: {}",
                remote_layer_name.file_name()
            );

            match remote_layer_name {
                LayerFileName::Image(imgfilename) => {
                    if imgfilename.lsn > up_to_date_disk_consistent_lsn {
                        warn!(
                        "found future image layer {} on timeline {} remote_consistent_lsn is {}",
                        imgfilename, self.timeline_id, up_to_date_disk_consistent_lsn
                    );
                        continue;
                    }

                    let remote_layer = RemoteLayer::new_img(
                        self.tenant_id,
                        self.timeline_id,
                        imgfilename,
                        &remote_layer_metadata,
                        LayerAccessStats::for_loading_layer(
                            &updates,
                            LayerResidenceStatus::Evicted,
                        ),
                    );
                    let remote_layer = Arc::new(remote_layer);

                    updates.insert_historic(remote_layer);
                }
                LayerFileName::Delta(deltafilename) => {
                    // Create a RemoteLayer for the delta file.
                    // The end-LSN is exclusive, while disk_consistent_lsn is
                    // inclusive. For example, if disk_consistent_lsn is 100, it is
                    // OK for a delta layer to have end LSN 101, but if the end LSN
                    // is 102, then it might not have been fully flushed to disk
                    // before crash.
                    if deltafilename.lsn_range.end > up_to_date_disk_consistent_lsn + 1 {
                        warn!(
                            "found future delta layer {} on timeline {} remote_consistent_lsn is {}",
                            deltafilename, self.timeline_id, up_to_date_disk_consistent_lsn
                        );
                        continue;
                    }
                    let remote_layer = RemoteLayer::new_delta(
                        self.tenant_id,
                        self.timeline_id,
                        deltafilename,
                        &remote_layer_metadata,
                        LayerAccessStats::for_loading_layer(
                            &updates,
                            LayerResidenceStatus::Evicted,
                        ),
                    );
                    let remote_layer = Arc::new(remote_layer);
                    updates.insert_historic(remote_layer);
                }
            }
        }

        updates.flush();
        Ok(local_only_layers)
    }

    /// This function will synchronize local state with what we have in remote storage.
    ///
    /// Steps taken:
    /// 1. Initialize upload queue based on `index_part`.
    /// 2. Create `RemoteLayer` instances for layers that exist only on the remote.
    ///    The list of layers on the remote comes from `index_part`.
    ///    The list of local layers is given by the layer map's `iter_historic_layers()`.
    ///    So, the layer map must have been loaded already.
    /// 3. Schedule upload of local-only layer files (which will then also update the remote
    ///    IndexPart to include the new layer files).
    ///
    /// Refer to the `storage_sync` module comment for more context.
    ///
    /// # TODO
    /// May be a bit cleaner to do things based on populated remote client,
    /// and then do things based on its upload_queue.latest_files.
    #[instrument(skip(self, index_part, up_to_date_metadata))]
    pub async fn reconcile_with_remote(
        &self,
        up_to_date_metadata: &TimelineMetadata,
        index_part: Option<&IndexPart>,
    ) -> anyhow::Result<()> {
        info!("starting");
        let remote_client = self
            .remote_client
            .as_ref()
            .ok_or_else(|| anyhow!("cannot download without remote storage"))?;

        let disk_consistent_lsn = up_to_date_metadata.disk_consistent_lsn();

        let local_layers = self
            .layers
            .read()
            .await
            .iter_historic_layers()
            .map(|l| (l.filename(), l))
            .collect::<HashMap<_, _>>();

        // If no writes happen, new branches do not have any layers, only the metadata file.
        let has_local_layers = !local_layers.is_empty();
        let local_only_layers = match index_part {
            Some(index_part) => {
                info!(
                    "initializing upload queue from remote index with {} layer files",
                    index_part.timeline_layers.len()
                );
                remote_client.init_upload_queue(index_part)?;
                self.create_remote_layers(index_part, local_layers, disk_consistent_lsn)
                    .await?
            }
            None => {
                info!("initializing upload queue as empty");
                remote_client.init_upload_queue_for_empty_remote(up_to_date_metadata)?;
                local_layers
            }
        };

        if has_local_layers {
            // Are there local files that don't exist remotely? Schedule uploads for them.
            // Local timeline metadata will get uploaded to remove along witht he layers.
            for (layer_name, layer) in &local_only_layers {
                // XXX solve this in the type system
                let layer_path = layer
                    .local_path()
                    .expect("local_only_layers only contains local layers");
                let layer_size = layer_path
                    .metadata()
                    .with_context(|| format!("failed to get file {layer_path:?} metadata"))?
                    .len();
                info!("scheduling {layer_path:?} for upload");
                remote_client
                    .schedule_layer_file_upload(layer_name, &LayerFileMetadata::new(layer_size))?;
            }
            remote_client.schedule_index_upload_for_file_changes()?;
        } else if index_part.is_none() {
            // No data on the remote storage, no local layers, local metadata file.
            //
            // TODO https://github.com/neondatabase/neon/issues/3865
            // Currently, console does not wait for the timeline data upload to the remote storage
            // and considers the timeline created, expecting other pageserver nodes to work with it.
            // Branch metadata upload could get interrupted (e.g pageserver got killed),
            // hence any locally existing branch metadata with no remote counterpart should be uploaded,
            // otherwise any other pageserver won't see the branch on `attach`.
            //
            // After the issue gets implemented, pageserver should rather remove the branch,
            // since absence on S3 means we did not acknowledge the branch creation and console will have to retry,
            // no need to keep the old files.
            remote_client.schedule_index_upload_for_metadata_update(up_to_date_metadata)?;
        } else {
            // Local timeline has a metadata file, remote one too, both have no layers to sync.
        }

        info!("Done");

        Ok(())
    }

    fn try_spawn_size_init_task(self: &Arc<Self>, lsn: Lsn, ctx: &RequestContext) {
        let permit = match Arc::clone(&self.current_logical_size.initial_size_computation)
            .try_acquire_owned()
        {
            Ok(permit) => permit,
            Err(TryAcquireError::NoPermits) => {
                // computation already ongoing or finished with success
                return;
            }
            Err(TryAcquireError::Closed) => unreachable!("we never call close"),
        };
        debug_assert!(self
            .current_logical_size
            .initial_logical_size
            .get()
            .is_none());

        info!(
            "spawning logical size computation from context of task kind {:?}",
            ctx.task_kind()
        );
        // We need to start the computation task.
        // It gets a separate context since it will outlive the request that called this function.
        let self_clone = Arc::clone(self);
        let background_ctx = ctx.detached_child(
            TaskKind::InitialLogicalSizeCalculation,
            DownloadBehavior::Download,
        );
        task_mgr::spawn(
            task_mgr::BACKGROUND_RUNTIME.handle(),
            task_mgr::TaskKind::InitialLogicalSizeCalculation,
            Some(self.tenant_id),
            Some(self.timeline_id),
            "initial size calculation",
            false,
            // NB: don't log errors here, task_mgr will do that.
            async move {

                let cancel = task_mgr::shutdown_token();

                // in case we were created during pageserver initialization, wait for
                // initialization to complete before proceeding. startup time init runs on the same
                // runtime.
                tokio::select! {
                    _ = cancel.cancelled() => { return Ok(()); },
                    _ = completion::Barrier::maybe_wait(self_clone.initial_logical_size_can_start.clone()) => {}
                };

                // hold off background tasks from starting until all timelines get to try at least
                // once initial logical size calculation; though retry will rarely be useful.
                // holding off is done because heavier tasks execute blockingly on the same
                // runtime.
                //
                // dropping this at every outcome is probably better than trying to cling on to it,
                // delay will be terminated by a timeout regardless.
                let _completion = { self_clone.initial_logical_size_attempt.lock().expect("unexpected initial_logical_size_attempt poisoned").take() };

                // no extra cancellation here, because nothing really waits for this to complete compared
                // to spawn_ondemand_logical_size_calculation.
                let cancel = CancellationToken::new();

                let calculated_size = match self_clone
                    .logical_size_calculation_task(lsn, LogicalSizeCalculationCause::Initial, &background_ctx, cancel)
                    .await
                {
                    Ok(s) => s,
                    Err(CalculateLogicalSizeError::Cancelled) => {
                        // Don't make noise, this is a common task.
                        // In the unlikely case that there is another call to this function, we'll retry
                        // because initial_logical_size is still None.
                        info!("initial size calculation cancelled, likely timeline delete / tenant detach");
                        return Ok(());
                    }
                    Err(CalculateLogicalSizeError::Other(err)) => {
                        if let Some(e @ PageReconstructError::AncestorStopping(_)) =
                            err.root_cause().downcast_ref()
                        {
                            // This can happen if the timeline parent timeline switches to
                            // Stopping state while we're still calculating the initial
                            // timeline size for the child, for example if the tenant is
                            // being detached or the pageserver is shut down. Like with
                            // CalculateLogicalSizeError::Cancelled, don't make noise.
                            info!("initial size calculation failed because the timeline or its ancestor is Stopping, likely because the tenant is being detached: {e:#}");
                            return Ok(());
                        }
                        return Err(err.context("Failed to calculate logical size"));
                    }
                };

                // we cannot query current_logical_size.current_size() to know the current
                // *negative* value, only truncated to u64.
                let added = self_clone
                    .current_logical_size
                    .size_added_after_initial
                    .load(AtomicOrdering::Relaxed);

                let sum = calculated_size.saturating_add_signed(added);

                // set the gauge value before it can be set in `update_current_logical_size`.
                self_clone.metrics.current_logical_size_gauge.set(sum);

                match self_clone
                    .current_logical_size
                    .initial_logical_size
                    .set(calculated_size)
                {
                    Ok(()) => (),
                    Err(_what_we_just_attempted_to_set) => {
                        let existing_size = self_clone
                            .current_logical_size
                            .initial_logical_size
                            .get()
                            .expect("once_cell set was lost, then get failed, impossible.");
                        // This shouldn't happen because the semaphore is initialized with 1.
                        // But if it happens, just complain & report success so there are no further retries.
                        error!("Tried to update initial timeline size value to {calculated_size}, but the size was already set to {existing_size}, not changing")
                    }
                }
                // now that `initial_logical_size.is_some()`, reduce permit count to 0
                // so that we prevent future callers from spawning this task
                permit.forget();
                Ok(())
            }.in_current_span(),
        );
    }

    pub fn spawn_ondemand_logical_size_calculation(
        self: &Arc<Self>,
        lsn: Lsn,
        cause: LogicalSizeCalculationCause,
        ctx: RequestContext,
        cancel: CancellationToken,
    ) -> oneshot::Receiver<Result<u64, CalculateLogicalSizeError>> {
        let (sender, receiver) = oneshot::channel();
        let self_clone = Arc::clone(self);
        // XXX if our caller loses interest, i.e., ctx is cancelled,
        // we should stop the size calculation work and return an error.
        // That would require restructuring this function's API to
        // return the result directly, instead of a Receiver for the result.
        let ctx = ctx.detached_child(
            TaskKind::OndemandLogicalSizeCalculation,
            DownloadBehavior::Download,
        );
        task_mgr::spawn(
            task_mgr::BACKGROUND_RUNTIME.handle(),
            task_mgr::TaskKind::OndemandLogicalSizeCalculation,
            Some(self.tenant_id),
            Some(self.timeline_id),
            "ondemand logical size calculation",
            false,
            async move {
                let res = self_clone
                    .logical_size_calculation_task(lsn, cause, &ctx, cancel)
                    .await;
                let _ = sender.send(res).ok();
                Ok(()) // Receiver is responsible for handling errors
            }
            .in_current_span(),
        );
        receiver
    }

    #[instrument(skip_all)]
    async fn logical_size_calculation_task(
        self: &Arc<Self>,
        lsn: Lsn,
        cause: LogicalSizeCalculationCause,
        ctx: &RequestContext,
        cancel: CancellationToken,
    ) -> Result<u64, CalculateLogicalSizeError> {
        debug_assert_current_span_has_tenant_and_timeline_id();

        let mut timeline_state_updates = self.subscribe_for_state_updates();
        let self_calculation = Arc::clone(self);

        let mut calculation = pin!(async {
            let cancel = cancel.child_token();
            let ctx = ctx.attached_child();
            self_calculation
                .calculate_logical_size(lsn, cause, cancel, &ctx)
                .await
        });
        let timeline_state_cancellation = async {
            loop {
                match timeline_state_updates.changed().await {
                    Ok(()) => {
                        let new_state = *timeline_state_updates.borrow();
                        match new_state {
                            // we're running this job for active timelines only
                            TimelineState::Active => continue,
                            TimelineState::Broken
                            | TimelineState::Stopping
                            | TimelineState::Loading => {
                                break format!("aborted because timeline became inactive (new state: {new_state:?})")
                            }
                        }
                    }
                    Err(_sender_dropped_error) => {
                        // can't happen, the sender is not dropped as long as the Timeline exists
                        break "aborted because state watch was dropped".to_string();
                    }
                }
            }
        };

        let taskmgr_shutdown_cancellation = async {
            task_mgr::shutdown_watcher().await;
            "aborted because task_mgr shutdown requested".to_string()
        };

        loop {
            tokio::select! {
                res = &mut calculation => { return res }
                reason = timeline_state_cancellation => {
                    debug!(reason = reason, "cancelling calculation");
                    cancel.cancel();
                    return calculation.await;
                }
                reason = taskmgr_shutdown_cancellation => {
                    debug!(reason = reason, "cancelling calculation");
                    cancel.cancel();
                    return calculation.await;
                }
            }
        }
    }

    /// Calculate the logical size of the database at the latest LSN.
    ///
    /// NOTE: counted incrementally, includes ancestors. This can be a slow operation,
    /// especially if we need to download remote layers.
    pub async fn calculate_logical_size(
        &self,
        up_to_lsn: Lsn,
        cause: LogicalSizeCalculationCause,
        cancel: CancellationToken,
        ctx: &RequestContext,
    ) -> Result<u64, CalculateLogicalSizeError> {
        info!(
            "Calculating logical size for timeline {} at {}",
            self.timeline_id, up_to_lsn
        );
        // These failpoints are used by python tests to ensure that we don't delete
        // the timeline while the logical size computation is ongoing.
        // The first failpoint is used to make this function pause.
        // Then the python test initiates timeline delete operation in a thread.
        // It waits for a few seconds, then arms the second failpoint and disables
        // the first failpoint. The second failpoint prints an error if the timeline
        // delete code has deleted the on-disk state while we're still running here.
        // It shouldn't do that. If it does it anyway, the error will be caught
        // by the test suite, highlighting the problem.
        fail::fail_point!("timeline-calculate-logical-size-pause");
        fail::fail_point!("timeline-calculate-logical-size-check-dir-exists", |_| {
            if !self
                .conf
                .metadata_path(self.timeline_id, self.tenant_id)
                .exists()
            {
                error!("timeline-calculate-logical-size-pre metadata file does not exist")
            }
            // need to return something
            Ok(0)
        });
        // See if we've already done the work for initial size calculation.
        // This is a short-cut for timelines that are mostly unused.
        if let Some(size) = self.current_logical_size.initialized_size(up_to_lsn) {
            return Ok(size);
        }
        let storage_time_metrics = match cause {
            LogicalSizeCalculationCause::Initial
            | LogicalSizeCalculationCause::ConsumptionMetricsSyntheticSize
            | LogicalSizeCalculationCause::TenantSizeHandler => &self.metrics.logical_size_histo,
            LogicalSizeCalculationCause::EvictionTaskImitation => {
                &self.metrics.imitate_logical_size_histo
            }
        };
        let timer = storage_time_metrics.start_timer();
        let logical_size = self
            .get_current_logical_size_non_incremental(up_to_lsn, cancel, ctx)
            .await?;
        debug!("calculated logical size: {logical_size}");
        timer.stop_and_record();
        Ok(logical_size)
    }

    /// Update current logical size, adding `delta' to the old value.
    fn update_current_logical_size(&self, delta: i64) {
        let logical_size = &self.current_logical_size;
        logical_size.increment_size(delta);

        // Also set the value in the prometheus gauge. Note that
        // there is a race condition here: if this is is called by two
        // threads concurrently, the prometheus gauge might be set to
        // one value while current_logical_size is set to the
        // other.
        match logical_size.current_size() {
            Ok(CurrentLogicalSize::Exact(new_current_size)) => self
                .metrics
                .current_logical_size_gauge
                .set(new_current_size),
            Ok(CurrentLogicalSize::Approximate(_)) => {
                // don't update the gauge yet, this allows us not to update the gauge back and
                // forth between the initial size calculation task.
            }
            // this is overflow
            Err(e) => error!("Failed to compute current logical size for metrics update: {e:?}"),
        }
    }

    async fn find_layer(&self, layer_file_name: &str) -> Option<Arc<dyn PersistentLayer>> {
        for historic_layer in self.layers.read().await.iter_historic_layers() {
            let historic_layer_name = historic_layer.filename().file_name();
            if layer_file_name == historic_layer_name {
                return Some(historic_layer);
            }
        }

        None
    }

    /// Removes the layer from local FS (if present) and from memory.
    /// Remote storage is not affected by this operation.
    fn delete_historic_layer(
        &self,
        // we cannot remove layers otherwise, since gc and compaction will race
        _layer_removal_cs: Arc<tokio::sync::OwnedMutexGuard<()>>,
        layer: Arc<dyn PersistentLayer>,
        updates: &mut BatchedUpdates<'_, dyn PersistentLayer>,
    ) -> anyhow::Result<()> {
        if !layer.is_remote_layer() {
            layer.delete_resident_layer_file()?;
            let layer_file_size = layer.file_size();
            self.metrics
                .resident_physical_size_gauge
                .sub(layer_file_size);
        }

        // TODO Removing from the bottom of the layer map is expensive.
        //      Maybe instead discard all layer map historic versions that
        //      won't be needed for page reconstruction for this timeline,
        //      and mark what we can't delete yet as deleted from the layer
        //      map index without actually rebuilding the index.
        updates.remove_historic(layer);

        Ok(())
    }
}

type TraversalId = String;

trait TraversalLayerExt {
    fn traversal_id(&self) -> TraversalId;
}

impl TraversalLayerExt for Arc<dyn PersistentLayer> {
    fn traversal_id(&self) -> TraversalId {
        match self.local_path() {
            Some(local_path) => {
                debug_assert!(local_path.to_str().unwrap().contains(&format!("{}", self.get_timeline_id())),
                    "need timeline ID to uniquely identify the layer when traversal crosses ancestor boundary",
                );
                format!("{}", local_path.display())
            }
            None => {
                format!(
                    "remote {}/{}",
                    self.get_timeline_id(),
                    self.filename().file_name()
                )
            }
        }
    }
}

impl TraversalLayerExt for Arc<InMemoryLayer> {
    fn traversal_id(&self) -> TraversalId {
        format!(
            "timeline {} in-memory {}",
            self.get_timeline_id(),
            self.short_id()
        )
    }
}

impl Timeline {
    ///
    /// Get a handle to a Layer for reading.
    ///
    /// The returned Layer might be from an ancestor timeline, if the
    /// segment hasn't been updated on this timeline yet.
    ///
    /// This function takes the current timeline's locked LayerMap as an argument,
    /// so callers can avoid potential race conditions.
    async fn get_reconstruct_data(
        &self,
        key: Key,
        request_lsn: Lsn,
        reconstruct_state: &mut ValueReconstructState,
        ctx: &RequestContext,
    ) -> Result<(), PageReconstructError> {
        // Start from the current timeline.
        let mut timeline_owned;
        let mut timeline = self;

        let mut read_count =
            scopeguard::guard(0, |cnt| self.metrics.read_num_fs_layers.observe(cnt as f64));

        // For debugging purposes, collect the path of layers that we traversed
        // through. It's included in the error message if we fail to find the key.
        let mut traversal_path = Vec::<TraversalPathItem>::new();

        let cached_lsn = if let Some((cached_lsn, _)) = &reconstruct_state.img {
            *cached_lsn
        } else {
            Lsn(0)
        };

        // 'prev_lsn' tracks the last LSN that we were at in our search. It's used
        // to check that each iteration make some progress, to break infinite
        // looping if something goes wrong.
        let mut prev_lsn = Lsn(u64::MAX);

        let mut result = ValueReconstructResult::Continue;
        let mut cont_lsn = Lsn(request_lsn.0 + 1);

        'outer: loop {
            // The function should have updated 'state'
            //info!("CALLED for {} at {}: {:?} with {} records, cached {}", key, cont_lsn, result, reconstruct_state.records.len(), cached_lsn);
            match result {
                ValueReconstructResult::Complete => return Ok(()),
                ValueReconstructResult::Continue => {
                    // If we reached an earlier cached page image, we're done.
                    if cont_lsn == cached_lsn + 1 {
                        self.metrics.materialized_page_cache_hit_counter.inc_by(1);
                        return Ok(());
                    }
                    if prev_lsn <= cont_lsn {
                        // Didn't make any progress in last iteration. Error out to avoid
                        // getting stuck in the loop.
                        return Err(layer_traversal_error(format!(
                            "could not find layer with more data for key {} at LSN {}, request LSN {}, ancestor {}",
                            key,
                            Lsn(cont_lsn.0 - 1),
                            request_lsn,
                            timeline.ancestor_lsn
                        ), traversal_path));
                    }
                    prev_lsn = cont_lsn;
                }
                ValueReconstructResult::Missing => {
                    return Err(layer_traversal_error(
                        format!(
                            "could not find data for key {} at LSN {}, for request at LSN {}",
                            key, cont_lsn, request_lsn
                        ),
                        traversal_path,
                    ));
                }
            }

            // Recurse into ancestor if needed
            if Lsn(cont_lsn.0 - 1) <= timeline.ancestor_lsn {
                trace!(
                    "going into ancestor {}, cont_lsn is {}",
                    timeline.ancestor_lsn,
                    cont_lsn
                );
                let ancestor = match timeline.get_ancestor_timeline() {
                    Ok(timeline) => timeline,
                    Err(e) => return Err(PageReconstructError::from(e)),
                };

                // It's possible that the ancestor timeline isn't active yet, or
                // is active but hasn't yet caught up to the branch point. Wait
                // for it.
                //
                // This cannot happen while the pageserver is running normally,
                // because you cannot create a branch from a point that isn't
                // present in the pageserver yet. However, we don't wait for the
                // branch point to be uploaded to cloud storage before creating
                // a branch. I.e., the branch LSN need not be remote consistent
                // for the branching operation to succeed.
                //
                // Hence, if we try to load a tenant in such a state where
                // 1. the existence of the branch was persisted (in IndexPart and/or locally)
                // 2. but the ancestor state is behind branch_lsn because it was not yet persisted
                // then we will need to wait for the ancestor timeline to
                // re-stream WAL up to branch_lsn before we access it.
                //
                // How can a tenant get in such a state?
                // - ungraceful pageserver process exit
                // - detach+attach => this is a bug, https://github.com/neondatabase/neon/issues/4219
                //
                // NB: this could be avoided by requiring
                //   branch_lsn >= remote_consistent_lsn
                // during branch creation.
                match ancestor.wait_to_become_active(ctx).await {
                    Ok(()) => {}
                    Err(state) if state == TimelineState::Stopping => {
                        return Err(PageReconstructError::AncestorStopping(ancestor.timeline_id));
                    }
                    Err(state) => {
                        return Err(PageReconstructError::Other(anyhow::anyhow!(
                            "Timeline {} will not become active. Current state: {:?}",
                            ancestor.timeline_id,
                            &state,
                        )));
                    }
                }
                ancestor.wait_lsn(timeline.ancestor_lsn, ctx).await?;

                timeline_owned = ancestor;
                timeline = &*timeline_owned;
                prev_lsn = Lsn(u64::MAX);
                continue 'outer;
            }

            #[allow(clippy::never_loop)] // see comment at bottom of this loop
            'layer_map_search: loop {
                let remote_layer = {
                    let layers = timeline.layers.read().await;

                    // Check the open and frozen in-memory layers first, in order from newest
                    // to oldest.
                    if let Some(open_layer) = &layers.open_layer {
                        let start_lsn = open_layer.get_lsn_range().start;
                        if cont_lsn > start_lsn {
                            //info!("CHECKING for {} at {} on open layer {}", key, cont_lsn, open_layer.filename().display());
                            // Get all the data needed to reconstruct the page version from this layer.
                            // But if we have an older cached page image, no need to go past that.
                            let lsn_floor = max(cached_lsn + 1, start_lsn);
                            result = match open_layer.get_value_reconstruct_data(
                                key,
                                lsn_floor..cont_lsn,
                                reconstruct_state,
                                ctx,
                            ) {
                                Ok(result) => result,
                                Err(e) => return Err(PageReconstructError::from(e)),
                            };
                            cont_lsn = lsn_floor;
                            // metrics: open_layer does not count as fs access, so we are not updating `read_count`
                            traversal_path.push((
                                result,
                                cont_lsn,
                                Box::new({
                                    let open_layer = Arc::clone(open_layer);
                                    move || open_layer.traversal_id()
                                }),
                            ));
                            continue 'outer;
                        }
                    }
                    for frozen_layer in layers.frozen_layers.iter().rev() {
                        let start_lsn = frozen_layer.get_lsn_range().start;
                        if cont_lsn > start_lsn {
                            //info!("CHECKING for {} at {} on frozen layer {}", key, cont_lsn, frozen_layer.filename().display());
                            let lsn_floor = max(cached_lsn + 1, start_lsn);
                            result = match frozen_layer.get_value_reconstruct_data(
                                key,
                                lsn_floor..cont_lsn,
                                reconstruct_state,
                                ctx,
                            ) {
                                Ok(result) => result,
                                Err(e) => return Err(PageReconstructError::from(e)),
                            };
                            cont_lsn = lsn_floor;
                            // metrics: open_layer does not count as fs access, so we are not updating `read_count`
                            traversal_path.push((
                                result,
                                cont_lsn,
                                Box::new({
                                    let frozen_layer = Arc::clone(frozen_layer);
                                    move || frozen_layer.traversal_id()
                                }),
                            ));
                            continue 'outer;
                        }
                    }

                    if let Some(SearchResult { lsn_floor, layer }) = layers.search(key, cont_lsn) {
                        // If it's a remote layer, download it and retry.
                        if let Some(remote_layer) =
                            super::storage_layer::downcast_remote_layer(&layer)
                        {
                            // TODO: push a breadcrumb to 'traversal_path' to record the fact that
                            // we downloaded / would need to download this layer.
                            remote_layer // download happens outside the scope of `layers` guard object
                        } else {
                            // Get all the data needed to reconstruct the page version from this layer.
                            // But if we have an older cached page image, no need to go past that.
                            let lsn_floor = max(cached_lsn + 1, lsn_floor);
                            result = match layer.get_value_reconstruct_data(
                                key,
                                lsn_floor..cont_lsn,
                                reconstruct_state,
                                ctx,
                            ) {
                                Ok(result) => result,
                                Err(e) => return Err(PageReconstructError::from(e)),
                            };
                            cont_lsn = lsn_floor;
                            *read_count += 1;
                            traversal_path.push((
                                result,
                                cont_lsn,
                                Box::new({
                                    let layer = Arc::clone(&layer);
                                    move || layer.traversal_id()
                                }),
                            ));
                            continue 'outer;
                        }
                    } else if timeline.ancestor_timeline.is_some() {
                        // Nothing on this timeline. Traverse to parent
                        result = ValueReconstructResult::Continue;
                        cont_lsn = Lsn(timeline.ancestor_lsn.0 + 1);
                        continue 'outer;
                    } else {
                        // Nothing found
                        result = ValueReconstructResult::Missing;
                        continue 'outer;
                    }
                };
                // Download the remote_layer and replace it in the layer map.
                // For that, we need to release the mutex. Otherwise, we'd deadlock.
                //
                // The control flow is so weird here because `drop(layers)` inside
                // the if stmt above is not enough for current rustc: it requires
                // that the layers lock guard is not in scope across the download
                // await point.
                let remote_layer_as_persistent: Arc<dyn PersistentLayer> =
                    Arc::clone(&remote_layer) as Arc<dyn PersistentLayer>;
                let id = remote_layer_as_persistent.traversal_id();
                info!(
                    "need remote layer {} for task kind {:?}",
                    id,
                    ctx.task_kind()
                );

                // The next layer doesn't exist locally. Need to download it.
                // (The control flow is a bit complicated here because we must drop the 'layers'
                // lock before awaiting on the Future.)
                match (
                    ctx.download_behavior(),
                    self.conf.ondemand_download_behavior_treat_error_as_warn,
                ) {
                    (DownloadBehavior::Download, _) => {
                        info!(
                            "on-demand downloading remote layer {id} for task kind {:?}",
                            ctx.task_kind()
                        );
                        timeline.download_remote_layer(remote_layer).await?;
                        continue 'layer_map_search;
                    }
                    (DownloadBehavior::Warn, _) | (DownloadBehavior::Error, true) => {
                        warn!(
                            "unexpectedly on-demand downloading remote layer {} for task kind {:?}",
                            id,
                            ctx.task_kind()
                        );
                        UNEXPECTED_ONDEMAND_DOWNLOADS.inc();
                        timeline.download_remote_layer(remote_layer).await?;
                        continue 'layer_map_search;
                    }
                    (DownloadBehavior::Error, false) => {
                        return Err(PageReconstructError::NeedsDownload(
                            TenantTimelineId::new(self.tenant_id, self.timeline_id),
                            remote_layer.filename(),
                        ))
                    }
                }
            }
        }
    }

    fn lookup_cached_page(&self, key: &Key, lsn: Lsn) -> Option<(Lsn, Bytes)> {
        let cache = page_cache::get();

        // FIXME: It's pointless to check the cache for things that are not 8kB pages.
        // We should look at the key to determine if it's a cacheable object
        let (lsn, read_guard) =
            cache.lookup_materialized_page(self.tenant_id, self.timeline_id, key, lsn)?;
        let img = Bytes::from(read_guard.to_vec());
        Some((lsn, img))
    }

    fn get_ancestor_timeline(&self) -> anyhow::Result<Arc<Timeline>> {
        let ancestor = self.ancestor_timeline.as_ref().with_context(|| {
            format!(
                "Ancestor is missing. Timeline id: {} Ancestor id {:?}",
                self.timeline_id,
                self.get_ancestor_timeline_id(),
            )
        })?;
        Ok(Arc::clone(ancestor))
    }

    ///
    /// Get a handle to the latest layer for appending.
    ///
    async fn get_layer_for_write(&self, lsn: Lsn) -> anyhow::Result<Arc<InMemoryLayer>> {
        let mut layers = self.layers.write().await;
        self.get_layer_for_write_locked(lsn, &mut layers)
    }

    fn get_layer_for_write_locked(
        &self,
        lsn: Lsn,
        layers: &mut LayerMapWriteLockGuard,
    ) -> anyhow::Result<Arc<InMemoryLayer>> {
        ensure!(lsn.is_aligned());

        let last_record_lsn = self.get_last_record_lsn();
        ensure!(
            lsn > last_record_lsn,
            "cannot modify relation after advancing last_record_lsn (incoming_lsn={}, last_record_lsn={})",
            lsn,
            last_record_lsn,
        );

        // Do we have a layer open for writing already?
        let layer;
        if let Some(open_layer) = &layers.open_layer {
            if open_layer.get_lsn_range().start > lsn {
                bail!("unexpected open layer in the future");
            }

            layer = Arc::clone(open_layer);
        } else {
            // No writeable layer yet. Create one.
            let start_lsn = layers
                .next_open_layer_at
                .context("No next open layer found")?;

            trace!(
                "creating layer for write at {}/{} for record at {}",
                self.timeline_id,
                start_lsn,
                lsn
            );
            let new_layer =
                InMemoryLayer::create(self.conf, self.timeline_id, self.tenant_id, start_lsn)?;
            let layer_rc = Arc::new(new_layer);

            layers.open_layer = Some(Arc::clone(&layer_rc));
            layers.next_open_layer_at = None;

            layer = layer_rc;
        }
        Ok(layer)
    }

    async fn put_value(&self, key: Key, lsn: Lsn, val: &Value) -> anyhow::Result<()> {
        //info!("PUT: key {} at {}", key, lsn);
        let layer = self.get_layer_for_write(lsn).await?;
        layer.put_value(key, lsn, val)?;
        Ok(())
    }

    fn put_value_locked(
        &self,
        key: Key,
        lsn: Lsn,
        val: &Value,
        pre_locked_layer_map: &mut LayerMapWriteLockGuard,
    ) -> anyhow::Result<()> {
        //info!("PUT: key {} at {}", key, lsn);
        let layer = self.get_layer_for_write_locked(lsn, pre_locked_layer_map)?;
        layer.put_value(key, lsn, val)?;
        Ok(())
    }

    async fn put_tombstone(&self, key_range: Range<Key>, lsn: Lsn) -> anyhow::Result<()> {
        let layer = self.get_layer_for_write(lsn).await?;
        layer.put_tombstone(key_range, lsn).await?;

        Ok(())
    }

    fn finish_write(&self, new_lsn: Lsn) {
        assert!(new_lsn.is_aligned());

        self.metrics.last_record_gauge.set(new_lsn.0 as i64);
        self.last_record_lsn.advance(new_lsn);
    }

    async fn freeze_inmem_layer(&self, write_lock_held: bool) {
        // Freeze the current open in-memory layer. It will be written to disk on next
        // iteration.
        let _write_guard = if write_lock_held {
            None
        } else {
            Some(self.write_lock.lock().await)
        };
        let mut layers = self.layers.write().await;
        if let Some(open_layer) = &layers.open_layer {
            let open_layer_rc = Arc::clone(open_layer);
            // Does this layer need freezing?
            let end_lsn = Lsn(self.get_last_record_lsn().0 + 1);
            open_layer.freeze(end_lsn);

            // The layer is no longer open, update the layer map to reflect this.
            // We will replace it with on-disk historics below.
            layers.frozen_layers.push_back(open_layer_rc);
            layers.open_layer = None;
            layers.next_open_layer_at = Some(end_lsn);
            self.last_freeze_at.store(end_lsn);
        }
        drop(layers);
    }

    /// Layer flusher task's main loop.
    async fn flush_loop(
        self: &Arc<Self>,
        mut layer_flush_start_rx: tokio::sync::watch::Receiver<u64>,
        ctx: &RequestContext,
    ) {
        info!("started flush loop");
        loop {
            tokio::select! {
                _ = task_mgr::shutdown_watcher() => {
                    info!("shutting down layer flush task");
                    break;
                },
                _ = layer_flush_start_rx.changed() => {}
            }

            trace!("waking up");
            let timer = self.metrics.flush_time_histo.start_timer();
            let flush_counter = *layer_flush_start_rx.borrow();
            let result = loop {
                let layer_to_flush = {
                    let layers = self.layers.read().await;
                    layers.frozen_layers.front().cloned()
                    // drop 'layers' lock to allow concurrent reads and writes
                };
                if let Some(layer_to_flush) = layer_to_flush {
                    if let Err(err) = self.flush_frozen_layer(layer_to_flush, ctx).await {
                        error!("could not flush frozen layer: {err:?}");
                        break Err(err);
                    }
                    continue;
                } else {
                    break Ok(());
                }
            };
            // Notify any listeners that we're done
            let _ = self
                .layer_flush_done_tx
                .send_replace((flush_counter, result));

            timer.stop_and_record();
        }
    }

    async fn flush_frozen_layers_and_wait(&self) -> anyhow::Result<()> {
        let mut rx = self.layer_flush_done_tx.subscribe();

        // Increment the flush cycle counter and wake up the flush task.
        // Remember the new value, so that when we listen for the flush
        // to finish, we know when the flush that we initiated has
        // finished, instead of some other flush that was started earlier.
        let mut my_flush_request = 0;

        let flush_loop_state = { *self.flush_loop_state.lock().unwrap() };
        if flush_loop_state != FlushLoopState::Running {
            anyhow::bail!("cannot flush frozen layers when flush_loop is not running, state is {flush_loop_state:?}")
        }

        self.layer_flush_start_tx.send_modify(|counter| {
            my_flush_request = *counter + 1;
            *counter = my_flush_request;
        });

        loop {
            {
                let (last_result_counter, last_result) = &*rx.borrow();
                if *last_result_counter >= my_flush_request {
                    if let Err(_err) = last_result {
                        // We already logged the original error in
                        // flush_loop. We cannot propagate it to the caller
                        // here, because it might not be Cloneable
                        anyhow::bail!(
                            "Could not flush frozen layer. Request id: {}",
                            my_flush_request
                        );
                    } else {
                        return Ok(());
                    }
                }
            }
            trace!("waiting for flush to complete");
            rx.changed().await?;
            trace!("done")
        }
    }

    fn flush_frozen_layers(&self) {
        self.layer_flush_start_tx.send_modify(|val| *val += 1);
    }

    /// Flush one frozen in-memory layer to disk, as a new delta layer.
    #[instrument(skip_all, fields(tenant_id=%self.tenant_id, timeline_id=%self.timeline_id, layer=%frozen_layer.short_id()))]
    async fn flush_frozen_layer(
        self: &Arc<Self>,
        frozen_layer: Arc<InMemoryLayer>,
        ctx: &RequestContext,
    ) -> anyhow::Result<()> {
        // As a special case, when we have just imported an image into the repository,
        // instead of writing out a L0 delta layer, we directly write out image layer
        // files instead. This is possible as long as *all* the data imported into the
        // repository have the same LSN.
        let lsn_range = frozen_layer.get_lsn_range();
        let layer_paths_to_upload =
            if lsn_range.start == self.initdb_lsn && lsn_range.end == Lsn(self.initdb_lsn.0 + 1) {
                // Note: The 'ctx' in use here has DownloadBehavior::Error. We should not
                // require downloading anything during initial import.
                let (partitioning, _lsn) = self
                    .repartition(self.initdb_lsn, self.get_compaction_target_size(), ctx)
                    .await?;
                self.create_image_layers(&partitioning, self.initdb_lsn, true, ctx)
                    .await?
            } else {
                // normal case, write out a L0 delta layer file.
<<<<<<< HEAD
                let (delta_path, metadata) = self.create_delta_layer(&frozen_layer).await?;
=======
                let this = self.clone();
                let frozen_layer = frozen_layer.clone();
                let span = tracing::info_span!("blocking");
                let (delta_path, metadata) = tokio::task::spawn_blocking(move || {
                    let _g = span.entered();
                    this.create_delta_layer(&frozen_layer)
                })
                .await
                .context("create_delta_layer spawn_blocking")
                .and_then(|res| res)?;
>>>>>>> 5761190e
                HashMap::from([(delta_path, metadata)])
            };

        fail_point!("flush-frozen-before-sync");

        // The new on-disk layers are now in the layer map. We can remove the
        // in-memory layer from the map now.
        {
            let mut layers = self.layers.write().await;
            let l = layers.frozen_layers.pop_front();

            // Only one thread may call this function at a time (for this
            // timeline). If two threads tried to flush the same frozen
            // layer to disk at the same time, that would not work.
            assert!(LayerMap::compare_arced_layers(&l.unwrap(), &frozen_layer));

            // release lock on 'layers'
        }

        fail_point!("checkpoint-after-sync");

        // Update the metadata file, with new 'disk_consistent_lsn'
        //
        // TODO: This perhaps should be done in 'flush_frozen_layers', after flushing
        // *all* the layers, to avoid fsyncing the file multiple times.
        let disk_consistent_lsn = Lsn(lsn_range.end.0 - 1);
        let old_disk_consistent_lsn = self.disk_consistent_lsn.load();

        // If we were able to advance 'disk_consistent_lsn', save it the metadata file.
        // After crash, we will restart WAL streaming and processing from that point.
        if disk_consistent_lsn != old_disk_consistent_lsn {
            assert!(disk_consistent_lsn > old_disk_consistent_lsn);
            self.update_metadata_file(disk_consistent_lsn, layer_paths_to_upload)
                .context("update_metadata_file")?;
            // Also update the in-memory copy
            self.disk_consistent_lsn.store(disk_consistent_lsn);
        }
        Ok(())
    }

    /// Update metadata file
    fn update_metadata_file(
        &self,
        disk_consistent_lsn: Lsn,
        layer_paths_to_upload: HashMap<LayerFileName, LayerFileMetadata>,
    ) -> anyhow::Result<()> {
        // We can only save a valid 'prev_record_lsn' value on disk if we
        // flushed *all* in-memory changes to disk. We only track
        // 'prev_record_lsn' in memory for the latest processed record, so we
        // don't remember what the correct value that corresponds to some old
        // LSN is. But if we flush everything, then the value corresponding
        // current 'last_record_lsn' is correct and we can store it on disk.
        let RecordLsn {
            last: last_record_lsn,
            prev: prev_record_lsn,
        } = self.last_record_lsn.load();
        let ondisk_prev_record_lsn = if disk_consistent_lsn == last_record_lsn {
            Some(prev_record_lsn)
        } else {
            None
        };

        let ancestor_timeline_id = self
            .ancestor_timeline
            .as_ref()
            .map(|ancestor| ancestor.timeline_id);

        let metadata = TimelineMetadata::new(
            disk_consistent_lsn,
            ondisk_prev_record_lsn,
            ancestor_timeline_id,
            self.ancestor_lsn,
            *self.latest_gc_cutoff_lsn.read(),
            self.initdb_lsn,
            self.pg_version,
        );

        fail_point!("checkpoint-before-saving-metadata", |x| bail!(
            "{}",
            x.unwrap()
        ));

        save_metadata(
            self.conf,
            self.timeline_id,
            self.tenant_id,
            &metadata,
            false,
        )
        .context("save_metadata")?;

        if let Some(remote_client) = &self.remote_client {
            for (path, layer_metadata) in layer_paths_to_upload {
                remote_client.schedule_layer_file_upload(&path, &layer_metadata)?;
            }
            remote_client.schedule_index_upload_for_metadata_update(&metadata)?;
        }

        Ok(())
    }

    // Write out the given frozen in-memory layer as a new L0 delta file
<<<<<<< HEAD
    async fn create_delta_layer(
        &self,
=======
    fn create_delta_layer(
        self: &Arc<Self>,
>>>>>>> 5761190e
        frozen_layer: &InMemoryLayer,
    ) -> anyhow::Result<(LayerFileName, LayerFileMetadata)> {
        // Write it out
        let new_delta = frozen_layer.write_to_disk()?;
        let new_delta_path = new_delta.path();
        let new_delta_filename = new_delta.filename();

        // Sync it to disk.
        //
        // We must also fsync the timeline dir to ensure the directory entries for
        // new layer files are durable
        //
        // TODO: If we're running inside 'flush_frozen_layers' and there are multiple
        // files to flush, it might be better to first write them all, and then fsync
        // them all in parallel.

        // First sync the delta layer. We still use par_fsync here to keep everything consistent. Feel free to replace
        // this with a single fsync in future refactors.
        par_fsync::par_fsync(&[new_delta_path.clone()]).context("fsync of delta layer")?;
        // Then sync the parent directory.
        par_fsync::par_fsync(&[self.conf.timeline_path(&self.timeline_id, &self.tenant_id)])
            .context("fsync of timeline dir")?;

        // Add it to the layer map
        let l = Arc::new(new_delta);
        let mut layers = self.layers.write().await;
        let mut batch_updates = layers.batch_update();
        l.access_stats().record_residence_event(
            &batch_updates,
            LayerResidenceStatus::Resident,
            LayerResidenceEventReason::LayerCreate,
        );
        batch_updates.insert_historic(l);
        batch_updates.flush();

        // update the timeline's physical size
        let sz = new_delta_path.metadata()?.len();

        self.metrics.resident_physical_size_gauge.add(sz);
        // update metrics
        self.metrics.num_persistent_files_created.inc_by(1);
        self.metrics.persistent_bytes_written.inc_by(sz);

        Ok((new_delta_filename, LayerFileMetadata::new(sz)))
    }

    async fn repartition(
        &self,
        lsn: Lsn,
        partition_size: u64,
        ctx: &RequestContext,
    ) -> anyhow::Result<(KeyPartitioning, Lsn)> {
        {
            let partitioning_guard = self.partitioning.lock().unwrap();
            let distance = lsn.0 - partitioning_guard.1 .0;
            if partitioning_guard.1 != Lsn(0) && distance <= self.repartition_threshold {
                debug!(
                    distance,
                    threshold = self.repartition_threshold,
                    "no repartitioning needed"
                );
                return Ok((partitioning_guard.0.clone(), partitioning_guard.1));
            }
        }
        let keyspace = self.collect_keyspace(lsn, ctx).await?;
        let partitioning = keyspace.partition(partition_size);

        let mut partitioning_guard = self.partitioning.lock().unwrap();
        if lsn > partitioning_guard.1 {
            *partitioning_guard = (partitioning, lsn);
        } else {
            warn!("Concurrent repartitioning of keyspace. This unexpected, but probably harmless");
        }
        Ok((partitioning_guard.0.clone(), partitioning_guard.1))
    }

    // Is it time to create a new image layer for the given partition?
    async fn time_for_new_image_layer(
        &self,
        partition: &KeySpace,
        lsn: Lsn,
    ) -> anyhow::Result<bool> {
        let threshold = self.get_image_creation_threshold();

        let layers = self.layers.read().await;

        let mut max_deltas = 0;
        {
            let wanted_image_layers = self.wanted_image_layers.lock().unwrap();
            if let Some((cutoff_lsn, wanted)) = &*wanted_image_layers {
                let img_range =
                    partition.ranges.first().unwrap().start..partition.ranges.last().unwrap().end;
                if wanted.overlaps(&img_range) {
                    //
                    // gc_timeline only pays attention to image layers that are older than the GC cutoff,
                    // but create_image_layers creates image layers at last-record-lsn.
                    // So it's possible that gc_timeline wants a new image layer to be created for a key range,
                    // but the range is already covered by image layers at more recent LSNs. Before we
                    // create a new image layer, check if the range is already covered at more recent LSNs.
                    if !layers
                        .image_layer_exists(&img_range, &(Lsn::min(lsn, *cutoff_lsn)..lsn + 1))?
                    {
                        debug!(
                            "Force generation of layer {}-{} wanted by GC, cutoff={}, lsn={})",
                            img_range.start, img_range.end, cutoff_lsn, lsn
                        );
                        return Ok(true);
                    }
                }
            }
        }

        for part_range in &partition.ranges {
            let image_coverage = layers.image_coverage(part_range, lsn)?;
            for (img_range, last_img) in image_coverage {
                let img_lsn = if let Some(last_img) = last_img {
                    last_img.get_lsn_range().end
                } else {
                    Lsn(0)
                };
                // Let's consider an example:
                //
                // delta layer with LSN range 71-81
                // delta layer with LSN range 81-91
                // delta layer with LSN range 91-101
                // image layer at LSN 100
                //
                // If 'lsn' is still 100, i.e. no new WAL has been processed since the last image layer,
                // there's no need to create a new one. We check this case explicitly, to avoid passing
                // a bogus range to count_deltas below, with start > end. It's even possible that there
                // are some delta layers *later* than current 'lsn', if more WAL was processed and flushed
                // after we read last_record_lsn, which is passed here in the 'lsn' argument.
                if img_lsn < lsn {
                    let num_deltas =
                        layers.count_deltas(&img_range, &(img_lsn..lsn), Some(threshold))?;

                    max_deltas = max_deltas.max(num_deltas);
                    if num_deltas >= threshold {
                        debug!(
                            "key range {}-{}, has {} deltas on this timeline in LSN range {}..{}",
                            img_range.start, img_range.end, num_deltas, img_lsn, lsn
                        );
                        return Ok(true);
                    }
                }
            }
        }

        debug!(
            max_deltas,
            "none of the partitioned ranges had >= {threshold} deltas"
        );
        Ok(false)
    }

    async fn create_image_layers(
        &self,
        partitioning: &KeyPartitioning,
        lsn: Lsn,
        force: bool,
        ctx: &RequestContext,
    ) -> Result<HashMap<LayerFileName, LayerFileMetadata>, PageReconstructError> {
        let timer = self.metrics.create_images_time_histo.start_timer();
        let mut image_layers: Vec<ImageLayer> = Vec::new();

        // We need to avoid holes between generated image layers.
        // Otherwise LayerMap::image_layer_exists will return false if key range of some layer is covered by more than one
        // image layer with hole between them. In this case such layer can not be utilized by GC.
        //
        // How such hole between partitions can appear?
        // if we have relation with relid=1 and size 100 and relation with relid=2 with size 200 then result of
        // KeySpace::partition may contain partitions <100000000..100000099> and <200000000..200000199>.
        // If there is delta layer <100000000..300000000> then it never be garbage collected because
        // image layers  <100000000..100000099> and <200000000..200000199> are not completely covering it.
        let mut start = Key::MIN;

        for partition in partitioning.parts.iter() {
            let img_range = start..partition.ranges.last().unwrap().end;
            start = img_range.end;
            if force || self.time_for_new_image_layer(partition, lsn).await? {
                let mut image_layer_writer = ImageLayerWriter::new(
                    self.conf,
                    self.timeline_id,
                    self.tenant_id,
                    &img_range,
                    lsn,
                    false, // image layer always covers the full range
                )?;

                fail_point!("image-layer-writer-fail-before-finish", |_| {
                    Err(PageReconstructError::Other(anyhow::anyhow!(
                        "failpoint image-layer-writer-fail-before-finish"
                    )))
                });
                for range in &partition.ranges {
                    let mut key = range.start;
                    while key < range.end {
                        let img = match self.get(key, lsn, ctx).await {
                            Ok(img) => img,
                            Err(err) => {
                                // If we fail to reconstruct a VM or FSM page, we can zero the
                                // page without losing any actual user data. That seems better
                                // than failing repeatedly and getting stuck.
                                //
                                // We had a bug at one point, where we truncated the FSM and VM
                                // in the pageserver, but the Postgres didn't know about that
                                // and continued to generate incremental WAL records for pages
                                // that didn't exist in the pageserver. Trying to replay those
                                // WAL records failed to find the previous image of the page.
                                // This special case allows us to recover from that situation.
                                // See https://github.com/neondatabase/neon/issues/2601.
                                //
                                // Unfortunately we cannot do this for the main fork, or for
                                // any metadata keys, keys, as that would lead to actual data
                                // loss.
                                if is_rel_fsm_block_key(key) || is_rel_vm_block_key(key) {
                                    warn!("could not reconstruct FSM or VM key {key}, filling with zeros: {err:?}");
                                    ZERO_PAGE.clone()
                                } else {
                                    return Err(err);
                                }
                            }
                        };
                        image_layer_writer.put_image(key, &img)?;
                        key = key.next();
                    }
                }
                let image_layer = image_layer_writer.finish()?;
                image_layers.push(image_layer);
            }
        }
        // All layers that the GC wanted us to create have now been created.
        //
        // It's possible that another GC cycle happened while we were compacting, and added
        // something new to wanted_image_layers, and we now clear that before processing it.
        // That's OK, because the next GC iteration will put it back in.
        *self.wanted_image_layers.lock().unwrap() = None;

        // Sync the new layer to disk before adding it to the layer map, to make sure
        // we don't garbage collect something based on the new layer, before it has
        // reached the disk.
        //
        // We must also fsync the timeline dir to ensure the directory entries for
        // new layer files are durable
        //
        // Compaction creates multiple image layers. It would be better to create them all
        // and fsync them all in parallel.
        let all_paths = image_layers
            .iter()
            .map(|layer| layer.path())
            .collect::<Vec<_>>();

        par_fsync::par_fsync_async(&all_paths)
            .await
            .context("fsync of newly created layer files")?;

        par_fsync::par_fsync_async(&[self.conf.timeline_path(&self.timeline_id, &self.tenant_id)])
            .await
            .context("fsync of timeline dir")?;

        let mut layer_paths_to_upload = HashMap::with_capacity(image_layers.len());

        let mut layers = self.layers.write().await;
        let mut updates = layers.batch_update();
        let timeline_path = self.conf.timeline_path(&self.timeline_id, &self.tenant_id);

        for l in image_layers {
            let path = l.filename();
            let metadata = timeline_path
                .join(path.file_name())
                .metadata()
                .with_context(|| format!("reading metadata of layer file {}", path.file_name()))?;

            layer_paths_to_upload.insert(path, LayerFileMetadata::new(metadata.len()));

            self.metrics
                .resident_physical_size_gauge
                .add(metadata.len());
            let l = Arc::new(l);
            l.access_stats().record_residence_event(
                &updates,
                LayerResidenceStatus::Resident,
                LayerResidenceEventReason::LayerCreate,
            );
            updates.insert_historic(l);
        }
        updates.flush();
        drop(layers);
        timer.stop_and_record();

        Ok(layer_paths_to_upload)
    }
}

#[derive(Default)]
struct CompactLevel0Phase1Result {
    new_layers: Vec<DeltaLayer>,
    deltas_to_compact: Vec<Arc<dyn PersistentLayer>>,
}

/// Top-level failure to compact.
#[derive(Debug)]
enum CompactionError {
    /// L0 compaction requires layers to be downloaded.
    ///
    /// This should not happen repeatedly, but will be retried once by top-level
    /// `Timeline::compact`.
    DownloadRequired(Vec<Arc<RemoteLayer>>),
    /// Compaction cannot be done right now; page reconstruction and so on.
    Other(anyhow::Error),
}

impl From<anyhow::Error> for CompactionError {
    fn from(value: anyhow::Error) -> Self {
        CompactionError::Other(value)
    }
}

impl Timeline {
    /// Level0 files first phase of compaction, explained in the [`compact_inner`] comment.
    ///
    /// This method takes the `_layer_removal_cs` guard to highlight it required downloads are
    /// returned as an error. If the `layer_removal_cs` boundary is changed not to be taken in the
    /// start of level0 files compaction, the on-demand download should be revisited as well.
    fn compact_level0_phase1(
        &self,
        _layer_removal_cs: Arc<tokio::sync::OwnedMutexGuard<()>>,
        target_file_size: u64,
        ctx: &RequestContext,
    ) -> Result<CompactLevel0Phase1Result, CompactionError> {
        let layers = self.layers.read().await;
        let mut level0_deltas = layers.get_level0_deltas()?;

        // Only compact if enough layers have accumulated.
        let threshold = self.get_compaction_threshold();
        if level0_deltas.is_empty() || level0_deltas.len() < threshold {
            debug!(
                level0_deltas = level0_deltas.len(),
                threshold, "too few deltas to compact"
            );
            return Ok(CompactLevel0Phase1Result::default());
        }

        // Gather the files to compact in this iteration.
        //
        // Start with the oldest Level 0 delta file, and collect any other
        // level 0 files that form a contiguous sequence, such that the end
        // LSN of previous file matches the start LSN of the next file.
        //
        // Note that if the files don't form such a sequence, we might
        // "compact" just a single file. That's a bit pointless, but it allows
        // us to get rid of the level 0 file, and compact the other files on
        // the next iteration. This could probably made smarter, but such
        // "gaps" in the sequence of level 0 files should only happen in case
        // of a crash, partial download from cloud storage, or something like
        // that, so it's not a big deal in practice.
        level0_deltas.sort_by_key(|l| l.get_lsn_range().start);
        let mut level0_deltas_iter = level0_deltas.iter();

        let first_level0_delta = level0_deltas_iter.next().unwrap();
        let mut prev_lsn_end = first_level0_delta.get_lsn_range().end;
        let mut deltas_to_compact = vec![Arc::clone(first_level0_delta)];
        for l in level0_deltas_iter {
            let lsn_range = l.get_lsn_range();

            if lsn_range.start != prev_lsn_end {
                break;
            }
            deltas_to_compact.push(Arc::clone(l));
            prev_lsn_end = lsn_range.end;
        }
        let lsn_range = Range {
            start: deltas_to_compact.first().unwrap().get_lsn_range().start,
            end: deltas_to_compact.last().unwrap().get_lsn_range().end,
        };

        let remotes = deltas_to_compact
            .iter()
            .filter(|l| l.is_remote_layer())
            .inspect(|l| info!("compact requires download of {}", l.filename().file_name()))
            .map(|l| {
                l.clone()
                    .downcast_remote_layer()
                    .expect("just checked it is remote layer")
            })
            .collect::<Vec<_>>();

        if !remotes.is_empty() {
            // caller is holding the lock to layer_removal_cs, and we don't want to download while
            // holding that; in future download_remote_layer might take it as well. this is
            // regardless of earlier image creation downloading on-demand, while holding the lock.
            return Err(CompactionError::DownloadRequired(remotes));
        }

        info!(
            "Starting Level0 compaction in LSN range {}-{} for {} layers ({} deltas in total)",
            lsn_range.start,
            lsn_range.end,
            deltas_to_compact.len(),
            level0_deltas.len()
        );

        for l in deltas_to_compact.iter() {
            info!("compact includes {}", l.filename().file_name());
        }

        // We don't need the original list of layers anymore. Drop it so that
        // we don't accidentally use it later in the function.
        drop(level0_deltas);

        // This iterator walks through all key-value pairs from all the layers
        // we're compacting, in key, LSN order.
        let all_values_iter = itertools::process_results(
            deltas_to_compact.iter().map(|l| l.iter(ctx)),
            |iter_iter| {
                iter_iter.kmerge_by(|a, b| {
                    if let Ok((a_key, a_lsn, _)) = a {
                        if let Ok((b_key, b_lsn, _)) = b {
                            match a_key.cmp(b_key) {
                                Ordering::Less => true,
                                Ordering::Equal => a_lsn <= b_lsn,
                                Ordering::Greater => false,
                            }
                        } else {
                            false
                        }
                    } else {
                        true
                    }
                })
            },
        )?;

        // This iterator walks through all keys and is needed to calculate size used by each key
        let mut all_keys_iter = itertools::process_results(
            deltas_to_compact.iter().map(|l| l.key_iter(ctx)),
            |iter_iter| {
                iter_iter.kmerge_by(|a, b| {
                    let (a_key, a_lsn, _) = a;
                    let (b_key, b_lsn, _) = b;
                    match a_key.cmp(b_key) {
                        Ordering::Less => true,
                        Ordering::Equal => a_lsn <= b_lsn,
                        Ordering::Greater => false,
                    }
                })
            },
        )?;

        // Determine N largest holes where N is number of compacted layers.
        let max_holes = deltas_to_compact.len();
        let last_record_lsn = self.get_last_record_lsn();
        let min_hole_range = (target_file_size / page_cache::PAGE_SZ as u64) as i128;
        let min_hole_coverage_size = 3; // TODO: something more flexible?

        // min-heap (reserve space for one more element added before eviction)
        let mut heap: BinaryHeap<Hole> = BinaryHeap::with_capacity(max_holes + 1);
        let mut prev: Option<Key> = None;
        for (next_key, _next_lsn, _size) in itertools::process_results(
            deltas_to_compact.iter().map(|l| l.key_iter(ctx)),
            |iter_iter| iter_iter.kmerge_by(|a, b| a.0 <= b.0),
        )? {
            if let Some(prev_key) = prev {
                // just first fast filter
                if next_key.to_i128() - prev_key.to_i128() >= min_hole_range {
                    let key_range = prev_key..next_key;
                    // Measuring hole by just subtraction of i128 representation of key range boundaries
                    // has not so much sense, because largest holes will corresponds field1/field2 changes.
                    // But we are mostly interested to eliminate holes which cause generation of excessive image layers.
                    // That is why it is better to measure size of hole as number of covering image layers.
                    let coverage_size = layers.image_coverage(&key_range, last_record_lsn)?.len();
                    if coverage_size >= min_hole_coverage_size {
                        heap.push(Hole {
                            key_range,
                            coverage_size,
                        });
                        if heap.len() > max_holes {
                            heap.pop(); // remove smallest hole
                        }
                    }
                }
            }
            prev = Some(next_key.next());
        }
        drop(layers);
        let mut holes = heap.into_vec();
        holes.sort_unstable_by_key(|hole| hole.key_range.start);
        let mut next_hole = 0; // index of next hole in holes vector

        // Merge the contents of all the input delta layers into a new set
        // of delta layers, based on the current partitioning.
        //
        // We split the new delta layers on the key dimension. We iterate through the key space, and for each key, check if including the next key to the current output layer we're building would cause the layer to become too large. If so, dump the current output layer and start new one.
        // It's possible that there is a single key with so many page versions that storing all of them in a single layer file
        // would be too large. In that case, we also split on the LSN dimension.
        //
        // LSN
        //  ^
        //  |
        //  | +-----------+            +--+--+--+--+
        //  | |           |            |  |  |  |  |
        //  | +-----------+            |  |  |  |  |
        //  | |           |            |  |  |  |  |
        //  | +-----------+     ==>    |  |  |  |  |
        //  | |           |            |  |  |  |  |
        //  | +-----------+            |  |  |  |  |
        //  | |           |            |  |  |  |  |
        //  | +-----------+            +--+--+--+--+
        //  |
        //  +--------------> key
        //
        //
        // If one key (X) has a lot of page versions:
        //
        // LSN
        //  ^
        //  |                                 (X)
        //  | +-----------+            +--+--+--+--+
        //  | |           |            |  |  |  |  |
        //  | +-----------+            |  |  +--+  |
        //  | |           |            |  |  |  |  |
        //  | +-----------+     ==>    |  |  |  |  |
        //  | |           |            |  |  +--+  |
        //  | +-----------+            |  |  |  |  |
        //  | |           |            |  |  |  |  |
        //  | +-----------+            +--+--+--+--+
        //  |
        //  +--------------> key
        // TODO: this actually divides the layers into fixed-size chunks, not
        // based on the partitioning.
        //
        // TODO: we should also opportunistically materialize and
        // garbage collect what we can.
        let mut new_layers = Vec::new();
        let mut prev_key: Option<Key> = None;
        let mut writer: Option<DeltaLayerWriter> = None;
        let mut key_values_total_size = 0u64;
        let mut dup_start_lsn: Lsn = Lsn::INVALID; // start LSN of layer containing values of the single key
        let mut dup_end_lsn: Lsn = Lsn::INVALID; // end LSN of layer containing values of the single key
        for x in all_values_iter {
            let (key, lsn, value) = x?;
            let same_key = prev_key.map_or(false, |prev_key| prev_key == key);
            // We need to check key boundaries once we reach next key or end of layer with the same key
            if !same_key || lsn == dup_end_lsn {
                let mut next_key_size = 0u64;
                let is_dup_layer = dup_end_lsn.is_valid();
                dup_start_lsn = Lsn::INVALID;
                if !same_key {
                    dup_end_lsn = Lsn::INVALID;
                }
                // Determine size occupied by this key. We stop at next key or when size becomes larger than target_file_size
                for (next_key, next_lsn, next_size) in all_keys_iter.by_ref() {
                    next_key_size = next_size;
                    if key != next_key {
                        if dup_end_lsn.is_valid() {
                            // We are writting segment with duplicates:
                            // place all remaining values of this key in separate segment
                            dup_start_lsn = dup_end_lsn; // new segments starts where old stops
                            dup_end_lsn = lsn_range.end; // there are no more values of this key till end of LSN range
                        }
                        break;
                    }
                    key_values_total_size += next_size;
                    // Check if it is time to split segment: if total keys size is larger than target file size.
                    // We need to avoid generation of empty segments if next_size > target_file_size.
                    if key_values_total_size > target_file_size && lsn != next_lsn {
                        // Split key between multiple layers: such layer can contain only single key
                        dup_start_lsn = if dup_end_lsn.is_valid() {
                            dup_end_lsn // new segment with duplicates starts where old one stops
                        } else {
                            lsn // start with the first LSN for this key
                        };
                        dup_end_lsn = next_lsn; // upper LSN boundary is exclusive
                        break;
                    }
                }
                // handle case when loop reaches last key: in this case dup_end is non-zero but dup_start is not set.
                if dup_end_lsn.is_valid() && !dup_start_lsn.is_valid() {
                    dup_start_lsn = dup_end_lsn;
                    dup_end_lsn = lsn_range.end;
                }
                if writer.is_some() {
                    let written_size = writer.as_mut().unwrap().size();
                    let contains_hole =
                        next_hole < holes.len() && key >= holes[next_hole].key_range.end;
                    // check if key cause layer overflow or contains hole...
                    if is_dup_layer
                        || dup_end_lsn.is_valid()
                        || written_size + key_values_total_size > target_file_size
                        || contains_hole
                    {
                        // ... if so, flush previous layer and prepare to write new one
                        new_layers.push(writer.take().unwrap().finish(prev_key.unwrap().next())?);
                        writer = None;

                        if contains_hole {
                            // skip hole
                            next_hole += 1;
                        }
                    }
                }
                // Remember size of key value because at next iteration we will access next item
                key_values_total_size = next_key_size;
            }
            if writer.is_none() {
                // Create writer if not initiaized yet
                writer = Some(DeltaLayerWriter::new(
                    self.conf,
                    self.timeline_id,
                    self.tenant_id,
                    key,
                    if dup_end_lsn.is_valid() {
                        // this is a layer containing slice of values of the same key
                        debug!("Create new dup layer {}..{}", dup_start_lsn, dup_end_lsn);
                        dup_start_lsn..dup_end_lsn
                    } else {
                        debug!("Create new layer {}..{}", lsn_range.start, lsn_range.end);
                        lsn_range.clone()
                    },
                )?);
            }

            fail_point!("delta-layer-writer-fail-before-finish", |_| {
                Err(anyhow::anyhow!("failpoint delta-layer-writer-fail-before-finish").into())
            });

            writer.as_mut().unwrap().put_value(key, lsn, value)?;
            prev_key = Some(key);
        }
        if let Some(writer) = writer {
            new_layers.push(writer.finish(prev_key.unwrap().next())?);
        }

        // Sync layers
        if !new_layers.is_empty() {
            let mut layer_paths: Vec<PathBuf> = new_layers.iter().map(|l| l.path()).collect();

            // Fsync all the layer files and directory using multiple threads to
            // minimize latency.
            par_fsync::par_fsync(&layer_paths).context("fsync all new layers")?;

            par_fsync::par_fsync(&[self.conf.timeline_path(&self.timeline_id, &self.tenant_id)])
                .context("fsync of timeline dir")?;

            layer_paths.pop().unwrap();
        }

        drop(all_keys_iter); // So that deltas_to_compact is no longer borrowed

        Ok(CompactLevel0Phase1Result {
            new_layers,
            deltas_to_compact,
        })
    }

    ///
    /// Collect a bunch of Level 0 layer files, and compact and reshuffle them as
    /// as Level 1 files.
    ///
    async fn compact_level0(
        self: &Arc<Self>,
        layer_removal_cs: Arc<tokio::sync::OwnedMutexGuard<()>>,
        target_file_size: u64,
        ctx: &RequestContext,
    ) -> Result<(), CompactionError> {
        let this = self.clone();
        let ctx_inner = ctx.clone();
        let layer_removal_cs_inner = layer_removal_cs.clone();
        let span = tracing::info_span!("blocking");
        let CompactLevel0Phase1Result {
            new_layers,
            deltas_to_compact,
        } = tokio::task::spawn_blocking(move || {
            let _g = span.entered();
            this.compact_level0_phase1(layer_removal_cs_inner, target_file_size, &ctx_inner)
        })
        .await
        .context("compact_level0_phase1 spawn_blocking")
        .map_err(CompactionError::Other)
        .and_then(|res| res)?;

        if new_layers.is_empty() && deltas_to_compact.is_empty() {
            // nothing to do
            return Ok(());
        }

        // Before deleting any layers, we need to wait for their upload ops to finish.
        // See storage_sync module level comment on consistency.
        // Do it here because we don't want to hold self.layers.write() while waiting.
        if let Some(remote_client) = &self.remote_client {
            debug!("waiting for upload ops to complete");
            remote_client
                .wait_completion()
                .await
                .context("wait for layer upload ops to complete")?;
        }

        let mut layers = self.layers.write().await;
        let mut updates = layers.batch_update();
        let mut new_layer_paths = HashMap::with_capacity(new_layers.len());
        for l in new_layers {
            let new_delta_path = l.path();

            let metadata = new_delta_path.metadata().with_context(|| {
                format!(
                    "read file metadata for new created layer {}",
                    new_delta_path.display()
                )
            })?;

            if let Some(remote_client) = &self.remote_client {
                remote_client.schedule_layer_file_upload(
                    &l.filename(),
                    &LayerFileMetadata::new(metadata.len()),
                )?;
            }

            // update the timeline's physical size
            self.metrics
                .resident_physical_size_gauge
                .add(metadata.len());

            new_layer_paths.insert(new_delta_path, LayerFileMetadata::new(metadata.len()));
            let x: Arc<dyn PersistentLayer + 'static> = Arc::new(l);
            x.access_stats().record_residence_event(
                &updates,
                LayerResidenceStatus::Resident,
                LayerResidenceEventReason::LayerCreate,
            );
            updates.insert_historic(x);
        }

        // Now that we have reshuffled the data to set of new delta layers, we can
        // delete the old ones
        let mut layer_names_to_delete = Vec::with_capacity(deltas_to_compact.len());
        for l in deltas_to_compact {
            layer_names_to_delete.push(l.filename());
            self.delete_historic_layer(layer_removal_cs.clone(), l, &mut updates)?;
        }
        updates.flush();
        drop(layers);

        // Also schedule the deletions in remote storage
        if let Some(remote_client) = &self.remote_client {
            remote_client.schedule_layer_file_deletion(&layer_names_to_delete)?;
        }

        Ok(())
    }

    /// Update information about which layer files need to be retained on
    /// garbage collection. This is separate from actually performing the GC,
    /// and is updated more frequently, so that compaction can remove obsolete
    /// page versions more aggressively.
    ///
    /// TODO: that's wishful thinking, compaction doesn't actually do that
    /// currently.
    ///
    /// The caller specifies how much history is needed with the 3 arguments:
    ///
    /// retain_lsns: keep a version of each page at these LSNs
    /// cutoff_horizon: also keep everything newer than this LSN
    /// pitr: the time duration required to keep data for PITR
    ///
    /// The 'retain_lsns' list is currently used to prevent removing files that
    /// are needed by child timelines. In the future, the user might be able to
    /// name additional points in time to retain. The caller is responsible for
    /// collecting that information.
    ///
    /// The 'cutoff_horizon' point is used to retain recent versions that might still be
    /// needed by read-only nodes. (As of this writing, the caller just passes
    /// the latest LSN subtracted by a constant, and doesn't do anything smart
    /// to figure out what read-only nodes might actually need.)
    ///
    /// The 'pitr' duration is used to calculate a 'pitr_cutoff', which can be used to determine
    /// whether a record is needed for PITR.
    ///
    /// NOTE: This function holds a short-lived lock to protect the 'gc_info'
    /// field, so that the three values passed as argument are stored
    /// atomically. But the caller is responsible for ensuring that no new
    /// branches are created that would need to be included in 'retain_lsns',
    /// for example. The caller should hold `Tenant::gc_cs` lock to ensure
    /// that.
    ///
    pub(super) async fn update_gc_info(
        &self,
        retain_lsns: Vec<Lsn>,
        cutoff_horizon: Lsn,
        pitr: Duration,
        ctx: &RequestContext,
    ) -> anyhow::Result<()> {
        // First, calculate pitr_cutoff_timestamp and then convert it to LSN.
        //
        // Some unit tests depend on garbage-collection working even when
        // CLOG data is missing, so that find_lsn_for_timestamp() doesn't
        // work, so avoid calling it altogether if time-based retention is not
        // configured. It would be pointless anyway.
        let pitr_cutoff = if pitr != Duration::ZERO {
            let now = SystemTime::now();
            if let Some(pitr_cutoff_timestamp) = now.checked_sub(pitr) {
                let pitr_timestamp = to_pg_timestamp(pitr_cutoff_timestamp);

                match self.find_lsn_for_timestamp(pitr_timestamp, ctx).await? {
                    LsnForTimestamp::Present(lsn) => lsn,
                    LsnForTimestamp::Future(lsn) => {
                        // The timestamp is in the future. That sounds impossible,
                        // but what it really means is that there hasn't been
                        // any commits since the cutoff timestamp.
                        debug!("future({})", lsn);
                        cutoff_horizon
                    }
                    LsnForTimestamp::Past(lsn) => {
                        debug!("past({})", lsn);
                        // conservative, safe default is to remove nothing, when we
                        // have no commit timestamp data available
                        *self.get_latest_gc_cutoff_lsn()
                    }
                    LsnForTimestamp::NoData(lsn) => {
                        debug!("nodata({})", lsn);
                        // conservative, safe default is to remove nothing, when we
                        // have no commit timestamp data available
                        *self.get_latest_gc_cutoff_lsn()
                    }
                }
            } else {
                // If we don't have enough data to convert to LSN,
                // play safe and don't remove any layers.
                *self.get_latest_gc_cutoff_lsn()
            }
        } else {
            // No time-based retention was configured. Set time-based cutoff to
            // same as LSN based.
            cutoff_horizon
        };

        // Grab the lock and update the values
        *self.gc_info.write().unwrap() = GcInfo {
            retain_lsns,
            horizon_cutoff: cutoff_horizon,
            pitr_cutoff,
        };

        Ok(())
    }

    ///
    /// Garbage collect layer files on a timeline that are no longer needed.
    ///
    /// Currently, we don't make any attempt at removing unneeded page versions
    /// within a layer file. We can only remove the whole file if it's fully
    /// obsolete.
    ///
    pub(super) async fn gc(&self) -> anyhow::Result<GcResult> {
        let timer = self.metrics.garbage_collect_histo.start_timer();

        fail_point!("before-timeline-gc");

        let layer_removal_cs = Arc::new(self.layer_removal_cs.clone().lock_owned().await);
        // Is the timeline being deleted?
        let state = *self.state.borrow();
        if state == TimelineState::Stopping {
            // there's a global allowed_error for this
            anyhow::bail!("timeline is Stopping");
        }

        let (horizon_cutoff, pitr_cutoff, retain_lsns) = {
            let gc_info = self.gc_info.read().unwrap();

            let horizon_cutoff = min(gc_info.horizon_cutoff, self.get_disk_consistent_lsn());
            let pitr_cutoff = gc_info.pitr_cutoff;
            let retain_lsns = gc_info.retain_lsns.clone();
            (horizon_cutoff, pitr_cutoff, retain_lsns)
        };

        let new_gc_cutoff = Lsn::min(horizon_cutoff, pitr_cutoff);

        let res = self
            .gc_timeline(
                layer_removal_cs.clone(),
                horizon_cutoff,
                pitr_cutoff,
                retain_lsns,
                new_gc_cutoff,
            )
            .instrument(
                info_span!("gc_timeline", timeline = %self.timeline_id, cutoff = %new_gc_cutoff),
            )
            .await?;

        // only record successes
        timer.stop_and_record();

        Ok(res)
    }

    async fn gc_timeline(
        &self,
        layer_removal_cs: Arc<tokio::sync::OwnedMutexGuard<()>>,
        horizon_cutoff: Lsn,
        pitr_cutoff: Lsn,
        retain_lsns: Vec<Lsn>,
        new_gc_cutoff: Lsn,
    ) -> anyhow::Result<GcResult> {
        let now = SystemTime::now();
        let mut result: GcResult = GcResult::default();

        // Nothing to GC. Return early.
        let latest_gc_cutoff = *self.get_latest_gc_cutoff_lsn();
        if latest_gc_cutoff >= new_gc_cutoff {
            info!(
                "Nothing to GC: new_gc_cutoff_lsn {new_gc_cutoff}, latest_gc_cutoff_lsn {latest_gc_cutoff}",
            );
            return Ok(result);
        }

        // We need to ensure that no one tries to read page versions or create
        // branches at a point before latest_gc_cutoff_lsn. See branch_timeline()
        // for details. This will block until the old value is no longer in use.
        //
        // The GC cutoff should only ever move forwards.
        {
            let write_guard = self.latest_gc_cutoff_lsn.lock_for_write();
            ensure!(
                *write_guard <= new_gc_cutoff,
                "Cannot move GC cutoff LSN backwards (was {}, new {})",
                *write_guard,
                new_gc_cutoff
            );
            write_guard.store_and_unlock(new_gc_cutoff).wait();
        }

        info!("GC starting");

        debug!("retain_lsns: {:?}", retain_lsns);

        // Before deleting any layers, we need to wait for their upload ops to finish.
        // See storage_sync module level comment on consistency.
        // Do it here because we don't want to hold self.layers.write() while waiting.
        if let Some(remote_client) = &self.remote_client {
            debug!("waiting for upload ops to complete");
            remote_client
                .wait_completion()
                .await
                .context("wait for layer upload ops to complete")?;
        }

        let mut layers_to_remove = Vec::new();
        let mut wanted_image_layers = KeySpaceRandomAccum::default();

        // Scan all layers in the timeline (remote or on-disk).
        //
        // Garbage collect the layer if all conditions are satisfied:
        // 1. it is older than cutoff LSN;
        // 2. it is older than PITR interval;
        // 3. it doesn't need to be retained for 'retain_lsns';
        // 4. newer on-disk image layers cover the layer's whole key range
        //
        // TODO holding a write lock is too agressive and avoidable
        let mut layers = self.layers.write().await;
        'outer: for l in layers.iter_historic_layers() {
            result.layers_total += 1;

            // 1. Is it newer than GC horizon cutoff point?
            if l.get_lsn_range().end > horizon_cutoff {
                debug!(
                    "keeping {} because it's newer than horizon_cutoff {}",
                    l.filename().file_name(),
                    horizon_cutoff
                );
                result.layers_needed_by_cutoff += 1;
                continue 'outer;
            }

            // 2. It is newer than PiTR cutoff point?
            if l.get_lsn_range().end > pitr_cutoff {
                debug!(
                    "keeping {} because it's newer than pitr_cutoff {}",
                    l.filename().file_name(),
                    pitr_cutoff
                );
                result.layers_needed_by_pitr += 1;
                continue 'outer;
            }

            // 3. Is it needed by a child branch?
            // NOTE With that we would keep data that
            // might be referenced by child branches forever.
            // We can track this in child timeline GC and delete parent layers when
            // they are no longer needed. This might be complicated with long inheritance chains.
            //
            // TODO Vec is not a great choice for `retain_lsns`
            for retain_lsn in &retain_lsns {
                // start_lsn is inclusive
                if &l.get_lsn_range().start <= retain_lsn {
                    debug!(
                        "keeping {} because it's still might be referenced by child branch forked at {} is_dropped: xx is_incremental: {}",
                        l.filename().file_name(),
                        retain_lsn,
                        l.is_incremental(),
                    );
                    result.layers_needed_by_branches += 1;
                    continue 'outer;
                }
            }

            // 4. Is there a later on-disk layer for this relation?
            //
            // The end-LSN is exclusive, while disk_consistent_lsn is
            // inclusive. For example, if disk_consistent_lsn is 100, it is
            // OK for a delta layer to have end LSN 101, but if the end LSN
            // is 102, then it might not have been fully flushed to disk
            // before crash.
            //
            // For example, imagine that the following layers exist:
            //
            // 1000      - image (A)
            // 1000-2000 - delta (B)
            // 2000      - image (C)
            // 2000-3000 - delta (D)
            // 3000      - image (E)
            //
            // If GC horizon is at 2500, we can remove layers A and B, but
            // we cannot remove C, even though it's older than 2500, because
            // the delta layer 2000-3000 depends on it.
            if !layers
                .image_layer_exists(&l.get_key_range(), &(l.get_lsn_range().end..new_gc_cutoff))?
            {
                debug!(
                    "keeping {} because it is the latest layer",
                    l.filename().file_name()
                );
                // Collect delta key ranges that need image layers to allow garbage
                // collecting the layers.
                // It is not so obvious whether we need to propagate information only about
                // delta layers. Image layers can form "stairs" preventing old image from been deleted.
                // But image layers are in any case less sparse than delta layers. Also we need some
                // protection from replacing recent image layers with new one after each GC iteration.
                if self.get_gc_feedback() && l.is_incremental() && !LayerMap::is_l0(&*l) {
                    wanted_image_layers.add_range(l.get_key_range());
                }
                result.layers_not_updated += 1;
                continue 'outer;
            }

            // We didn't find any reason to keep this file, so remove it.
            debug!(
                "garbage collecting {} is_dropped: xx is_incremental: {}",
                l.filename().file_name(),
                l.is_incremental(),
            );
            layers_to_remove.push(Arc::clone(&l));
        }
        self.wanted_image_layers
            .lock()
            .unwrap()
            .replace((new_gc_cutoff, wanted_image_layers.to_keyspace()));

        let mut updates = layers.batch_update();
        if !layers_to_remove.is_empty() {
            // Persist the new GC cutoff value in the metadata file, before
            // we actually remove anything.
            self.update_metadata_file(self.disk_consistent_lsn.load(), HashMap::new())?;

            // Actually delete the layers from disk and remove them from the map.
            // (couldn't do this in the loop above, because you cannot modify a collection
            // while iterating it. BTreeMap::retain() would be another option)
            let mut layer_names_to_delete = Vec::with_capacity(layers_to_remove.len());
            {
                for doomed_layer in layers_to_remove {
                    layer_names_to_delete.push(doomed_layer.filename());
                    self.delete_historic_layer(
                        layer_removal_cs.clone(),
                        doomed_layer,
                        &mut updates,
                    )?; // FIXME: schedule succeeded deletions before returning?
                    result.layers_removed += 1;
                }
            }

            if result.layers_removed != 0 {
                fail_point!("after-timeline-gc-removed-layers");
            }

            if let Some(remote_client) = &self.remote_client {
                remote_client.schedule_layer_file_deletion(&layer_names_to_delete)?;
            }
        }
        updates.flush();

        info!(
            "GC completed removing {} layers, cutoff {}",
            result.layers_removed, new_gc_cutoff
        );

        result.elapsed = now.elapsed()?;
        Ok(result)
    }

    ///
    /// Reconstruct a value, using the given base image and WAL records in 'data'.
    ///
    fn reconstruct_value(
        &self,
        key: Key,
        request_lsn: Lsn,
        mut data: ValueReconstructState,
    ) -> Result<Bytes, PageReconstructError> {
        // Perform WAL redo if needed
        data.records.reverse();

        // If we have a page image, and no WAL, we're all set
        if data.records.is_empty() {
            if let Some((img_lsn, img)) = &data.img {
                trace!(
                    "found page image for key {} at {}, no WAL redo required, req LSN {}",
                    key,
                    img_lsn,
                    request_lsn,
                );
                Ok(img.clone())
            } else {
                Err(PageReconstructError::from(anyhow!(
                    "base image for {key} at {request_lsn} not found"
                )))
            }
        } else {
            // We need to do WAL redo.
            //
            // If we don't have a base image, then the oldest WAL record better initialize
            // the page
            if data.img.is_none() && !data.records.first().unwrap().1.will_init() {
                Err(PageReconstructError::from(anyhow!(
                    "Base image for {} at {} not found, but got {} WAL records",
                    key,
                    request_lsn,
                    data.records.len()
                )))
            } else {
                if data.img.is_some() {
                    trace!(
                        "found {} WAL records and a base image for {} at {}, performing WAL redo",
                        data.records.len(),
                        key,
                        request_lsn
                    );
                } else {
                    trace!("found {} WAL records that will init the page for {} at {}, performing WAL redo", data.records.len(), key, request_lsn);
                };

                let last_rec_lsn = data.records.last().unwrap().0;

                let img = match self
                    .walredo_mgr
                    .request_redo(key, request_lsn, data.img, data.records, self.pg_version)
                    .context("Failed to reconstruct a page image:")
                {
                    Ok(img) => img,
                    Err(e) => return Err(PageReconstructError::from(e)),
                };

                if img.len() == page_cache::PAGE_SZ {
                    let cache = page_cache::get();
                    if let Err(e) = cache
                        .memorize_materialized_page(
                            self.tenant_id,
                            self.timeline_id,
                            key,
                            last_rec_lsn,
                            &img,
                        )
                        .context("Materialized page memoization failed")
                    {
                        return Err(PageReconstructError::from(e));
                    }
                }

                Ok(img)
            }
        }
    }

    /// Download a layer file from remote storage and insert it into the layer map.
    ///
    /// It's safe to call this function for the same layer concurrently. In that case:
    /// - If the layer has already been downloaded, `OK(...)` is returned.
    /// - If the layer is currently being downloaded, we wait until that download succeeded / failed.
    ///     - If it succeeded, we return `Ok(...)`.
    ///     - If it failed, we or another concurrent caller will initiate a new download attempt.
    ///
    /// Download errors are classified and retried if appropriate by the underlying RemoteTimelineClient function.
    /// It has an internal limit for the maximum number of retries and prints appropriate log messages.
    /// If we exceed the limit, it returns an error, and this function passes it through.
    /// The caller _could_ retry further by themselves by calling this function again, but _should not_ do it.
    /// The reason is that they cannot distinguish permanent errors from temporary ones, whereas
    /// the underlying RemoteTimelineClient can.
    ///
    /// There is no internal timeout or slowness detection.
    /// If the caller has a deadline or needs a timeout, they can simply stop polling:
    /// we're **cancellation-safe** because the download happens in a separate task_mgr task.
    /// So, the current download attempt will run to completion even if we stop polling.
    #[instrument(skip_all, fields(layer=%remote_layer.short_id()))]
    pub async fn download_remote_layer(
        &self,
        remote_layer: Arc<RemoteLayer>,
    ) -> anyhow::Result<()> {
        debug_assert_current_span_has_tenant_and_timeline_id();

        use std::sync::atomic::Ordering::Relaxed;

        let permit = match Arc::clone(&remote_layer.ongoing_download)
            .acquire_owned()
            .await
        {
            Ok(permit) => permit,
            Err(_closed) => {
                if remote_layer.download_replacement_failure.load(Relaxed) {
                    // this path will be hit often, in case there are upper retries. however
                    // hitting this error will prevent a busy loop between get_reconstruct_data and
                    // download, so an error is prefered.
                    //
                    // TODO: we really should poison the timeline, but panicking is not yet
                    // supported. Related: https://github.com/neondatabase/neon/issues/3621
                    anyhow::bail!("an earlier download succeeded but LayerMap::replace failed")
                } else {
                    info!("download of layer has already finished");
                    return Ok(());
                }
            }
        };

        let (sender, receiver) = tokio::sync::oneshot::channel();
        // Spawn a task so that download does not outlive timeline when we detach tenant / delete timeline.
        let self_clone = self.myself.upgrade().expect("timeline is gone");
        task_mgr::spawn(
            &tokio::runtime::Handle::current(),
            TaskKind::RemoteDownloadTask,
            Some(self.tenant_id),
            Some(self.timeline_id),
            &format!("download layer {}", remote_layer.short_id()),
            false,
            async move {
                let remote_client = self_clone.remote_client.as_ref().unwrap();

                // Does retries + exponential back-off internally.
                // When this fails, don't layer further retry attempts here.
                let result = remote_client
                    .download_layer_file(&remote_layer.filename(), &remote_layer.layer_metadata)
                    .await;

                if let Ok(size) = &result {
                    info!("layer file download finished");

                    // XXX the temp file is still around in Err() case
                    // and consumes space until we clean up upon pageserver restart.
                    self_clone.metrics.resident_physical_size_gauge.add(*size);

                    // Download complete. Replace the RemoteLayer with the corresponding
                    // Delta- or ImageLayer in the layer map.
                    let mut layers = self_clone.layers.write().await;
                    let mut updates = layers.batch_update();
                    let new_layer = remote_layer.create_downloaded_layer(&updates, self_clone.conf, *size);
                    {
                        use crate::tenant::layer_map::Replacement;
                        let l: Arc<dyn PersistentLayer> = remote_layer.clone();
                        let failure = match updates.replace_historic(&l, new_layer) {
                            Ok(Replacement::Replaced { .. }) => false,
                            Ok(Replacement::NotFound) => {
                                // TODO: the downloaded file should probably be removed, otherwise
                                // it will be added to the layermap on next load? we should
                                // probably restart any get_reconstruct_data search as well.
                                //
                                // See: https://github.com/neondatabase/neon/issues/3533
                                error!("replacing downloaded layer into layermap failed because layer was not found");
                                true
                            }
                            Ok(Replacement::RemovalBuffered) => {
                                unreachable!("current implementation does not remove anything")
                            }
                            Ok(Replacement::Unexpected(other)) => {
                                // if the other layer would have the same pointer value as
                                // expected, it means they differ only on vtables.
                                //
                                // otherwise there's no known reason for this to happen as
                                // compacted layers should have different covering rectangle
                                // leading to produce Replacement::NotFound.

                                error!(
                                    expected.ptr = ?Arc::as_ptr(&l),
                                    other.ptr = ?Arc::as_ptr(&other),
                                    ?other,
                                    "replacing downloaded layer into layermap failed because another layer was found instead of expected"
                                );
                                true
                            }
                            Err(e) => {
                                // this is a precondition failure, the layer filename derived
                                // attributes didn't match up, which doesn't seem likely.
                                error!("replacing downloaded layer into layermap failed: {e:#?}");
                                true
                            }
                        };

                        if failure {
                            // mark the remote layer permanently failed; the timeline is most
                            // likely unusable after this. sadly we cannot just poison the layermap
                            // lock with panic, because that would create an issue with shutdown.
                            //
                            // this does not change the retry semantics on failed downloads.
                            //
                            // use of Relaxed is valid because closing of the semaphore gives
                            // happens-before and wakes up any waiters; we write this value before
                            // and any waiters (or would be waiters) will load it after closing
                            // semaphore.
                            //
                            // See: https://github.com/neondatabase/neon/issues/3533
                            remote_layer
                                .download_replacement_failure
                                .store(true, Relaxed);
                        }
                    }
                    updates.flush();
                    drop(layers);

                    info!("on-demand download successful");

                    // Now that we've inserted the download into the layer map,
                    // close the semaphore. This will make other waiters for
                    // this download return Ok(()).
                    assert!(!remote_layer.ongoing_download.is_closed());
                    remote_layer.ongoing_download.close();
                } else {
                    // Keep semaphore open. We'll drop the permit at the end of the function.
                    error!("layer file download failed: {:?}", result.as_ref().unwrap_err());
                }

                // Don't treat it as an error if the task that triggered the download
                // is no longer interested in the result.
                sender.send(result.map(|_sz| ())).ok();

                // In case we failed and there are other waiters, this will make one
                // of them retry the download in a new task.
                // XXX: This resets the exponential backoff because it's a new call to
                // download_layer file.
                drop(permit);

                Ok(())
            }.in_current_span(),
        );

        receiver.await.context("download task cancelled")?
    }

    pub async fn spawn_download_all_remote_layers(
        self: Arc<Self>,
        request: DownloadRemoteLayersTaskSpawnRequest,
    ) -> Result<DownloadRemoteLayersTaskInfo, DownloadRemoteLayersTaskInfo> {
        let mut status_guard = self.download_all_remote_layers_task_info.write().unwrap();
        if let Some(st) = &*status_guard {
            match &st.state {
                DownloadRemoteLayersTaskState::Running => {
                    return Err(st.clone());
                }
                DownloadRemoteLayersTaskState::ShutDown
                | DownloadRemoteLayersTaskState::Completed => {
                    *status_guard = None;
                }
            }
        }

        let self_clone = Arc::clone(&self);
        let task_id = task_mgr::spawn(
            task_mgr::BACKGROUND_RUNTIME.handle(),
            task_mgr::TaskKind::DownloadAllRemoteLayers,
            Some(self.tenant_id),
            Some(self.timeline_id),
            "download all remote layers task",
            false,
            async move {
                self_clone.download_all_remote_layers(request).await;
                let mut status_guard = self_clone.download_all_remote_layers_task_info.write().unwrap();
                 match &mut *status_guard {
                    None => {
                        warn!("tasks status is supposed to be Some(), since we are running");
                    }
                    Some(st) => {
                        let exp_task_id = format!("{}", task_mgr::current_task_id().unwrap());
                        if st.task_id != exp_task_id {
                            warn!("task id changed while we were still running, expecting {} but have {}", exp_task_id, st.task_id);
                        } else {
                            st.state = DownloadRemoteLayersTaskState::Completed;
                        }
                    }
                };
                Ok(())
            }
            .instrument(info_span!(parent: None, "download_all_remote_layers", tenant = %self.tenant_id, timeline = %self.timeline_id))
        );

        let initial_info = DownloadRemoteLayersTaskInfo {
            task_id: format!("{task_id}"),
            state: DownloadRemoteLayersTaskState::Running,
            total_layer_count: 0,
            successful_download_count: 0,
            failed_download_count: 0,
        };
        *status_guard = Some(initial_info.clone());

        Ok(initial_info)
    }

    async fn download_all_remote_layers(
        self: &Arc<Self>,
        request: DownloadRemoteLayersTaskSpawnRequest,
    ) {
        let mut downloads = Vec::new();
        {
            let layers = self.layers.read().await;
            layers
                .iter_historic_layers()
                .filter_map(|l| l.downcast_remote_layer())
                .map(|l| self.download_remote_layer(l))
                .for_each(|dl| downloads.push(dl))
        }
        let total_layer_count = downloads.len();
        // limit download concurrency as specified in request
        let downloads = futures::stream::iter(downloads);
        let mut downloads = downloads.buffer_unordered(request.max_concurrent_downloads.get());

        macro_rules! lock_status {
            ($st:ident) => {
                let mut st = self.download_all_remote_layers_task_info.write().unwrap();
                let st = st
                    .as_mut()
                    .expect("this function is only called after the task has been spawned");
                assert_eq!(
                    st.task_id,
                    format!(
                        "{}",
                        task_mgr::current_task_id().expect("we run inside a task_mgr task")
                    )
                );
                let $st = st;
            };
        }

        {
            lock_status!(st);
            st.total_layer_count = total_layer_count as u64;
        }
        loop {
            tokio::select! {
                dl = downloads.next() => {
                    lock_status!(st);
                    match dl {
                        None => break,
                        Some(Ok(())) => {
                            st.successful_download_count += 1;
                        },
                        Some(Err(e)) => {
                            error!(error = %e, "layer download failed");
                            st.failed_download_count += 1;
                        }
                    }
                }
                _ = task_mgr::shutdown_watcher() => {
                    // Kind of pointless to watch for shutdowns here,
                    // as download_remote_layer spawns other task_mgr tasks internally.
                    lock_status!(st);
                    st.state = DownloadRemoteLayersTaskState::ShutDown;
                }
            }
        }
        {
            lock_status!(st);
            st.state = DownloadRemoteLayersTaskState::Completed;
        }
    }

    pub fn get_download_all_remote_layers_task_info(&self) -> Option<DownloadRemoteLayersTaskInfo> {
        self.download_all_remote_layers_task_info
            .read()
            .unwrap()
            .clone()
    }
}

pub struct DiskUsageEvictionInfo {
    /// Timeline's largest layer (remote or resident)
    pub max_layer_size: Option<u64>,
    /// Timeline's resident layers
    pub resident_layers: Vec<LocalLayerInfoForDiskUsageEviction>,
}

pub struct LocalLayerInfoForDiskUsageEviction {
    pub layer: Arc<dyn PersistentLayer>,
    pub last_activity_ts: SystemTime,
}

impl std::fmt::Debug for LocalLayerInfoForDiskUsageEviction {
    fn fmt(&self, f: &mut std::fmt::Formatter<'_>) -> std::fmt::Result {
        // format the tv_sec, tv_nsec into rfc3339 in case someone is looking at it
        // having to allocate a string to this is bad, but it will rarely be formatted
        let ts = chrono::DateTime::<chrono::Utc>::from(self.last_activity_ts);
        let ts = ts.to_rfc3339_opts(chrono::SecondsFormat::Nanos, true);
        f.debug_struct("LocalLayerInfoForDiskUsageEviction")
            .field("layer", &self.layer)
            .field("last_activity", &ts)
            .finish()
    }
}

impl LocalLayerInfoForDiskUsageEviction {
    pub fn file_size(&self) -> u64 {
        self.layer.file_size()
    }
}

impl Timeline {
    pub(crate) async fn get_local_layers_for_disk_usage_eviction(&self) -> DiskUsageEvictionInfo {
        let layers = self.layers.read().await;

        let mut max_layer_size: Option<u64> = None;
        let mut resident_layers = Vec::new();

        for l in layers.iter_historic_layers() {
            let file_size = l.file_size();
            max_layer_size = max_layer_size.map_or(Some(file_size), |m| Some(m.max(file_size)));

            if l.is_remote_layer() {
                continue;
            }

            let last_activity_ts = l
                .access_stats()
                .latest_activity()
                .unwrap_or_else(|| {
                    // We only use this fallback if there's an implementation error.
                    // `latest_activity` already does rate-limited warn!() log.
                    debug!(layer=%l.filename().file_name(), "last_activity returns None, using SystemTime::now");
                    SystemTime::now()
                });

            resident_layers.push(LocalLayerInfoForDiskUsageEviction {
                layer: l,
                last_activity_ts,
            });
        }

        DiskUsageEvictionInfo {
            max_layer_size,
            resident_layers,
        }
    }
}

type TraversalPathItem = (
    ValueReconstructResult,
    Lsn,
    Box<dyn Send + FnOnce() -> TraversalId>,
);

/// Helper function for get_reconstruct_data() to add the path of layers traversed
/// to an error, as anyhow context information.
fn layer_traversal_error(msg: String, path: Vec<TraversalPathItem>) -> PageReconstructError {
    // We want the original 'msg' to be the outermost context. The outermost context
    // is the most high-level information, which also gets propagated to the client.
    let mut msg_iter = path
        .into_iter()
        .map(|(r, c, l)| {
            format!(
                "layer traversal: result {:?}, cont_lsn {}, layer: {}",
                r,
                c,
                l(),
            )
        })
        .chain(std::iter::once(msg));
    // Construct initial message from the first traversed layer
    let err = anyhow!(msg_iter.next().unwrap());

    // Append all subsequent traversals, and the error message 'msg', as contexts.
    let msg = msg_iter.fold(err, |err, msg| err.context(msg));
    PageReconstructError::from(msg)
}

/// Various functions to mutate the timeline.
// TODO Currently, Deref is used to allow easy access to read methods from this trait.
// This is probably considered a bad practice in Rust and should be fixed eventually,
// but will cause large code changes.
pub struct TimelineWriter<'a> {
    tl: &'a Timeline,
    _write_guard: tokio::sync::MutexGuard<'a, ()>,
}

impl Deref for TimelineWriter<'_> {
    type Target = Timeline;

    fn deref(&self) -> &Self::Target {
        self.tl
    }
}

impl<'a> TimelineWriter<'a> {
    /// Put a new page version that can be constructed from a WAL record
    ///
    /// This will implicitly extend the relation, if the page is beyond the
    /// current end-of-file.
    pub async fn put(&self, key: Key, lsn: Lsn, value: &Value) -> anyhow::Result<()> {
        self.tl.put_value(key, lsn, value).await
    }

    pub fn put_locked(
        &self,
        key: Key,
        lsn: Lsn,
        value: &Value,
        pre_locked_layer_map: &mut LayerMapWriteLockGuard,
    ) -> anyhow::Result<()> {
        self.tl
            .put_value_locked(key, lsn, value, pre_locked_layer_map)
    }

    pub async fn delete(&self, key_range: Range<Key>, lsn: Lsn) -> anyhow::Result<()> {
        self.tl.put_tombstone(key_range, lsn).await
    }

    /// Track the end of the latest digested WAL record.
    /// Remember the (end of) last valid WAL record remembered in the timeline.
    ///
    /// Call this after you have finished writing all the WAL up to 'lsn'.
    ///
    /// 'lsn' must be aligned. This wakes up any wait_lsn() callers waiting for
    /// the 'lsn' or anything older. The previous last record LSN is stored alongside
    /// the latest and can be read.
    pub fn finish_write(&self, new_lsn: Lsn) {
        self.tl.finish_write(new_lsn);
    }

    pub fn update_current_logical_size(&self, delta: i64) {
        self.tl.update_current_logical_size(delta)
    }
}

/// Add a suffix to a layer file's name: .{num}.old
/// Uses the first available num (starts at 0)
fn rename_to_backup(path: &Path) -> anyhow::Result<()> {
    let filename = path
        .file_name()
        .ok_or_else(|| anyhow!("Path {} don't have a file name", path.display()))?
        .to_string_lossy();
    let mut new_path = path.to_owned();

    for i in 0u32.. {
        new_path.set_file_name(format!("{filename}.{i}.old"));
        if !new_path.exists() {
            std::fs::rename(path, &new_path)?;
            return Ok(());
        }
    }

    bail!("couldn't find an unused backup number for {:?}", path)
}

#[cfg(not(debug_assertions))]
#[inline]
pub(crate) fn debug_assert_current_span_has_tenant_and_timeline_id() {}

#[cfg(debug_assertions)]
#[inline]
pub(crate) fn debug_assert_current_span_has_tenant_and_timeline_id() {
    use utils::tracing_span_assert;

    pub static TIMELINE_ID_EXTRACTOR: once_cell::sync::Lazy<
        tracing_span_assert::MultiNameExtractor<2>,
    > = once_cell::sync::Lazy::new(|| {
        tracing_span_assert::MultiNameExtractor::new("TimelineId", ["timeline_id", "timeline"])
    });

    match tracing_span_assert::check_fields_present([
        &*super::TENANT_ID_EXTRACTOR,
        &*TIMELINE_ID_EXTRACTOR,
    ]) {
        Ok(()) => (),
        Err(missing) => panic!(
            "missing extractors: {:?}",
            missing.into_iter().map(|e| e.name()).collect::<Vec<_>>()
        ),
    }
}<|MERGE_RESOLUTION|>--- conflicted
+++ resolved
@@ -120,7 +120,7 @@
 
     pub pg_version: u32,
 
-    pub(crate) layers: tokio::sync::RwLock<LayerMap<dyn PersistentLayer>>,
+    pub(crate) layers: Arc<tokio::sync::RwLock<LayerMap<dyn PersistentLayer>>>,
 
     /// Set of key ranges which should be covered by image layers to
     /// allow GC to remove old layers. This set is created by GC and its cutoff LSN is also stored.
@@ -644,11 +644,7 @@
         {
             Ok(()) => Ok(()),
             Err(e) => {
-<<<<<<< HEAD
-                // walreceiver.status() locks internally, don't count that towards the wait_lsn_time_histo
-=======
                 // don't count the time spent waiting for lock below, and also in walreceiver.status(), towards the wait_lsn_time_histo
->>>>>>> 5761190e
                 drop(_timer);
                 let walreceiver_status = {
                     match &*self.walreceiver.lock().unwrap() {
@@ -942,12 +938,6 @@
         Ok(())
     }
 
-<<<<<<< HEAD
-    pub fn activate(self: &Arc<Self>, broker_client: BrokerClientChannel, ctx: &RequestContext) {
-        self.launch_wal_receiver(ctx, broker_client);
-        self.set_state(TimelineState::Active);
-        self.launch_eviction_task();
-=======
     pub fn activate(
         self: &Arc<Self>,
         broker_client: BrokerClientChannel,
@@ -957,7 +947,6 @@
         self.launch_wal_receiver(ctx, broker_client);
         self.set_state(TimelineState::Active);
         self.launch_eviction_task(background_jobs_can_start);
->>>>>>> 5761190e
     }
 
     pub fn set_state(&self, new_state: TimelineState) {
@@ -1399,7 +1388,7 @@
                 timeline_id,
                 tenant_id,
                 pg_version,
-                layers: tokio::sync::RwLock::new(LayerMap::default()),
+                layers: Arc::new(tokio::sync::RwLock::new(LayerMap::default())),
                 wanted_image_layers: Mutex::new(None),
 
                 walredo_mgr,
@@ -2849,20 +2838,7 @@
                     .await?
             } else {
                 // normal case, write out a L0 delta layer file.
-<<<<<<< HEAD
                 let (delta_path, metadata) = self.create_delta_layer(&frozen_layer).await?;
-=======
-                let this = self.clone();
-                let frozen_layer = frozen_layer.clone();
-                let span = tracing::info_span!("blocking");
-                let (delta_path, metadata) = tokio::task::spawn_blocking(move || {
-                    let _g = span.entered();
-                    this.create_delta_layer(&frozen_layer)
-                })
-                .await
-                .context("create_delta_layer spawn_blocking")
-                .and_then(|res| res)?;
->>>>>>> 5761190e
                 HashMap::from([(delta_path, metadata)])
             };
 
@@ -2965,35 +2941,42 @@
     }
 
     // Write out the given frozen in-memory layer as a new L0 delta file
-<<<<<<< HEAD
     async fn create_delta_layer(
-        &self,
-=======
-    fn create_delta_layer(
         self: &Arc<Self>,
->>>>>>> 5761190e
         frozen_layer: &InMemoryLayer,
     ) -> anyhow::Result<(LayerFileName, LayerFileMetadata)> {
-        // Write it out
-        let new_delta = frozen_layer.write_to_disk()?;
-        let new_delta_path = new_delta.path();
-        let new_delta_filename = new_delta.filename();
-
-        // Sync it to disk.
-        //
-        // We must also fsync the timeline dir to ensure the directory entries for
-        // new layer files are durable
-        //
-        // TODO: If we're running inside 'flush_frozen_layers' and there are multiple
-        // files to flush, it might be better to first write them all, and then fsync
-        // them all in parallel.
-
-        // First sync the delta layer. We still use par_fsync here to keep everything consistent. Feel free to replace
-        // this with a single fsync in future refactors.
-        par_fsync::par_fsync(&[new_delta_path.clone()]).context("fsync of delta layer")?;
-        // Then sync the parent directory.
-        par_fsync::par_fsync(&[self.conf.timeline_path(&self.timeline_id, &self.tenant_id)])
-            .context("fsync of timeline dir")?;
+        // TODO figure out how to use spawn_blocking. Can't use it because frozen_layer is not 'static
+        let (new_delta, sz): (DeltaLayer, _) = tokio::task::block_in_place({
+            let self_clone = Arc::clone(self);
+            move || {
+                // Write it out
+                let new_delta = frozen_layer.write_to_disk()?;
+                let new_delta_path = new_delta.path();
+
+                // Sync it to disk.
+                //
+                // We must also fsync the timeline dir to ensure the directory entries for
+                // new layer files are durable
+                //
+                // TODO: If we're running inside 'flush_frozen_layers' and there are multiple
+                // files to flush, it might be better to first write them all, and then fsync
+                // them all in parallel.
+
+                // First sync the delta layer. We still use par_fsync here to keep everything consistent. Feel free to replace
+                // this with a single fsync in future refactors.
+                par_fsync::par_fsync(&[new_delta_path.clone()]).context("fsync of delta layer")?;
+                // Then sync the parent directory.
+                par_fsync::par_fsync(&[self_clone
+                    .conf
+                    .timeline_path(&self_clone.timeline_id, &self_clone.tenant_id)])
+                .context("fsync of timeline dir")?;
+
+                let sz = new_delta_path.metadata()?.len();
+
+                anyhow::Ok((new_delta, sz))
+            }
+        })?;
+        let new_delta_name = new_delta.filename();
 
         // Add it to the layer map
         let l = Arc::new(new_delta);
@@ -3008,14 +2991,12 @@
         batch_updates.flush();
 
         // update the timeline's physical size
-        let sz = new_delta_path.metadata()?.len();
-
         self.metrics.resident_physical_size_gauge.add(sz);
         // update metrics
         self.metrics.num_persistent_files_created.inc_by(1);
         self.metrics.persistent_bytes_written.inc_by(sz);
 
-        Ok((new_delta_filename, LayerFileMetadata::new(sz)))
+        Ok((new_delta_name, LayerFileMetadata::new(sz)))
     }
 
     async fn repartition(
@@ -3299,10 +3280,10 @@
     fn compact_level0_phase1(
         &self,
         _layer_removal_cs: Arc<tokio::sync::OwnedMutexGuard<()>>,
+        layers: tokio::sync::OwnedRwLockReadGuard<LayerMap<dyn PersistentLayer>>,
         target_file_size: u64,
         ctx: &RequestContext,
     ) -> Result<CompactLevel0Phase1Result, CompactionError> {
-        let layers = self.layers.read().await;
         let mut level0_deltas = layers.get_level0_deltas()?;
 
         // Only compact if enough layers have accumulated.
@@ -3640,13 +3621,14 @@
         let this = self.clone();
         let ctx_inner = ctx.clone();
         let layer_removal_cs_inner = layer_removal_cs.clone();
+        let layers = Arc::clone(&self.layers).read_owned().await;
         let span = tracing::info_span!("blocking");
         let CompactLevel0Phase1Result {
             new_layers,
             deltas_to_compact,
         } = tokio::task::spawn_blocking(move || {
             let _g = span.entered();
-            this.compact_level0_phase1(layer_removal_cs_inner, target_file_size, &ctx_inner)
+            this.compact_level0_phase1(layer_removal_cs_inner, layers, target_file_size, &ctx_inner)
         })
         .await
         .context("compact_level0_phase1 spawn_blocking")
