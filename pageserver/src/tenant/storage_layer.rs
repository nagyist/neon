--- conflicted
+++ resolved
@@ -12,13 +12,9 @@
 
 use crate::context::{AccessStatsBehavior, RequestContext};
 use bytes::Bytes;
-<<<<<<< HEAD
 use futures::stream::FuturesUnordered;
 use futures::StreamExt;
-use pageserver_api::key::{Key, NON_INHERITED_SPARSE_RANGE};
-=======
 use pageserver_api::key::Key;
->>>>>>> c545d227
 use pageserver_api::keyspace::{KeySpace, KeySpaceRandomAccum};
 use pageserver_api::record::NeonWalRecord;
 use pageserver_api::value::Value;
@@ -498,49 +494,9 @@
         completes: bool,
         value: tokio::sync::oneshot::Receiver<Result<OnDiskValue, std::io::Error>>,
     ) -> ValueReconstructSituation {
-<<<<<<< HEAD
         let state = self.keys.entry(*key).or_default();
 
-        let is_sparse_key = NON_INHERITED_SPARSE_RANGE.contains(key);
-=======
-        let state = self
-            .keys
-            .entry(*key)
-            .or_insert(Ok(VectoredValueReconstructState::default()));
         let is_sparse_key = key.is_sparse();
-        if let Ok(state) = state {
-            let key_done = match state.situation {
-                ValueReconstructSituation::Complete => {
-                    if is_sparse_key {
-                        // Sparse keyspace might be visited multiple times because
-                        // we don't track unmapped keyspaces.
-                        return ValueReconstructSituation::Complete;
-                    } else {
-                        unreachable!()
-                    }
-                }
-                ValueReconstructSituation::Continue => match value {
-                    Value::Image(img) => {
-                        state.img = Some((lsn, img));
-                        true
-                    }
-                    Value::WalRecord(rec) => {
-                        debug_assert!(
-                            Some(lsn) > state.get_cached_lsn(),
-                            "Attempt to collect a record below cached LSN for walredo: {} < {}",
-                            lsn,
-                            state
-                                .get_cached_lsn()
-                                .expect("Assertion can only fire if a cached lsn is present")
-                        );
-
-                        let will_init = rec.will_init();
-                        state.records.push((lsn, rec));
-                        will_init
-                    }
-                },
-            };
->>>>>>> c545d227
 
         match state.situation {
             ValueReconstructSituation::Complete => {
