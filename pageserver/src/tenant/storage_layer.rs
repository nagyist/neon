//! Common traits and structs for layers

pub mod batch_split_writer;
pub mod delta_layer;
pub mod filter_iterator;
pub mod image_layer;
pub mod inmemory_layer;
pub(crate) mod layer;
mod layer_desc;
mod layer_name;
pub mod merge_iterator;

use crate::context::{AccessStatsBehavior, RequestContext};
use bytes::Bytes;
use pageserver_api::key::{Key, NON_INHERITED_SPARSE_RANGE};
use pageserver_api::keyspace::{KeySpace, KeySpaceRandomAccum};
use pageserver_api::record::NeonWalRecord;
use pageserver_api::value::Value;
use std::cmp::Ordering;
use std::collections::hash_map::Entry;
use std::collections::{BinaryHeap, HashMap};
use std::ops::Range;
use std::sync::Arc;
use std::time::{Duration, SystemTime, UNIX_EPOCH};

use utils::lsn::Lsn;

pub use delta_layer::{DeltaLayer, DeltaLayerWriter, ValueRef};
pub use image_layer::{ImageLayer, ImageLayerWriter};
pub use inmemory_layer::InMemoryLayer;
pub use layer_desc::{PersistentLayerDesc, PersistentLayerKey};
pub use layer_name::{DeltaLayerName, ImageLayerName, LayerName};

pub(crate) use layer::{EvictionError, Layer, ResidentLayer};

use self::inmemory_layer::InMemoryLayerFileId;

use super::timeline::GetVectoredError;
use super::PageReconstructError;

pub fn range_overlaps<T>(a: &Range<T>, b: &Range<T>) -> bool
where
    T: PartialOrd<T>,
{
    if a.start < b.start {
        a.end > b.start
    } else {
        b.end > a.start
    }
}

/// Struct used to communicate across calls to 'get_value_reconstruct_data'.
///
/// Before first call, you can fill in 'page_img' if you have an older cached
/// version of the page available. That can save work in
/// 'get_value_reconstruct_data', as it can stop searching for page versions
/// when all the WAL records going back to the cached image have been collected.
///
/// When get_value_reconstruct_data returns Complete, 'img' is set to an image
/// of the page, or the oldest WAL record in 'records' is a will_init-type
/// record that initializes the page without requiring a previous image.
///
/// If 'get_page_reconstruct_data' returns Continue, some 'records' may have
/// been collected, but there are more records outside the current layer. Pass
/// the same ValueReconstructState struct in the next 'get_value_reconstruct_data'
/// call, to collect more records.
///
#[derive(Debug, Default)]
pub(crate) struct ValueReconstructState {
    pub(crate) records: Vec<(Lsn, NeonWalRecord)>,
    pub(crate) img: Option<(Lsn, Bytes)>,
}

#[derive(Clone, Copy, Debug, Default, Eq, PartialEq)]
pub(crate) enum ValueReconstructSituation {
    Complete,
    #[default]
    Continue,
}

/// On disk representation of a value loaded in a buffer
#[derive(Debug)]
pub(crate) enum OnDiskValue {
    /// Unencoded [`Value::Image`]
    RawImage(Bytes),
    /// Encoded [`Value`]. Can deserialize into an image or a WAL record
    WalRecordOrImage(Bytes),
}

/// Reconstruct data accumulated for a single key during a vectored get
#[derive(Debug, Default)]
pub(crate) struct VectoredValueReconstructState {
    pub(crate) on_disk_values: Vec<(
        Lsn,
        tokio::sync::oneshot::Receiver<Result<OnDiskValue, std::io::Error>>,
    )>,

    pub(crate) situation: ValueReconstructSituation,
}

impl VectoredValueReconstructState {
    pub(crate) async fn collect_pending_ios(
        self,
    ) -> Result<ValueReconstructState, PageReconstructError> {
        use utils::bin_ser::BeSer;

        let mut to = ValueReconstructState::default();

        for (lsn, fut) in self.on_disk_values {
            // TODO: IO futures are not failable - we could expect
            let res = fut
                .await
                .map_err(|err| PageReconstructError::Other(err.into()))?;
            let on_disk_value = res.map_err(|err| PageReconstructError::Other(err.into()))?;

            match on_disk_value {
                OnDiskValue::WalRecordOrImage(buf) => {
                    let value =
                        Value::des(&buf).map_err(|err| PageReconstructError::Other(err.into()))?;
                    match value {
                        Value::WalRecord(rec) => {
                            to.records.push((lsn, rec));
                        }
                        Value::Image(img) => {
                            assert!(to.img.is_none());
                            to.img = Some((lsn, img));
                        }
                    }
                }
                OnDiskValue::RawImage(img) => {
                    assert!(to.img.is_none());
                    to.img = Some((lsn, img));
                }
            }
        }

        Ok(to)
    }
}

/// Bag of data accumulated during a vectored get..
pub(crate) struct ValuesReconstructState {
    /// The keys will be removed after `get_vectored` completes. The caller outside `Timeline`
    /// should not expect to get anything from this hashmap.
    pub(crate) keys: HashMap<Key, VectoredValueReconstructState>,
    /// The keys which are already retrieved
    keys_done: KeySpaceRandomAccum,

    /// The keys covered by the image layers
    keys_with_image_coverage: Option<Range<Key>>,

    // Statistics that are still accessible as a caller of `get_vectored_impl`.
    layers_visited: u32,
    delta_layers_visited: u32,

    io_concurrency: IoConcurrency,
}

/// The level of IO concurrency to be used on the read path
///
/// The desired end state is that we always do parallel IO.
/// This struct and the dispatching in the impl will be removed once
/// we've built enough confidence.
enum IoConcurrency {
    Serial {
        prev_io: Option<tokio::task::JoinHandle<()>>,
    },
    Parallel,
}

impl IoConcurrency {
    pub(crate) fn spawn_io<F>(&mut self, fut: F)
    where
        F: std::future::Future<Output = ()> + Send + 'static,
    {
        match self {
            IoConcurrency::Serial { prev_io } => {
                let prev = prev_io.take();
                *prev_io = Some(tokio::spawn(async move {
                    if let Some(prev) = prev {
                        prev.await.unwrap();
                    }
                    fut.await;
                }));
            }
            IoConcurrency::Parallel => {
                tokio::spawn(fut);
            }
        }
    }
}

#[cfg(test)]
#[derive(Debug, Copy, Clone)]
pub(crate) enum SelectedIoConcurrency {
    Serial,
    Parallel,
}

impl ValuesReconstructState {
    pub(crate) fn new() -> Self {
        Self {
            keys: HashMap::new(),
            keys_done: KeySpaceRandomAccum::new(),
            keys_with_image_coverage: None,
            layers_visited: 0,
            delta_layers_visited: 0,
            io_concurrency: {
                static IO_CONCURRENCY: once_cell::sync::Lazy<String> =
                    once_cell::sync::Lazy::new(|| {
                        std::env::var("NEON_PAGESERVER_VALUE_RECONSTRUCT_IO_CONCURRENCY")
                            .unwrap_or_else(|_| "serial".to_string())
                    });
                match IO_CONCURRENCY.as_str() {
                    "parallel" => IoConcurrency::Parallel,
                    "serial" => IoConcurrency::Serial { prev_io: None },
                    x => panic!(
                        "Invalid value for NEON_PAGESERVER_VALUE_RECONSTRUCT_IO_CONCURRENCY: {}",
                        x
                    ),
                }
            },
        }
    }

    #[cfg(test)]
    pub(crate) fn new_with_io_concurrency(io_concurrency: SelectedIoConcurrency) -> Self {
        Self {
            keys: HashMap::new(),
            keys_done: KeySpaceRandomAccum::new(),
            keys_with_image_coverage: None,
            layers_visited: 0,
            delta_layers_visited: 0,
            io_concurrency: match io_concurrency {
                SelectedIoConcurrency::Serial => IoConcurrency::Serial { prev_io: None },
                SelectedIoConcurrency::Parallel => IoConcurrency::Parallel,
            },
        }
    }

    pub(crate) fn spawn_io<F>(&mut self, fut: F)
    where
        F: std::future::Future<Output = ()> + Send + 'static,
    {
        self.io_concurrency.spawn_io(fut);
    }

    pub(crate) fn on_layer_visited(&mut self, layer: &ReadableLayer) {
        self.layers_visited += 1;
        if let ReadableLayer::PersistentLayer(layer) = layer {
            if layer.layer_desc().is_delta() {
                self.delta_layers_visited += 1;
            }
        }
    }

    pub(crate) fn get_delta_layers_visited(&self) -> u32 {
        self.delta_layers_visited
    }

    pub(crate) fn get_layers_visited(&self) -> u32 {
        self.layers_visited
    }

    /// On hitting image layer, we can mark all keys in this range as done, because
    /// if the image layer does not contain a key, it is deleted/never added.
    pub(crate) fn on_image_layer_visited(&mut self, key_range: &Range<Key>) {
        let prev_val = self.keys_with_image_coverage.replace(key_range.clone());
        assert_eq!(
            prev_val, None,
            "should consume the keyspace before the next iteration"
        );
    }

    /// Update the state collected for a given key.
    /// Returns true if this was the last value needed for the key and false otherwise.
    ///
    /// If the key is done after the update, mark it as such.
    ///
    /// If the key is in the sparse keyspace (i.e., aux files), we do not track them in
    /// `key_done`.
    pub(crate) fn update_key(
        &mut self,
        key: &Key,
        lsn: Lsn,
        completes: bool,
        value: tokio::sync::oneshot::Receiver<Result<OnDiskValue, std::io::Error>>,
    ) -> ValueReconstructSituation {
<<<<<<< HEAD
        let state = self.keys.entry(*key).or_default();

        match state.situation {
            ValueReconstructSituation::Complete => unreachable!(),
            ValueReconstructSituation::Continue => {
                state.on_disk_values.push((lsn, value));
=======
        let state = self
            .keys
            .entry(*key)
            .or_insert(Ok(VectoredValueReconstructState::default()));
        let is_sparse_key = NON_INHERITED_SPARSE_RANGE.contains(key);
        if let Ok(state) = state {
            let key_done = match state.situation {
                ValueReconstructSituation::Complete => {
                    if is_sparse_key {
                        // Sparse keyspace might be visited multiple times because
                        // we don't track unmapped keyspaces.
                        return ValueReconstructSituation::Complete;
                    } else {
                        unreachable!()
                    }
                }
                ValueReconstructSituation::Continue => match value {
                    Value::Image(img) => {
                        state.img = Some((lsn, img));
                        true
                    }
                    Value::WalRecord(rec) => {
                        debug_assert!(
                            Some(lsn) > state.get_cached_lsn(),
                            "Attempt to collect a record below cached LSN for walredo: {} < {}",
                            lsn,
                            state
                                .get_cached_lsn()
                                .expect("Assertion can only fire if a cached lsn is present")
                        );

                        let will_init = rec.will_init();
                        state.records.push((lsn, rec));
                        will_init
                    }
                },
            };

            if key_done && state.situation == ValueReconstructSituation::Continue {
                state.situation = ValueReconstructSituation::Complete;
                if !is_sparse_key {
                    self.keys_done.add_key(*key);
                }
>>>>>>> ceaa80ff
            }
        }

        if completes && state.situation == ValueReconstructSituation::Continue {
            state.situation = ValueReconstructSituation::Complete;
            self.keys_done.add_key(*key);
        }

        state.situation
    }

    /// Returns the key space describing the keys that have
    /// been marked as completed since the last call to this function.
    /// Returns individual keys done, and the image layer coverage.
    pub(crate) fn consume_done_keys(&mut self) -> (KeySpace, Option<Range<Key>>) {
        (
            self.keys_done.consume_keyspace(),
            self.keys_with_image_coverage.take(),
        )
    }
}

impl Default for ValuesReconstructState {
    fn default() -> Self {
        Self::new()
    }
}

/// A key that uniquely identifies a layer in a timeline
#[derive(Debug, PartialEq, Eq, Clone, Hash)]
pub(crate) enum LayerId {
    PersitentLayerId(PersistentLayerKey),
    InMemoryLayerId(InMemoryLayerFileId),
}

/// Uniquely identify a layer visit by the layer
/// and LSN floor (or start LSN) of the reads.
/// The layer itself is not enough since we may
/// have different LSN lower bounds for delta layer reads.
#[derive(Debug, PartialEq, Eq, Clone, Hash)]
struct LayerToVisitId {
    layer_id: LayerId,
    lsn_floor: Lsn,
}

/// Layer wrapper for the read path. Note that it is valid
/// to use these layers even after external operations have
/// been performed on them (compaction, freeze, etc.).
#[derive(Debug)]
pub(crate) enum ReadableLayer {
    PersistentLayer(Layer),
    InMemoryLayer(Arc<InMemoryLayer>),
}

/// A partial description of a read to be done.
#[derive(Debug, Clone)]
struct LayerVisit {
    /// An id used to resolve the readable layer within the fringe
    layer_to_visit_id: LayerToVisitId,
    /// Lsn range for the read, used for selecting the next read
    lsn_range: Range<Lsn>,
}

/// Data structure which maintains a fringe of layers for the
/// read path. The fringe is the set of layers which intersects
/// the current keyspace that the search is descending on.
/// Each layer tracks the keyspace that intersects it.
///
/// The fringe must appear sorted by Lsn. Hence, it uses
/// a two layer indexing scheme.
#[derive(Debug)]
pub(crate) struct LayerFringe {
    planned_visits_by_lsn: BinaryHeap<LayerVisit>,
    visit_reads: HashMap<LayerToVisitId, LayerVisitReads>,
}

#[derive(Debug)]
struct LayerVisitReads {
    layer: ReadableLayer,
    target_keyspace: KeySpaceRandomAccum,
}

impl LayerFringe {
    pub(crate) fn new() -> Self {
        LayerFringe {
            planned_visits_by_lsn: BinaryHeap::new(),
            visit_reads: HashMap::new(),
        }
    }

    pub(crate) fn next_layer(&mut self) -> Option<(ReadableLayer, KeySpace, Range<Lsn>)> {
        let read_desc = match self.planned_visits_by_lsn.pop() {
            Some(desc) => desc,
            None => return None,
        };

        let removed = self.visit_reads.remove_entry(&read_desc.layer_to_visit_id);

        match removed {
            Some((
                _,
                LayerVisitReads {
                    layer,
                    mut target_keyspace,
                },
            )) => Some((
                layer,
                target_keyspace.consume_keyspace(),
                read_desc.lsn_range,
            )),
            None => unreachable!("fringe internals are always consistent"),
        }
    }

    pub(crate) fn update(
        &mut self,
        layer: ReadableLayer,
        keyspace: KeySpace,
        lsn_range: Range<Lsn>,
    ) {
        let layer_to_visit_id = LayerToVisitId {
            layer_id: layer.id(),
            lsn_floor: lsn_range.start,
        };

        let entry = self.visit_reads.entry(layer_to_visit_id.clone());
        match entry {
            Entry::Occupied(mut entry) => {
                entry.get_mut().target_keyspace.add_keyspace(keyspace);
            }
            Entry::Vacant(entry) => {
                self.planned_visits_by_lsn.push(LayerVisit {
                    lsn_range,
                    layer_to_visit_id: layer_to_visit_id.clone(),
                });
                let mut accum = KeySpaceRandomAccum::new();
                accum.add_keyspace(keyspace);
                entry.insert(LayerVisitReads {
                    layer,
                    target_keyspace: accum,
                });
            }
        }
    }
}

impl Default for LayerFringe {
    fn default() -> Self {
        Self::new()
    }
}

impl Ord for LayerVisit {
    fn cmp(&self, other: &Self) -> Ordering {
        let ord = self.lsn_range.end.cmp(&other.lsn_range.end);
        if ord == std::cmp::Ordering::Equal {
            self.lsn_range.start.cmp(&other.lsn_range.start).reverse()
        } else {
            ord
        }
    }
}

impl PartialOrd for LayerVisit {
    fn partial_cmp(&self, other: &Self) -> Option<Ordering> {
        Some(self.cmp(other))
    }
}

impl PartialEq for LayerVisit {
    fn eq(&self, other: &Self) -> bool {
        self.lsn_range == other.lsn_range
    }
}

impl Eq for LayerVisit {}

impl ReadableLayer {
    pub(crate) fn id(&self) -> LayerId {
        match self {
            Self::PersistentLayer(layer) => LayerId::PersitentLayerId(layer.layer_desc().key()),
            Self::InMemoryLayer(layer) => LayerId::InMemoryLayerId(layer.file_id()),
        }
    }

    pub(crate) async fn get_values_reconstruct_data(
        &self,
        keyspace: KeySpace,
        lsn_range: Range<Lsn>,
        reconstruct_state: &mut ValuesReconstructState,
        ctx: &RequestContext,
    ) -> Result<(), GetVectoredError> {
        match self {
            ReadableLayer::PersistentLayer(layer) => {
                layer
                    .get_values_reconstruct_data(keyspace, lsn_range, reconstruct_state, ctx)
                    .await
            }
            ReadableLayer::InMemoryLayer(layer) => {
                layer
                    .get_values_reconstruct_data(keyspace, lsn_range.end, reconstruct_state, ctx)
                    .await
            }
        }
    }
}

/// Layers contain a hint indicating whether they are likely to be used for reads.
///
/// This is a hint rather than an authoritative value, so that we do not have to update it synchronously
/// when changing the visibility of layers (for example when creating a branch that makes some previously
/// covered layers visible).  It should be used for cache management but not for correctness-critical checks.
#[derive(Debug, Clone, PartialEq, Eq)]
pub enum LayerVisibilityHint {
    /// A Visible layer might be read while serving a read, because there is not an image layer between it
    /// and a readable LSN (the tip of the branch or a child's branch point)
    Visible,
    /// A Covered layer probably won't be read right now, but _can_ be read in future if someone creates
    /// a branch or ephemeral endpoint at an LSN below the layer that covers this.
    Covered,
}

pub(crate) struct LayerAccessStats(std::sync::atomic::AtomicU64);

#[derive(Clone, Copy, strum_macros::EnumString)]
pub(crate) enum LayerAccessStatsReset {
    NoReset,
    AllStats,
}

impl Default for LayerAccessStats {
    fn default() -> Self {
        // Default value is to assume resident since creation time, and visible.
        let (_mask, mut value) = Self::to_low_res_timestamp(Self::RTIME_SHIFT, SystemTime::now());
        value |= 0x1 << Self::VISIBILITY_SHIFT;

        Self(std::sync::atomic::AtomicU64::new(value))
    }
}

// Efficient store of two very-low-resolution timestamps and some bits.  Used for storing last access time and
// last residence change time.
impl LayerAccessStats {
    // How many high bits to drop from a u32 timestamp?
    // - Only storing up to a u32 timestamp will work fine until 2038 (if this code is still in use
    //   after that, this software has been very successful!)
    // - Dropping the top bit is implicitly safe because unix timestamps are meant to be
    // stored in an i32, so they never used it.
    // - Dropping the next two bits is safe because this code is only running on systems in
    // years >= 2024, and these bits have been 1 since 2021
    //
    // Therefore we may store only 28 bits for a timestamp with one second resolution.  We do
    // this truncation to make space for some flags in the high bits of our u64.
    const TS_DROP_HIGH_BITS: u32 = u32::count_ones(Self::TS_ONES) + 1;
    const TS_MASK: u32 = 0x1f_ff_ff_ff;
    const TS_ONES: u32 = 0x60_00_00_00;

    const ATIME_SHIFT: u32 = 0;
    const RTIME_SHIFT: u32 = 32 - Self::TS_DROP_HIGH_BITS;
    const VISIBILITY_SHIFT: u32 = 64 - 2 * Self::TS_DROP_HIGH_BITS;

    fn write_bits(&self, mask: u64, value: u64) -> u64 {
        self.0
            .fetch_update(
                // TODO: decide what orderings are correct
                std::sync::atomic::Ordering::Relaxed,
                std::sync::atomic::Ordering::Relaxed,
                |v| Some((v & !mask) | (value & mask)),
            )
            .expect("Inner function is infallible")
    }

    fn to_low_res_timestamp(shift: u32, time: SystemTime) -> (u64, u64) {
        // Drop the low three bits of the timestamp, for an ~8s accuracy
        let timestamp = time.duration_since(UNIX_EPOCH).unwrap().as_secs() & (Self::TS_MASK as u64);

        ((Self::TS_MASK as u64) << shift, timestamp << shift)
    }

    fn read_low_res_timestamp(&self, shift: u32) -> Option<SystemTime> {
        let read = self.0.load(std::sync::atomic::Ordering::Relaxed);

        let ts_bits = (read & ((Self::TS_MASK as u64) << shift)) >> shift;
        if ts_bits == 0 {
            None
        } else {
            Some(UNIX_EPOCH + Duration::from_secs(ts_bits | (Self::TS_ONES as u64)))
        }
    }

    /// Record a change in layer residency.
    ///
    /// Recording the event must happen while holding the layer map lock to
    /// ensure that latest-activity-threshold-based layer eviction (eviction_task.rs)
    /// can do an "imitate access" to this layer, before it observes `now-latest_activity() > threshold`.
    ///
    /// If we instead recorded the residence event with a timestamp from before grabbing the layer map lock,
    /// the following race could happen:
    ///
    /// - Compact: Write out an L1 layer from several L0 layers. This records residence event LayerCreate with the current timestamp.
    /// - Eviction: imitate access logical size calculation. This accesses the L0 layers because the L1 layer is not yet in the layer map.
    /// - Compact: Grab layer map lock, add the new L1 to layer map and remove the L0s, release layer map lock.
    /// - Eviction: observes the new L1 layer whose only activity timestamp is the LayerCreate event.
    pub(crate) fn record_residence_event_at(&self, now: SystemTime) {
        let (mask, value) = Self::to_low_res_timestamp(Self::RTIME_SHIFT, now);
        self.write_bits(mask, value);
    }

    pub(crate) fn record_residence_event(&self) {
        self.record_residence_event_at(SystemTime::now())
    }

    fn record_access_at(&self, now: SystemTime) -> bool {
        let (mut mask, mut value) = Self::to_low_res_timestamp(Self::ATIME_SHIFT, now);

        // A layer which is accessed must be visible.
        mask |= 0x1 << Self::VISIBILITY_SHIFT;
        value |= 0x1 << Self::VISIBILITY_SHIFT;

        let old_bits = self.write_bits(mask, value);
        !matches!(
            self.decode_visibility(old_bits),
            LayerVisibilityHint::Visible
        )
    }

    /// Returns true if we modified the layer's visibility to set it to Visible implicitly
    /// as a result of this access
    pub(crate) fn record_access(&self, ctx: &RequestContext) -> bool {
        if ctx.access_stats_behavior() == AccessStatsBehavior::Skip {
            return false;
        }

        self.record_access_at(SystemTime::now())
    }

    fn as_api_model(
        &self,
        reset: LayerAccessStatsReset,
    ) -> pageserver_api::models::LayerAccessStats {
        let ret = pageserver_api::models::LayerAccessStats {
            access_time: self
                .read_low_res_timestamp(Self::ATIME_SHIFT)
                .unwrap_or(UNIX_EPOCH),
            residence_time: self
                .read_low_res_timestamp(Self::RTIME_SHIFT)
                .unwrap_or(UNIX_EPOCH),
            visible: matches!(self.visibility(), LayerVisibilityHint::Visible),
        };
        match reset {
            LayerAccessStatsReset::NoReset => {}
            LayerAccessStatsReset::AllStats => {
                self.write_bits((Self::TS_MASK as u64) << Self::ATIME_SHIFT, 0x0);
                self.write_bits((Self::TS_MASK as u64) << Self::RTIME_SHIFT, 0x0);
            }
        }
        ret
    }

    /// Get the latest access timestamp, falling back to latest residence event.  The latest residence event
    /// will be this Layer's construction time, if its residence hasn't changed since then.
    pub(crate) fn latest_activity(&self) -> SystemTime {
        if let Some(t) = self.read_low_res_timestamp(Self::ATIME_SHIFT) {
            t
        } else {
            self.read_low_res_timestamp(Self::RTIME_SHIFT)
                .expect("Residence time is set on construction")
        }
    }

    /// Whether this layer has been accessed (excluding in [`AccessStatsBehavior::Skip`]).
    ///
    /// This indicates whether the layer has been used for some purpose that would motivate
    /// us to keep it on disk, such as for serving a getpage request.
    fn accessed(&self) -> bool {
        // Consider it accessed if the most recent access is more recent than
        // the most recent change in residence status.
        match (
            self.read_low_res_timestamp(Self::ATIME_SHIFT),
            self.read_low_res_timestamp(Self::RTIME_SHIFT),
        ) {
            (None, _) => false,
            (Some(_), None) => true,
            (Some(a), Some(r)) => a >= r,
        }
    }

    /// Helper for extracting the visibility hint from the literal value of our inner u64
    fn decode_visibility(&self, bits: u64) -> LayerVisibilityHint {
        match (bits >> Self::VISIBILITY_SHIFT) & 0x1 {
            1 => LayerVisibilityHint::Visible,
            0 => LayerVisibilityHint::Covered,
            _ => unreachable!(),
        }
    }

    /// Returns the old value which has been replaced
    pub(crate) fn set_visibility(&self, visibility: LayerVisibilityHint) -> LayerVisibilityHint {
        let value = match visibility {
            LayerVisibilityHint::Visible => 0x1 << Self::VISIBILITY_SHIFT,
            LayerVisibilityHint::Covered => 0x0,
        };

        let old_bits = self.write_bits(0x1 << Self::VISIBILITY_SHIFT, value);
        self.decode_visibility(old_bits)
    }

    pub(crate) fn visibility(&self) -> LayerVisibilityHint {
        let read = self.0.load(std::sync::atomic::Ordering::Relaxed);
        self.decode_visibility(read)
    }
}

/// Get a layer descriptor from a layer.
pub(crate) trait AsLayerDesc {
    /// Get the layer descriptor.
    fn layer_desc(&self) -> &PersistentLayerDesc;
}

pub mod tests {
    use pageserver_api::shard::TenantShardId;
    use utils::id::TimelineId;

    use super::*;

    impl From<DeltaLayerName> for PersistentLayerDesc {
        fn from(value: DeltaLayerName) -> Self {
            PersistentLayerDesc::new_delta(
                TenantShardId::from([0; 18]),
                TimelineId::from_array([0; 16]),
                value.key_range,
                value.lsn_range,
                233,
            )
        }
    }

    impl From<ImageLayerName> for PersistentLayerDesc {
        fn from(value: ImageLayerName) -> Self {
            PersistentLayerDesc::new_img(
                TenantShardId::from([0; 18]),
                TimelineId::from_array([0; 16]),
                value.key_range,
                value.lsn,
                233,
            )
        }
    }

    impl From<LayerName> for PersistentLayerDesc {
        fn from(value: LayerName) -> Self {
            match value {
                LayerName::Delta(d) => Self::from(d),
                LayerName::Image(i) => Self::from(i),
            }
        }
    }
}

/// Range wrapping newtype, which uses display to render Debug.
///
/// Useful with `Key`, which has too verbose `{:?}` for printing multiple layers.
struct RangeDisplayDebug<'a, T: std::fmt::Display>(&'a Range<T>);

impl<T: std::fmt::Display> std::fmt::Debug for RangeDisplayDebug<'_, T> {
    fn fmt(&self, f: &mut std::fmt::Formatter<'_>) -> std::fmt::Result {
        write!(f, "{}..{}", self.0.start, self.0.end)
    }
}<|MERGE_RESOLUTION|>--- conflicted
+++ resolved
@@ -286,64 +286,30 @@
         completes: bool,
         value: tokio::sync::oneshot::Receiver<Result<OnDiskValue, std::io::Error>>,
     ) -> ValueReconstructSituation {
-<<<<<<< HEAD
         let state = self.keys.entry(*key).or_default();
 
+        let is_sparse_key = NON_INHERITED_SPARSE_RANGE.contains(key);
+
         match state.situation {
-            ValueReconstructSituation::Complete => unreachable!(),
+            ValueReconstructSituation::Complete => {
+                if is_sparse_key {
+                    // Sparse keyspace might be visited multiple times because
+                    // we don't track unmapped keyspaces.
+                    return ValueReconstructSituation::Complete;
+                } else {
+                    unreachable!()
+                }
+            }
             ValueReconstructSituation::Continue => {
                 state.on_disk_values.push((lsn, value));
-=======
-        let state = self
-            .keys
-            .entry(*key)
-            .or_insert(Ok(VectoredValueReconstructState::default()));
-        let is_sparse_key = NON_INHERITED_SPARSE_RANGE.contains(key);
-        if let Ok(state) = state {
-            let key_done = match state.situation {
-                ValueReconstructSituation::Complete => {
-                    if is_sparse_key {
-                        // Sparse keyspace might be visited multiple times because
-                        // we don't track unmapped keyspaces.
-                        return ValueReconstructSituation::Complete;
-                    } else {
-                        unreachable!()
-                    }
-                }
-                ValueReconstructSituation::Continue => match value {
-                    Value::Image(img) => {
-                        state.img = Some((lsn, img));
-                        true
-                    }
-                    Value::WalRecord(rec) => {
-                        debug_assert!(
-                            Some(lsn) > state.get_cached_lsn(),
-                            "Attempt to collect a record below cached LSN for walredo: {} < {}",
-                            lsn,
-                            state
-                                .get_cached_lsn()
-                                .expect("Assertion can only fire if a cached lsn is present")
-                        );
-
-                        let will_init = rec.will_init();
-                        state.records.push((lsn, rec));
-                        will_init
-                    }
-                },
-            };
-
-            if key_done && state.situation == ValueReconstructSituation::Continue {
-                state.situation = ValueReconstructSituation::Complete;
-                if !is_sparse_key {
-                    self.keys_done.add_key(*key);
-                }
->>>>>>> ceaa80ff
             }
         }
 
         if completes && state.situation == ValueReconstructSituation::Continue {
             state.situation = ValueReconstructSituation::Complete;
-            self.keys_done.add_key(*key);
+            if !is_sparse_key {
+                self.keys_done.add_key(*key);
+            }
         }
 
         state.situation
