//! This module acts as a switchboard to access different repositories managed by this
//! page server.

use scopeguard::ScopeGuard;
use std::collections::{hash_map, HashMap};
use std::ffi::OsStr;
use std::path::Path;
use std::sync::Arc;
use tokio::fs;

use anyhow::Context;
use once_cell::sync::Lazy;
use tokio::sync::RwLock;
use tracing::*;

use remote_storage::GenericRemoteStorage;
use utils::crashsafe;

use crate::config::PageServerConf;
use crate::context::{DownloadBehavior, RequestContext};
use crate::task_mgr::{self, TaskKind};
use crate::tenant::config::TenantConfOpt;
use crate::tenant::{create_tenant_files, CreateTenantFilesMode, Tenant, TenantState};
use crate::IGNORED_TENANT_FILE_NAME;

use utils::fs_ext::PathExt;
use utils::id::{TenantId, TimelineId};

/// The tenants known to the pageserver.
/// The enum variants are used to distinguish the different states that the pageserver can be in.
enum TenantsMap {
    /// [`init_tenant_mgr`] is not done yet.
    Initializing,
    /// [`init_tenant_mgr`] is done, all on-disk tenants have been loaded.
    /// New tenants can be added using [`tenant_map_insert`].
    Open(HashMap<TenantId, Arc<Tenant>>),
    /// The pageserver has entered shutdown mode via [`shutdown_all_tenants`].
    /// Existing tenants are still accessible, but no new tenants can be created.
    ShuttingDown(HashMap<TenantId, Arc<Tenant>>),
}

impl TenantsMap {
    fn get(&self, tenant_id: &TenantId) -> Option<&Arc<Tenant>> {
        match self {
            TenantsMap::Initializing => None,
            TenantsMap::Open(m) | TenantsMap::ShuttingDown(m) => m.get(tenant_id),
        }
    }
    fn remove(&mut self, tenant_id: &TenantId) -> Option<Arc<Tenant>> {
        match self {
            TenantsMap::Initializing => None,
            TenantsMap::Open(m) | TenantsMap::ShuttingDown(m) => m.remove(tenant_id),
        }
    }
}

static TENANTS: Lazy<RwLock<TenantsMap>> = Lazy::new(|| RwLock::new(TenantsMap::Initializing));

/// Initialize repositories with locally available timelines.
/// Timelines that are only partially available locally (remote storage has more data than this pageserver)
/// are scheduled for download and added to the tenant once download is completed.
#[instrument(skip(conf, remote_storage))]
pub async fn init_tenant_mgr(
    conf: &'static PageServerConf,
    remote_storage: Option<GenericRemoteStorage>,
) -> anyhow::Result<()> {
    // Scan local filesystem for attached tenants
    let tenants_dir = conf.tenants_path();

    let mut tenants = HashMap::new();

    let mut dir_entries = fs::read_dir(&tenants_dir)
        .await
        .with_context(|| format!("Failed to list tenants dir {tenants_dir:?}"))?;

    let ctx = RequestContext::todo_child(TaskKind::Startup, DownloadBehavior::Warn);

    loop {
        match dir_entries.next_entry().await {
            Ok(None) => break,
            Ok(Some(dir_entry)) => {
                let tenant_dir_path = dir_entry.path();
                if crate::is_temporary(&tenant_dir_path) {
                    info!(
                        "Found temporary tenant directory, removing: {}",
                        tenant_dir_path.display()
                    );
                    if let Err(e) = fs::remove_dir_all(&tenant_dir_path).await {
                        error!(
                            "Failed to remove temporary directory '{}': {:?}",
                            tenant_dir_path.display(),
                            e
                        );
                    }
                } else {
                    // This case happens if we crash during attach before creating the attach marker file
                    let is_empty = tenant_dir_path.is_empty_dir().with_context(|| {
                        format!("Failed to check whether {tenant_dir_path:?} is an empty dir")
                    })?;
                    if is_empty {
                        info!("removing empty tenant directory {tenant_dir_path:?}");
                        if let Err(e) = fs::remove_dir(&tenant_dir_path).await {
                            error!(
                                "Failed to remove empty tenant directory '{}': {e:#}",
                                tenant_dir_path.display()
                            )
                        }
                        continue;
                    }

                    let tenant_ignore_mark_file = tenant_dir_path.join(IGNORED_TENANT_FILE_NAME);
                    if tenant_ignore_mark_file.exists() {
                        info!("Found an ignore mark file {tenant_ignore_mark_file:?}, skipping the tenant");
                        continue;
                    }

                    match schedule_local_tenant_processing(
                        conf,
                        &tenant_dir_path,
                        remote_storage.clone(),
                        &ctx,
                    ) {
                        Ok(tenant) => {
                            tenants.insert(tenant.tenant_id(), tenant);
                        }
                        Err(e) => {
                            error!("Failed to collect tenant files from dir {tenants_dir:?} for entry {dir_entry:?}, reason: {e:#}");
                        }
                    }
                }
            }
            Err(e) => {
                // On error, print it, but continue with the other tenants. If we error out
                // here, the pageserver startup fails altogether, causing outage for *all*
                // tenants. That seems worse.
                error!(
                    "Failed to list tenants dir entry in directory {tenants_dir:?}, reason: {e:?}"
                );
            }
        }
    }

    info!("Processed {} local tenants at startup", tenants.len());

    let mut tenants_map = TENANTS.write().await;
    assert!(matches!(&*tenants_map, &TenantsMap::Initializing));
    *tenants_map = TenantsMap::Open(tenants);
    Ok(())
}

pub fn schedule_local_tenant_processing(
    conf: &'static PageServerConf,
    tenant_path: &Path,
    remote_storage: Option<GenericRemoteStorage>,
    ctx: &RequestContext,
) -> anyhow::Result<Arc<Tenant>> {
    anyhow::ensure!(
        tenant_path.is_dir(),
        "Cannot load tenant from path {tenant_path:?}, it either does not exist or not a directory"
    );
    anyhow::ensure!(
        !crate::is_temporary(tenant_path),
        "Cannot load tenant from temporary path {tenant_path:?}"
    );
    anyhow::ensure!(
        !tenant_path.is_empty_dir().with_context(|| {
            format!("Failed to check whether {tenant_path:?} is an empty dir")
        })?,
        "Cannot load tenant from empty directory {tenant_path:?}"
    );

    let tenant_id = tenant_path
        .file_name()
        .and_then(OsStr::to_str)
        .unwrap_or_default()
        .parse::<TenantId>()
        .with_context(|| {
            format!("Could not parse tenant id out of the tenant dir name in path {tenant_path:?}")
        })?;

    let tenant_ignore_mark = conf.tenant_ignore_mark_file_path(tenant_id);
    anyhow::ensure!(
        !conf.tenant_ignore_mark_file_path(tenant_id).exists(),
        "Cannot load tenant, ignore mark found at {tenant_ignore_mark:?}"
    );

    let tenant = if conf.tenant_attaching_mark_file_path(&tenant_id).exists() {
        info!("tenant {tenant_id} has attaching mark file, resuming its attach operation");
        if let Some(remote_storage) = remote_storage {
            match Tenant::spawn_attach(conf, tenant_id, remote_storage, ctx) {
                Ok(tenant) => tenant,
                Err(e) => {
                    error!("Failed to spawn_attach tenant {tenant_id}, reason: {e:#}");
                    Tenant::create_broken_tenant(conf, tenant_id, format!("{e:#}"))
                }
            }
        } else {
            warn!("tenant {tenant_id} has attaching mark file, but pageserver has no remote storage configured");
            Tenant::create_broken_tenant(
                conf,
                tenant_id,
                "attaching mark file present but no remote storage configured".to_string(),
            )
        }
    } else {
        info!("tenant {tenant_id} is assumed to be loadable, starting load operation");
        // Start loading the tenant into memory. It will initially be in Loading state.
        Tenant::spawn_load(conf, tenant_id, remote_storage, ctx)
    };
    Ok(tenant)
}

///
/// Shut down all tenants. This runs as part of pageserver shutdown.
///
/// NB: We leave the tenants in the map, so that they remain accessible through
/// the management API until we shut it down. If we removed the shut-down tenants
/// from the tenants map, the management API would return 404 for these tenants,
/// because TenantsMap::get() now returns `None`.
/// That could be easily misinterpreted by control plane, the consumer of the
/// management API. For example, it could attach the tenant on a different pageserver.
/// We would then be in split-brain once this pageserver restarts.
pub async fn shutdown_all_tenants() {
    // Prevent new tenants from being created.
    let tenants_to_shut_down = {
        let mut m = TENANTS.write().await;
        match &mut *m {
            TenantsMap::Initializing => {
                *m = TenantsMap::ShuttingDown(HashMap::default());
                info!("tenants map is empty");
                return;
            }
            TenantsMap::Open(tenants) => {
                let tenants_clone = tenants.clone();
                *m = TenantsMap::ShuttingDown(std::mem::take(tenants));
                tenants_clone
            }
            TenantsMap::ShuttingDown(_) => {
                error!("already shutting down, this function isn't supposed to be called more than once");
                return;
            }
        }
    };

    let mut tenants_to_freeze_and_flush = Vec::with_capacity(tenants_to_shut_down.len());
    for (_, tenant) in tenants_to_shut_down {
        if tenant.is_active() {
            // updates tenant state, forbidding new GC and compaction iterations from starting
            tenant.set_stopping();
            tenants_to_freeze_and_flush.push(tenant);
        }
    }

    // Shut down all existing walreceiver connections and stop accepting the new ones.
    task_mgr::shutdown_tasks(Some(TaskKind::WalReceiverManager), None, None).await;

    // Ok, no background tasks running anymore. Flush any remaining data in
    // memory to disk.
    //
    // We assume that any incoming connections that might request pages from
    // the tenant have already been terminated by the caller, so there
    // should be no more activity in any of the repositories.
    //
    // On error, log it but continue with the shutdown for other tenants.
    for tenant in tenants_to_freeze_and_flush {
        let tenant_id = tenant.tenant_id();
        debug!("shutdown tenant {tenant_id}");

        if let Err(err) = tenant.freeze_and_flush().await {
            error!("Could not checkpoint tenant {tenant_id} during shutdown: {err:?}");
        }
    }
}

pub async fn create_tenant(
    conf: &'static PageServerConf,
    tenant_conf: TenantConfOpt,
    tenant_id: TenantId,
    remote_storage: Option<GenericRemoteStorage>,
    ctx: &RequestContext,
) -> Result<Arc<Tenant>, TenantMapInsertError> {
<<<<<<< HEAD
    let func = |vacant_entry: hash_map::VacantEntry<_, _>| {
=======
    tenant_map_insert(tenant_id, || {
>>>>>>> 00f7fc32
        // We're holding the tenants lock in write mode while doing local IO.
        // If this section ever becomes contentious, introduce a new `TenantState::Creating`
        // and do the work in that state.
        let tenant_directory = super::create_tenant_files(
            conf,
            tenant_conf,
            tenant_id,
            CreateTenantFilesMode::Create,
        )?;

        let guard_fs = scopeguard::guard((), |_| {
            if let Err(e) = std::fs::remove_dir_all(&tenant_directory) {
                // log the error but not throwing it somewhere
                warn!("failed to cleanup when tenant {tenant_id} fails to start: {e}");
            }
        });

        let created_tenant =
            schedule_local_tenant_processing(conf, &tenant_directory, remote_storage, ctx)?;
        let created_tenant = scopeguard::guard(created_tenant, |tenant| {
            // As we might have removed the directory, the tenant should directly go into the broken state.
            tenant.set_broken("failed to create".into());
        });

        fail::fail_point!("tenant-create-fail", |_| {
            anyhow::bail!("failpoint: tenant-create-fail");
        });

        let crated_tenant_id = created_tenant.tenant_id();
        anyhow::ensure!(
<<<<<<< HEAD
            tenant_id == crated_tenant_id,
            "loaded created tenant has unexpected tenant id (expect {tenant_id} != actual {crated_tenant_id})",
        );

        vacant_entry.insert(Arc::clone(&created_tenant));

        // Ok, we're good. Disarm the cleanup scopeguards and return the tenant.
        ScopeGuard::into_inner(guard_fs);
        Ok(ScopeGuard::into_inner(created_tenant))
    };
    tenant_map_insert(tenant_id, func).await
=======
                tenant_id == crated_tenant_id,
                "loaded created tenant has unexpected tenant id (expect {tenant_id} != actual {crated_tenant_id})",
            );
        Ok(created_tenant)
    }).await
>>>>>>> 00f7fc32
}

pub async fn set_new_tenant_config(
    conf: &'static PageServerConf,
    new_tenant_conf: TenantConfOpt,
    tenant_id: TenantId,
) -> Result<(), TenantStateError> {
    info!("configuring tenant {tenant_id}");
    let tenant = get_tenant(tenant_id, true).await?;

    let tenant_config_path = conf.tenant_config_path(tenant_id);
    Tenant::persist_tenant_config(
        &tenant.tenant_id(),
        &tenant_config_path,
        new_tenant_conf,
        false,
    )?;
    tenant.set_new_tenant_config(new_tenant_conf);
    Ok(())
}

/// Gets the tenant from the in-memory data, erroring if it's absent or is not fitting to the query.
/// `active_only = true` allows to query only tenants that are ready for operations, erroring on other kinds of tenants.
pub async fn get_tenant(
    tenant_id: TenantId,
    active_only: bool,
) -> Result<Arc<Tenant>, TenantStateError> {
    let m = TENANTS.read().await;
    let tenant = m
        .get(&tenant_id)
        .ok_or(TenantStateError::NotFound(tenant_id))?;
    if active_only && !tenant.is_active() {
        Err(TenantStateError::NotActive(tenant_id))
    } else {
        Ok(Arc::clone(tenant))
    }
}

#[derive(Debug, thiserror::Error)]
pub enum DeleteTimelineError {
    #[error("Tenant {0}")]
    Tenant(#[from] TenantStateError),

    #[error("Timeline {0}")]
    Timeline(#[from] crate::tenant::DeleteTimelineError),
}

pub async fn delete_timeline(
    tenant_id: TenantId,
    timeline_id: TimelineId,
    ctx: &RequestContext,
) -> Result<(), DeleteTimelineError> {
    let tenant = get_tenant(tenant_id, true).await?;
    tenant.delete_timeline(timeline_id, ctx).await?;
    Ok(())
}

#[derive(Debug, thiserror::Error)]
pub enum TenantStateError {
    #[error("Tenant {0} not found")]
    NotFound(TenantId),
    #[error("Tenant {0} is stopping")]
    IsStopping(TenantId),
    #[error("Tenant {0} is not active")]
    NotActive(TenantId),
    #[error(transparent)]
    Other(#[from] anyhow::Error),
}

pub async fn detach_tenant(
    conf: &'static PageServerConf,
    tenant_id: TenantId,
    detach_ignored: bool,
) -> Result<(), TenantStateError> {
    let local_files_cleanup_operation = |tenant_id_to_clean| async move {
        let local_tenant_directory = conf.tenant_path(&tenant_id_to_clean);
        fs::remove_dir_all(&local_tenant_directory)
            .await
            .with_context(|| {
                format!("local tenant directory {local_tenant_directory:?} removal")
            })?;
        Ok(())
    };

    let removal_result =
        remove_tenant_from_memory(tenant_id, local_files_cleanup_operation(tenant_id)).await;

    // Ignored tenants are not present in memory and will bail the removal from memory operation.
    // Before returning the error, check for ignored tenant removal case — we only need to clean its local files then.
    if detach_ignored && matches!(removal_result, Err(TenantStateError::NotFound(_))) {
        let tenant_ignore_mark = conf.tenant_ignore_mark_file_path(tenant_id);
        if tenant_ignore_mark.exists() {
            info!("Detaching an ignored tenant");
            local_files_cleanup_operation(tenant_id)
                .await
                .with_context(|| format!("Ignored tenant {tenant_id} local files cleanup"))?;
            return Ok(());
        }
    }

    removal_result
}

pub async fn load_tenant(
    conf: &'static PageServerConf,
    tenant_id: TenantId,
    remote_storage: Option<GenericRemoteStorage>,
    ctx: &RequestContext,
) -> Result<(), TenantMapInsertError> {
    tenant_map_insert(tenant_id, || {
        let tenant_path = conf.tenant_path(&tenant_id);
        let tenant_ignore_mark = conf.tenant_ignore_mark_file_path(tenant_id);
        if tenant_ignore_mark.exists() {
            std::fs::remove_file(&tenant_ignore_mark)
                .with_context(|| format!("Failed to remove tenant ignore mark {tenant_ignore_mark:?} during tenant loading"))?;
        }

        let new_tenant = schedule_local_tenant_processing(conf, &tenant_path, remote_storage, ctx)
            .with_context(|| {
                format!("Failed to schedule tenant processing in path {tenant_path:?}")
            })?;

        Ok(new_tenant)
    }).await?;
    Ok(())
}

pub async fn ignore_tenant(
    conf: &'static PageServerConf,
    tenant_id: TenantId,
) -> Result<(), TenantStateError> {
    remove_tenant_from_memory(tenant_id, async {
        let ignore_mark_file = conf.tenant_ignore_mark_file_path(tenant_id);
        fs::File::create(&ignore_mark_file)
            .await
            .context("Failed to create ignore mark file")
            .and_then(|_| {
                crashsafe::fsync_file_and_parent(&ignore_mark_file)
                    .context("Failed to fsync ignore mark file")
            })
            .with_context(|| format!("Failed to crate ignore mark for tenant {tenant_id}"))?;
        Ok(())
    })
    .await
}

#[derive(Debug, thiserror::Error)]
pub enum TenantMapListError {
    #[error("tenant map is still initiailizing")]
    Initializing,
}

///
/// Get list of tenants, for the mgmt API
///
pub async fn list_tenants() -> Result<Vec<(TenantId, TenantState)>, TenantMapListError> {
    let tenants = TENANTS.read().await;
    let m = match &*tenants {
        TenantsMap::Initializing => return Err(TenantMapListError::Initializing),
        TenantsMap::Open(m) | TenantsMap::ShuttingDown(m) => m,
    };
    Ok(m.iter()
        .map(|(id, tenant)| (*id, tenant.current_state()))
        .collect())
}

/// Execute Attach mgmt API command.
///
/// Downloading all the tenant data is performed in the background, this merely
/// spawns the background task and returns quickly.
pub async fn attach_tenant(
    conf: &'static PageServerConf,
    tenant_id: TenantId,
    tenant_conf: TenantConfOpt,
    remote_storage: GenericRemoteStorage,
    ctx: &RequestContext,
) -> Result<(), TenantMapInsertError> {
<<<<<<< HEAD
    let func = |vacant_entry: hash_map::VacantEntry<_, _>| {
        let tenant_dir =
            create_tenant_files(conf, tenant_conf, tenant_id, CreateTenantFilesMode::Attach)?;

        let guard_fs = scopeguard::guard((), |_| {
            if let Err(e) = std::fs::remove_dir_all(&tenant_dir) {
                // log the error but not throwing it somewhere
                warn!("failed to cleanup when tenant {tenant_id} fails to start: {e}");
            }
        });
=======
    tenant_map_insert(tenant_id, || {
        let tenant_dir = create_tenant_files(conf, tenant_conf, tenant_id, CreateTenantFilesMode::Attach)?;
        // TODO: tenant directory remains on disk if we bail out from here on.
        //       See https://github.com/neondatabase/neon/issues/4233
>>>>>>> 00f7fc32

        // Without the attach marker, schedule_local_tenant_processing will treat the attached tenant as fully attached
        let marker_file_exists = conf
            .tenant_attaching_mark_file_path(&tenant_id)
            .try_exists()
            .context("check for attach marker file existence")?;
        anyhow::ensure!(
            marker_file_exists,
            "create_tenant_files should have created the attach marker file"
        );

        let attached_tenant =
            schedule_local_tenant_processing(conf, &tenant_dir, Some(remote_storage), ctx)?;
        let attached_tenant = scopeguard::guard(attached_tenant, |tenant| {
            // As we might have removed the directory, the tenant should directly go into the broken state.
            tenant.set_broken("failed to attach".into());
        });

        let attached_tenant_id = attached_tenant.tenant_id();
        anyhow::ensure!(
            tenant_id == attached_tenant_id,
            "loaded created tenant has unexpected tenant id (expect {tenant_id} != actual {attached_tenant_id})",
        );
<<<<<<< HEAD
        vacant_entry.insert(Arc::clone(&attached_tenant));

        // Ok, we're good. Disarm the cleanup scopeguards and return the tenant.
        ScopeGuard::into_inner(guard_fs);
        ScopeGuard::into_inner(attached_tenant);
        Ok(())
    };

    tenant_map_insert(tenant_id, func).await
=======
        Ok(attached_tenant)
    })
    .await?;
    Ok(())
>>>>>>> 00f7fc32
}

#[derive(Debug, thiserror::Error)]
pub enum TenantMapInsertError {
    #[error("tenant map is still initializing")]
    StillInitializing,
    #[error("tenant map is shutting down")]
    ShuttingDown,
    #[error("tenant {0} already exists, state: {1:?}")]
    TenantAlreadyExists(TenantId, TenantState),
    #[error(transparent)]
    Closure(#[from] anyhow::Error),
}

/// Give the given closure access to the tenants map entry for the given `tenant_id`, iff that
/// entry is vacant. The closure is responsible for creating the tenant object and inserting
/// it into the tenants map through the vacnt entry that it receives as argument.
///
/// NB: the closure should return quickly because the current implementation of tenants map
/// serializes access through an `RwLock`.
async fn tenant_map_insert<F>(
    tenant_id: TenantId,
    insert_fn: F,
) -> Result<Arc<Tenant>, TenantMapInsertError>
where
    F: FnOnce() -> anyhow::Result<Arc<Tenant>>,
{
    let mut guard = TENANTS.write().await;
    let m = match &mut *guard {
        TenantsMap::Initializing => return Err(TenantMapInsertError::StillInitializing),
        TenantsMap::ShuttingDown(_) => return Err(TenantMapInsertError::ShuttingDown),
        TenantsMap::Open(m) => m,
    };
    match m.entry(tenant_id) {
        hash_map::Entry::Occupied(e) => Err(TenantMapInsertError::TenantAlreadyExists(
            tenant_id,
            e.get().current_state(),
        )),
        hash_map::Entry::Vacant(v) => match insert_fn() {
            Ok(tenant) => {
                v.insert(tenant.clone());
                Ok(tenant)
            }
            Err(e) => Err(TenantMapInsertError::Closure(e)),
        },
    }
}

/// Stops and removes the tenant from memory, if it's not [`TenantState::Stopping`] already, bails otherwise.
/// Allows to remove other tenant resources manually, via `tenant_cleanup`.
/// If the cleanup fails, tenant will stay in memory in [`TenantState::Broken`] state, and another removal
/// operation would be needed to remove it.
async fn remove_tenant_from_memory<V, F>(
    tenant_id: TenantId,
    tenant_cleanup: F,
) -> Result<V, TenantStateError>
where
    F: std::future::Future<Output = anyhow::Result<V>>,
{
    // It's important to keep the tenant in memory after the final cleanup, to avoid cleanup races.
    // The exclusive lock here ensures we don't miss the tenant state updates before trying another removal.
    // tenant-wde cleanup operations may take some time (removing the entire tenant directory), we want to
    // avoid holding the lock for the entire process.
    {
        let tenants_accessor = TENANTS.write().await;
        match tenants_accessor.get(&tenant_id) {
            Some(tenant) => match tenant.current_state() {
                TenantState::Attaching
                | TenantState::Loading
                | TenantState::Broken { .. }
                | TenantState::Active => tenant.set_stopping(),
                TenantState::Stopping => return Err(TenantStateError::IsStopping(tenant_id)),
            },
            None => return Err(TenantStateError::NotFound(tenant_id)),
        }
    }

    // shutdown all tenant and timeline tasks: gc, compaction, page service)
    // No new tasks will be started for this tenant because it's in `Stopping` state.
    // Hence, once we're done here, the `tenant_cleanup` callback can mutate tenant on-disk state freely.
    task_mgr::shutdown_tasks(None, Some(tenant_id), None).await;

    match tenant_cleanup
        .await
        .with_context(|| format!("Failed to run cleanup for tenant {tenant_id}"))
    {
        Ok(hook_value) => {
            let mut tenants_accessor = TENANTS.write().await;
            if tenants_accessor.remove(&tenant_id).is_none() {
                warn!("Tenant {tenant_id} got removed from memory before operation finished");
            }
            Ok(hook_value)
        }
        Err(e) => {
            let tenants_accessor = TENANTS.read().await;
            match tenants_accessor.get(&tenant_id) {
                Some(tenant) => {
                    tenant.set_broken(e.to_string());
                }
                None => {
                    warn!("Tenant {tenant_id} got removed from memory");
                    return Err(TenantStateError::NotFound(tenant_id));
                }
            }
            Err(TenantStateError::Other(e))
        }
    }
}

use {
    crate::repository::GcResult, pageserver_api::models::TimelineGcRequest,
    utils::http::error::ApiError,
};

pub async fn immediate_gc(
    tenant_id: TenantId,
    timeline_id: TimelineId,
    gc_req: TimelineGcRequest,
    ctx: &RequestContext,
) -> Result<tokio::sync::oneshot::Receiver<Result<GcResult, anyhow::Error>>, ApiError> {
    let guard = TENANTS.read().await;
    let tenant = guard
        .get(&tenant_id)
        .map(Arc::clone)
        .with_context(|| format!("tenant {tenant_id}"))
        .map_err(ApiError::NotFound)?;

    let gc_horizon = gc_req.gc_horizon.unwrap_or_else(|| tenant.get_gc_horizon());
    // Use tenant's pitr setting
    let pitr = tenant.get_pitr_interval();

    // Run in task_mgr to avoid race with tenant_detach operation
    let ctx = ctx.detached_child(TaskKind::GarbageCollector, DownloadBehavior::Download);
    let (task_done, wait_task_done) = tokio::sync::oneshot::channel();
    task_mgr::spawn(
        &tokio::runtime::Handle::current(),
        TaskKind::GarbageCollector,
        Some(tenant_id),
        Some(timeline_id),
        &format!("timeline_gc_handler garbage collection run for tenant {tenant_id} timeline {timeline_id}"),
        false,
        async move {
            fail::fail_point!("immediate_gc_task_pre");
            let result = tenant
                .gc_iteration(Some(timeline_id), gc_horizon, pitr, &ctx)
                .instrument(info_span!("manual_gc", tenant = %tenant_id, timeline = %timeline_id))
                .await;
                // FIXME: `gc_iteration` can return an error for multiple reasons; we should handle it
                // better once the types support it.
            match task_done.send(result) {
                Ok(_) => (),
                Err(result) => error!("failed to send gc result: {result:?}"),
            }
            Ok(())
        }
    );

    // drop the guard until after we've spawned the task so that timeline shutdown will wait for the task
    drop(guard);

    Ok(wait_task_done)
}

#[cfg(feature = "testing")]
pub async fn immediate_compact(
    tenant_id: TenantId,
    timeline_id: TimelineId,
    ctx: &RequestContext,
) -> Result<tokio::sync::oneshot::Receiver<anyhow::Result<()>>, ApiError> {
    let guard = TENANTS.read().await;

    let tenant = guard
        .get(&tenant_id)
        .map(Arc::clone)
        .with_context(|| format!("tenant {tenant_id}"))
        .map_err(ApiError::NotFound)?;

    let timeline = tenant
        .get_timeline(timeline_id, true)
        .map_err(ApiError::NotFound)?;

    // Run in task_mgr to avoid race with tenant_detach operation
    let ctx = ctx.detached_child(TaskKind::Compaction, DownloadBehavior::Download);
    let (task_done, wait_task_done) = tokio::sync::oneshot::channel();
    task_mgr::spawn(
        &tokio::runtime::Handle::current(),
        TaskKind::Compaction,
        Some(tenant_id),
        Some(timeline_id),
        &format!(
            "timeline_compact_handler compaction run for tenant {tenant_id} timeline {timeline_id}"
        ),
        false,
        async move {
            let result = timeline
                .compact(&ctx)
                .instrument(
                    info_span!("manual_compact", tenant = %tenant_id, timeline = %timeline_id),
                )
                .await;

            match task_done.send(result) {
                Ok(_) => (),
                Err(result) => error!("failed to send compaction result: {result:?}"),
            }
            Ok(())
        },
    );

    // drop the guard until after we've spawned the task so that timeline shutdown will wait for the task
    drop(guard);

    Ok(wait_task_done)
}<|MERGE_RESOLUTION|>--- conflicted
+++ resolved
@@ -279,11 +279,7 @@
     remote_storage: Option<GenericRemoteStorage>,
     ctx: &RequestContext,
 ) -> Result<Arc<Tenant>, TenantMapInsertError> {
-<<<<<<< HEAD
-    let func = |vacant_entry: hash_map::VacantEntry<_, _>| {
-=======
-    tenant_map_insert(tenant_id, || {
->>>>>>> 00f7fc32
+    let func = || {
         // We're holding the tenants lock in write mode while doing local IO.
         // If this section ever becomes contentious, introduce a new `TenantState::Creating`
         // and do the work in that state.
@@ -314,25 +310,15 @@
 
         let crated_tenant_id = created_tenant.tenant_id();
         anyhow::ensure!(
-<<<<<<< HEAD
             tenant_id == crated_tenant_id,
             "loaded created tenant has unexpected tenant id (expect {tenant_id} != actual {crated_tenant_id})",
         );
-
-        vacant_entry.insert(Arc::clone(&created_tenant));
 
         // Ok, we're good. Disarm the cleanup scopeguards and return the tenant.
         ScopeGuard::into_inner(guard_fs);
         Ok(ScopeGuard::into_inner(created_tenant))
     };
     tenant_map_insert(tenant_id, func).await
-=======
-                tenant_id == crated_tenant_id,
-                "loaded created tenant has unexpected tenant id (expect {tenant_id} != actual {crated_tenant_id})",
-            );
-        Ok(created_tenant)
-    }).await
->>>>>>> 00f7fc32
 }
 
 pub async fn set_new_tenant_config(
@@ -510,8 +496,7 @@
     remote_storage: GenericRemoteStorage,
     ctx: &RequestContext,
 ) -> Result<(), TenantMapInsertError> {
-<<<<<<< HEAD
-    let func = |vacant_entry: hash_map::VacantEntry<_, _>| {
+    let func = || {
         let tenant_dir =
             create_tenant_files(conf, tenant_conf, tenant_id, CreateTenantFilesMode::Attach)?;
 
@@ -521,12 +506,6 @@
                 warn!("failed to cleanup when tenant {tenant_id} fails to start: {e}");
             }
         });
-=======
-    tenant_map_insert(tenant_id, || {
-        let tenant_dir = create_tenant_files(conf, tenant_conf, tenant_id, CreateTenantFilesMode::Attach)?;
-        // TODO: tenant directory remains on disk if we bail out from here on.
-        //       See https://github.com/neondatabase/neon/issues/4233
->>>>>>> 00f7fc32
 
         // Without the attach marker, schedule_local_tenant_processing will treat the attached tenant as fully attached
         let marker_file_exists = conf
@@ -550,22 +529,14 @@
             tenant_id == attached_tenant_id,
             "loaded created tenant has unexpected tenant id (expect {tenant_id} != actual {attached_tenant_id})",
         );
-<<<<<<< HEAD
         vacant_entry.insert(Arc::clone(&attached_tenant));
 
         // Ok, we're good. Disarm the cleanup scopeguards and return the tenant.
         ScopeGuard::into_inner(guard_fs);
-        ScopeGuard::into_inner(attached_tenant);
-        Ok(())
+        Ok(ScopeGuard::into_inner(attached_tenant))
     };
 
     tenant_map_insert(tenant_id, func).await
-=======
-        Ok(attached_tenant)
-    })
-    .await?;
-    Ok(())
->>>>>>> 00f7fc32
 }
 
 #[derive(Debug, thiserror::Error)]
