pub(crate) mod split_state;
use std::collections::HashMap;
use std::io::Write;
use std::str::FromStr;
use std::sync::Arc;
use std::time::{Duration, Instant};

use diesel::deserialize::{FromSql, FromSqlRow};
use diesel::expression::AsExpression;
use diesel::pg::Pg;
use diesel::prelude::*;
use diesel::serialize::{IsNull, ToSql};
use diesel_async::async_connection_wrapper::AsyncConnectionWrapper;
use diesel_async::pooled_connection::bb8::Pool;
use diesel_async::pooled_connection::{AsyncDieselConnectionManager, ManagerConfig};
use diesel_async::{AsyncPgConnection, RunQueryDsl};
use diesel_migrations::{EmbeddedMigrations, embed_migrations};
use futures::FutureExt;
use futures::future::BoxFuture;
use itertools::Itertools;
use pageserver_api::controller_api::{
    AvailabilityZone, MetadataHealthRecord, NodeLifecycle, NodeSchedulingPolicy, PlacementPolicy,
    SafekeeperDescribeResponse, ShardSchedulingPolicy, SkSchedulingPolicy,
};
use pageserver_api::models::{ShardImportStatus, TenantConfig};
use pageserver_api::shard::{
    ShardConfigError, ShardCount, ShardIdentity, ShardNumber, ShardStripeSize, TenantShardId,
};
use rustls::client::WebPkiServerVerifier;
use rustls::client::danger::{ServerCertVerified, ServerCertVerifier};
use rustls::crypto::ring;
use scoped_futures::ScopedBoxFuture;
use serde::{Deserialize, Serialize};
use utils::generation::Generation;
use utils::id::{NodeId, TenantId, TimelineId};
use utils::lsn::Lsn;

use self::split_state::SplitState;
use crate::metrics::{
    DatabaseQueryErrorLabelGroup, DatabaseQueryLatencyLabelGroup, METRICS_REGISTRY,
};
use crate::node::Node;
use crate::timeline_import::{
    TimelineImport, TimelineImportUpdateError, TimelineImportUpdateFollowUp,
};
const MIGRATIONS: EmbeddedMigrations = embed_migrations!("./migrations");

/// ## What do we store?
///
/// The storage controller service does not store most of its state durably.
///
/// The essential things to store durably are:
/// - generation numbers, as these must always advance monotonically to ensure data safety.
/// - Tenant's PlacementPolicy and TenantConfig, as the source of truth for these is something external.
/// - Node's scheduling policies, as the source of truth for these is something external.
///
/// Other things we store durably as an implementation detail:
/// - Node's host/port: this could be avoided it we made nodes emit a self-registering heartbeat,
///   but it is operationally simpler to make this service the authority for which nodes
///   it talks to.
///
/// ## Performance/efficiency
///
/// The storage controller service does not go via the database for most things: there are
/// a couple of places where we must, and where efficiency matters:
/// - Incrementing generation numbers: the Reconciler has to wait for this to complete
///   before it can attach a tenant, so this acts as a bound on how fast things like
///   failover can happen.
/// - Pageserver re-attach: we will increment many shards' generations when this happens,
///   so it is important to avoid e.g. issuing O(N) queries.
///
/// Database calls relating to nodes have low performance requirements, as they are very rarely
/// updated, and reads of nodes are always from memory, not the database.  We only require that
/// we can UPDATE a node's scheduling mode reasonably quickly to mark a bad node offline.
pub struct Persistence {
    connection_pool: Pool<AsyncPgConnection>,
}

/// Legacy format, for use in JSON compat objects in test environment
#[derive(Serialize, Deserialize)]
struct JsonPersistence {
    tenants: HashMap<TenantShardId, TenantShardPersistence>,
}

#[derive(thiserror::Error, Debug)]
pub(crate) enum DatabaseError {
    #[error(transparent)]
    Query(#[from] diesel::result::Error),
    #[error(transparent)]
    Connection(#[from] diesel::result::ConnectionError),
    #[error(transparent)]
    ConnectionPool(#[from] diesel_async::pooled_connection::bb8::RunError),
    #[error("Logical error: {0}")]
    Logical(String),
    #[error("Migration error: {0}")]
    Migration(String),
}

#[derive(measured::FixedCardinalityLabel, Copy, Clone)]
pub(crate) enum DatabaseOperation {
    InsertNode,
    UpdateNode,
    DeleteNode,
    ListNodes,
    ListTombstones,
    BeginShardSplit,
    CompleteShardSplit,
    AbortShardSplit,
    Detach,
    ReAttach,
    IncrementGeneration,
    TenantGenerations,
    ShardGenerations,
    ListTenantShards,
    LoadTenant,
    InsertTenantShards,
    UpdateTenantShard,
    DeleteTenant,
    UpdateTenantConfig,
    UpdateMetadataHealth,
    ListMetadataHealth,
    ListMetadataHealthUnhealthy,
    ListMetadataHealthOutdated,
    ListSafekeepers,
    GetLeader,
    UpdateLeader,
    SetPreferredAzs,
    InsertTimeline,
    GetTimeline,
    InsertTimelineReconcile,
    RemoveTimelineReconcile,
    ListTimelineReconcile,
    ListTimelineReconcileStartup,
    InsertTimelineImport,
    UpdateTimelineImport,
    DeleteTimelineImport,
    ListTimelineImports,
    IsTenantImportingTimeline,
}

#[must_use]
pub(crate) enum AbortShardSplitStatus {
    /// We aborted the split in the database by reverting to the parent shards
    Aborted,
    /// The split had already been persisted.
    Complete,
}

pub(crate) type DatabaseResult<T> = Result<T, DatabaseError>;

/// Some methods can operate on either a whole tenant or a single shard
#[derive(Clone)]
pub(crate) enum TenantFilter {
    Tenant(TenantId),
    Shard(TenantShardId),
}

/// Represents the results of looking up generation+pageserver for the shards of a tenant
pub(crate) struct ShardGenerationState {
    pub(crate) tenant_shard_id: TenantShardId,
    pub(crate) generation: Option<Generation>,
    pub(crate) generation_pageserver: Option<NodeId>,
}

// A generous allowance for how many times we may retry serializable transactions
// before giving up.  This is not expected to be hit: it is a defensive measure in case we
// somehow engineer a situation where duelling transactions might otherwise live-lock.
const MAX_RETRIES: usize = 128;

impl Persistence {
    // The default postgres connection limit is 100.  We use up to 99, to leave one free for a human admin under
    // normal circumstances.  This assumes we have exclusive use of the database cluster to which we connect.
    pub const MAX_CONNECTIONS: u32 = 99;

    // We don't want to keep a lot of connections alive: close them down promptly if they aren't being used.
    const IDLE_CONNECTION_TIMEOUT: Duration = Duration::from_secs(10);
    const MAX_CONNECTION_LIFETIME: Duration = Duration::from_secs(60);

    pub async fn new(database_url: String) -> Self {
        let mut mgr_config = ManagerConfig::default();
        mgr_config.custom_setup = Box::new(establish_connection_rustls);

        let manager = AsyncDieselConnectionManager::<AsyncPgConnection>::new_with_config(
            database_url,
            mgr_config,
        );

        // We will use a connection pool: this is primarily to _limit_ our connection count, rather than to optimize time
        // to execute queries (database queries are not generally on latency-sensitive paths).
        let connection_pool = Pool::builder()
            .max_size(Self::MAX_CONNECTIONS)
            .max_lifetime(Some(Self::MAX_CONNECTION_LIFETIME))
            .idle_timeout(Some(Self::IDLE_CONNECTION_TIMEOUT))
            // Always keep at least one connection ready to go
            .min_idle(Some(1))
            .test_on_check_out(true)
            .build(manager)
            .await
            .expect("Could not build connection pool");

        Self { connection_pool }
    }

    /// A helper for use during startup, where we would like to tolerate concurrent restarts of the
    /// database and the storage controller, therefore the database might not be available right away
    pub async fn await_connection(
        database_url: &str,
        timeout: Duration,
    ) -> Result<(), diesel::ConnectionError> {
        let started_at = Instant::now();
        log_postgres_connstr_info(database_url)
            .map_err(|e| diesel::ConnectionError::InvalidConnectionUrl(e.to_string()))?;
        loop {
            match establish_connection_rustls(database_url).await {
                Ok(_) => {
                    tracing::info!("Connected to database.");
                    return Ok(());
                }
                Err(e) => {
                    if started_at.elapsed() > timeout {
                        return Err(e);
                    } else {
                        tracing::info!("Database not yet available, waiting... ({e})");
                        tokio::time::sleep(Duration::from_millis(100)).await;
                    }
                }
            }
        }
    }

    /// Execute the diesel migrations that are built into this binary
    pub(crate) async fn migration_run(&self) -> DatabaseResult<()> {
        use diesel_migrations::{HarnessWithOutput, MigrationHarness};

        // Can't use self.with_conn here as we do spawn_blocking which requires static.
        let conn = self
            .connection_pool
            .dedicated_connection()
            .await
            .map_err(|e| DatabaseError::Migration(e.to_string()))?;
        let mut async_wrapper: AsyncConnectionWrapper<AsyncPgConnection> =
            AsyncConnectionWrapper::from(conn);
        tokio::task::spawn_blocking(move || {
            let mut retry_count = 0;
            loop {
                let result = HarnessWithOutput::write_to_stdout(&mut async_wrapper)
                    .run_pending_migrations(MIGRATIONS)
                    .map(|_| ())
                    .map_err(|e| DatabaseError::Migration(e.to_string()));
                match result {
                    Ok(r) => break Ok(r),
                    Err(
                        err @ DatabaseError::Query(diesel::result::Error::DatabaseError(
                            diesel::result::DatabaseErrorKind::SerializationFailure,
                            _,
                        )),
                    ) => {
                        retry_count += 1;
                        if retry_count > MAX_RETRIES {
                            tracing::error!(
                                "Exceeded max retries on SerializationFailure errors: {err:?}"
                            );
                            break Err(err);
                        } else {
                            // Retry on serialization errors: these are expected, because even though our
                            // transactions don't fight for the same rows, they will occasionally collide
                            // on index pages (e.g. increment_generation for unrelated shards can collide)
                            tracing::debug!(
                                "Retrying transaction on serialization failure {err:?}"
                            );
                            continue;
                        }
                    }
                    Err(e) => break Err(e),
                }
            }
        })
        .await
        .map_err(|e| DatabaseError::Migration(e.to_string()))??;
        Ok(())
    }

    /// Wraps `with_conn` in order to collect latency and error metrics
    async fn with_measured_conn<'a, 'b, F, R>(
        &self,
        op: DatabaseOperation,
        func: F,
    ) -> DatabaseResult<R>
    where
        F: for<'r> Fn(&'r mut AsyncPgConnection) -> ScopedBoxFuture<'b, 'r, DatabaseResult<R>>
            + Send
            + std::marker::Sync
            + 'a,
        R: Send + 'b,
    {
        let latency = &METRICS_REGISTRY
            .metrics_group
            .storage_controller_database_query_latency;
        let _timer = latency.start_timer(DatabaseQueryLatencyLabelGroup { operation: op });

        let res = self.with_conn(func).await;

        if let Err(err) = &res {
            let error_counter = &METRICS_REGISTRY
                .metrics_group
                .storage_controller_database_query_error;
            error_counter.inc(DatabaseQueryErrorLabelGroup {
                error_type: err.error_label(),
                operation: op,
            })
        }

        res
    }

    /// Call the provided function with a Diesel database connection in a retry loop
    async fn with_conn<'a, 'b, F, R>(&self, func: F) -> DatabaseResult<R>
    where
        F: for<'r> Fn(&'r mut AsyncPgConnection) -> ScopedBoxFuture<'b, 'r, DatabaseResult<R>>
            + Send
            + std::marker::Sync
            + 'a,
        R: Send + 'b,
    {
        let mut retry_count = 0;
        loop {
            let mut conn = self.connection_pool.get().await?;
            match conn
                .build_transaction()
                .serializable()
                .run(|c| func(c))
                .await
            {
                Ok(r) => break Ok(r),
                Err(
                    err @ DatabaseError::Query(diesel::result::Error::DatabaseError(
                        diesel::result::DatabaseErrorKind::SerializationFailure,
                        _,
                    )),
                ) => {
                    retry_count += 1;
                    if retry_count > MAX_RETRIES {
                        tracing::error!(
                            "Exceeded max retries on SerializationFailure errors: {err:?}"
                        );
                        break Err(err);
                    } else {
                        // Retry on serialization errors: these are expected, because even though our
                        // transactions don't fight for the same rows, they will occasionally collide
                        // on index pages (e.g. increment_generation for unrelated shards can collide)
                        tracing::debug!("Retrying transaction on serialization failure {err:?}");
                        continue;
                    }
                }
                Err(e) => break Err(e),
            }
        }
    }

    /// When a node is first registered, persist it before using it for anything
    /// If the provided node_id already exists, it will be error.
    /// The common case is when a node marked for deletion wants to register.
    pub(crate) async fn insert_node(&self, node: &Node) -> DatabaseResult<()> {
        let np = &node.to_persistent();
        self.with_measured_conn(DatabaseOperation::InsertNode, move |conn| {
            Box::pin(async move {
                diesel::insert_into(crate::schema::nodes::table)
                    .values(np)
                    .execute(conn)
                    .await?;
                Ok(())
            })
        })
        .await
    }

    /// At startup, populate the list of nodes which our shards may be placed on
    pub(crate) async fn list_nodes(&self) -> DatabaseResult<Vec<NodePersistence>> {
        use crate::schema::nodes::dsl::*;

        let result: Vec<NodePersistence> = self
            .with_measured_conn(DatabaseOperation::ListNodes, move |conn| {
                Box::pin(async move {
                    Ok(crate::schema::nodes::table
                        .filter(lifecycle.ne(String::from(NodeLifecycle::Deleted)))
                        .load::<NodePersistence>(conn)
                        .await?)
                })
            })
            .await?;

        tracing::info!("list_nodes: loaded {} nodes", result.len());

        Ok(result)
    }

    pub(crate) async fn list_tombstones(&self) -> DatabaseResult<Vec<NodePersistence>> {
        use crate::schema::nodes::dsl::*;

        let result: Vec<NodePersistence> = self
            .with_measured_conn(DatabaseOperation::ListTombstones, move |conn| {
                Box::pin(async move {
                    Ok(crate::schema::nodes::table
                        .filter(lifecycle.eq(String::from(NodeLifecycle::Deleted)))
                        .load::<NodePersistence>(conn)
                        .await?)
                })
            })
            .await?;

        tracing::info!("list_tombstones: loaded {} nodes", result.len());

        Ok(result)
    }

    pub(crate) async fn update_node<V>(
        &self,
        input_node_id: NodeId,
        values: V,
    ) -> DatabaseResult<()>
    where
        V: diesel::AsChangeset<Target = crate::schema::nodes::table> + Clone + Send + Sync,
        V::Changeset: diesel::query_builder::QueryFragment<diesel::pg::Pg> + Send, // valid Postgres SQL
    {
        use crate::schema::nodes::dsl::*;
        let updated = self
            .with_measured_conn(DatabaseOperation::UpdateNode, move |conn| {
                let values = values.clone();
                Box::pin(async move {
                    let updated = diesel::update(nodes)
                        .filter(node_id.eq(input_node_id.0 as i64))
                        .filter(lifecycle.ne(String::from(NodeLifecycle::Deleted)))
                        .set(values)
                        .execute(conn)
                        .await?;
                    Ok(updated)
                })
            })
            .await?;

        if updated != 1 {
            Err(DatabaseError::Logical(format!(
                "Node {node_id:?} not found for update",
            )))
        } else {
            Ok(())
        }
    }

    pub(crate) async fn update_node_scheduling_policy(
        &self,
        input_node_id: NodeId,
        input_scheduling: NodeSchedulingPolicy,
    ) -> DatabaseResult<()> {
        use crate::schema::nodes::dsl::*;
        self.update_node(
            input_node_id,
            scheduling_policy.eq(String::from(input_scheduling)),
        )
        .await
    }

    pub(crate) async fn update_node_on_registration(
        &self,
        input_node_id: NodeId,
        input_https_port: Option<u16>,
    ) -> DatabaseResult<()> {
        use crate::schema::nodes::dsl::*;
        self.update_node(
            input_node_id,
            listen_https_port.eq(input_https_port.map(|x| x as i32)),
        )
        .await
    }

    /// Tombstone is a special state where the node is not deleted from the database,
    /// but it is not available for usage.
    /// The main reason for it is to prevent the flaky node to register.
    pub(crate) async fn set_tombstone(&self, del_node_id: NodeId) -> DatabaseResult<()> {
        use crate::schema::nodes::dsl::*;
        self.update_node(
            del_node_id,
            lifecycle.eq(String::from(NodeLifecycle::Deleted)),
        )
        .await
    }

    pub(crate) async fn delete_node(&self, del_node_id: NodeId) -> DatabaseResult<()> {
        use crate::schema::nodes::dsl::*;
        self.with_measured_conn(DatabaseOperation::DeleteNode, move |conn| {
            Box::pin(async move {
                // You can hard delete a node only if it has a tombstone.
                // So we need to check if the node has lifecycle set to deleted.
                let node_to_delete = nodes
                    .filter(node_id.eq(del_node_id.0 as i64))
                    .first::<NodePersistence>(conn)
                    .await
                    .optional()?;

                if let Some(np) = node_to_delete {
                    let lc = NodeLifecycle::from_str(&np.lifecycle).map_err(|e| {
                        DatabaseError::Logical(format!(
                            "Node {} has invalid lifecycle: {}",
                            del_node_id, e
                        ))
                    })?;

                    if lc != NodeLifecycle::Deleted {
                        return Err(DatabaseError::Logical(format!(
                            "Node {} was not soft deleted before, cannot hard delete it",
                            del_node_id
                        )));
                    }

                    diesel::delete(nodes)
                        .filter(node_id.eq(del_node_id.0 as i64))
                        .execute(conn)
                        .await?;
                }

                Ok(())
            })
        })
        .await
    }

    /// At startup, load the high level state for shards, such as their config + policy.  This will
    /// be enriched at runtime with state discovered on pageservers.
    ///
    /// We exclude shards configured to be detached.  During startup, if we see any attached locations
    /// for such shards, they will automatically be detached as 'orphans'.
    pub(crate) async fn load_active_tenant_shards(
        &self,
    ) -> DatabaseResult<Vec<TenantShardPersistence>> {
        use crate::schema::tenant_shards::dsl::*;
        self.with_measured_conn(DatabaseOperation::ListTenantShards, move |conn| {
            Box::pin(async move {
                let query = tenant_shards.filter(
                    placement_policy.ne(serde_json::to_string(&PlacementPolicy::Detached).unwrap()),
                );
                let result = query.load::<TenantShardPersistence>(conn).await?;

                Ok(result)
            })
        })
        .await
    }

    /// When restoring a previously detached tenant into memory, load it from the database
    pub(crate) async fn load_tenant(
        &self,
        filter_tenant_id: TenantId,
    ) -> DatabaseResult<Vec<TenantShardPersistence>> {
        use crate::schema::tenant_shards::dsl::*;
        self.with_measured_conn(DatabaseOperation::LoadTenant, move |conn| {
            Box::pin(async move {
                let query = tenant_shards.filter(tenant_id.eq(filter_tenant_id.to_string()));
                let result = query.load::<TenantShardPersistence>(conn).await?;

                Ok(result)
            })
        })
        .await
    }

    /// Tenants must be persisted before we schedule them for the first time.  This enables us
    /// to correctly retain generation monotonicity, and the externally provided placement policy & config.
    pub(crate) async fn insert_tenant_shards(
        &self,
        shards: Vec<TenantShardPersistence>,
    ) -> DatabaseResult<()> {
        use crate::schema::{metadata_health, tenant_shards};

        let now = chrono::Utc::now();

        let metadata_health_records = shards
            .iter()
            .map(|t| MetadataHealthPersistence {
                tenant_id: t.tenant_id.clone(),
                shard_number: t.shard_number,
                shard_count: t.shard_count,
                healthy: true,
                last_scrubbed_at: now,
            })
            .collect::<Vec<_>>();

        let shards = &shards;
        let metadata_health_records = &metadata_health_records;
        self.with_measured_conn(DatabaseOperation::InsertTenantShards, move |conn| {
            Box::pin(async move {
                diesel::insert_into(tenant_shards::table)
                    .values(shards)
                    .execute(conn)
                    .await?;

                diesel::insert_into(metadata_health::table)
                    .values(metadata_health_records)
                    .execute(conn)
                    .await?;
                Ok(())
            })
        })
        .await
    }

    /// Ordering: call this _after_ deleting the tenant on pageservers, but _before_ dropping state for
    /// the tenant from memory on this server.
    pub(crate) async fn delete_tenant(&self, del_tenant_id: TenantId) -> DatabaseResult<()> {
        use crate::schema::tenant_shards::dsl::*;
        self.with_measured_conn(DatabaseOperation::DeleteTenant, move |conn| {
            Box::pin(async move {
                // `metadata_health` status (if exists) is also deleted based on the cascade behavior.
                diesel::delete(tenant_shards)
                    .filter(tenant_id.eq(del_tenant_id.to_string()))
                    .execute(conn)
                    .await?;
                Ok(())
            })
        })
        .await
    }

    /// When a tenant invokes the /re-attach API, this function is responsible for doing an efficient
    /// batched increment of the generations of all tenants whose generation_pageserver is equal to
    /// the node that called /re-attach.
    #[tracing::instrument(skip_all, fields(node_id))]
    pub(crate) async fn re_attach(
        &self,
        input_node_id: NodeId,
    ) -> DatabaseResult<HashMap<TenantShardId, Generation>> {
        use crate::schema::nodes::dsl::{scheduling_policy, *};
        use crate::schema::tenant_shards::dsl::*;
        let updated = self
            .with_measured_conn(DatabaseOperation::ReAttach, move |conn| {
                Box::pin(async move {
                    // Check if the node is not marked as deleted
                    let deleted_node: i64 = nodes
                        .filter(node_id.eq(input_node_id.0 as i64))
                        .filter(lifecycle.eq(String::from(NodeLifecycle::Deleted)))
                        .count()
                        .get_result(conn)
                        .await?;
                    if deleted_node > 0 {
                        return Err(DatabaseError::Logical(format!(
                            "Node {} is marked as deleted, re-attach is not allowed",
                            input_node_id
                        )));
                    }

                    let rows_updated = diesel::update(tenant_shards)
                        .filter(generation_pageserver.eq(input_node_id.0 as i64))
                        .set(generation.eq(generation + 1))
                        .execute(conn)
                        .await?;

                    tracing::info!("Incremented {} tenants' generations", rows_updated);

                    // TODO: UPDATE+SELECT in one query

                    let updated = tenant_shards
                        .filter(generation_pageserver.eq(input_node_id.0 as i64))
                        .select(TenantShardPersistence::as_select())
                        .load(conn)
                        .await?;

                    // If the node went through a drain and restart phase before re-attaching,
                    // then reset it's node scheduling policy to active.
                    diesel::update(nodes)
                        .filter(node_id.eq(input_node_id.0 as i64))
                        .filter(
                            scheduling_policy
                                .eq(String::from(NodeSchedulingPolicy::PauseForRestart))
                                .or(scheduling_policy
                                    .eq(String::from(NodeSchedulingPolicy::Draining)))
                                .or(scheduling_policy
                                    .eq(String::from(NodeSchedulingPolicy::Filling))),
                        )
                        .set(scheduling_policy.eq(String::from(NodeSchedulingPolicy::Active)))
                        .execute(conn)
                        .await?;

                    Ok(updated)
                })
            })
            .await?;

        let mut result = HashMap::new();
        for tsp in updated {
            let tenant_shard_id = TenantShardId {
                tenant_id: TenantId::from_str(tsp.tenant_id.as_str())
                    .map_err(|e| DatabaseError::Logical(format!("Malformed tenant id: {e}")))?,
                shard_number: ShardNumber(tsp.shard_number as u8),
                shard_count: ShardCount::new(tsp.shard_count as u8),
            };

            let Some(g) = tsp.generation else {
                // If the generation_pageserver column was non-NULL, then the generation column should also be non-NULL:
                // we only set generation_pageserver when setting generation.
                return Err(DatabaseError::Logical(
                    "Generation should always be set after incrementing".to_string(),
                ));
            };
            result.insert(tenant_shard_id, Generation::new(g as u32));
        }

        Ok(result)
    }

    /// Reconciler calls this immediately before attaching to a new pageserver, to acquire a unique, monotonically
    /// advancing generation number.  We also store the NodeId for which the generation was issued, so that in
    /// [`Self::re_attach`] we can do a bulk UPDATE on the generations for that node.
    pub(crate) async fn increment_generation(
        &self,
        tenant_shard_id: TenantShardId,
        node_id: NodeId,
    ) -> anyhow::Result<Generation> {
        use crate::schema::tenant_shards::dsl::*;
        let updated = self
            .with_measured_conn(DatabaseOperation::IncrementGeneration, move |conn| {
                Box::pin(async move {
                    let updated = diesel::update(tenant_shards)
                        .filter(tenant_id.eq(tenant_shard_id.tenant_id.to_string()))
                        .filter(shard_number.eq(tenant_shard_id.shard_number.0 as i32))
                        .filter(shard_count.eq(tenant_shard_id.shard_count.literal() as i32))
                        .set((
                            generation.eq(generation + 1),
                            generation_pageserver.eq(node_id.0 as i64),
                        ))
                        // TODO: only returning() the generation column
                        .returning(TenantShardPersistence::as_returning())
                        .get_result(conn)
                        .await?;

                    Ok(updated)
                })
            })
            .await?;

        // Generation is always non-null in the rseult: if the generation column had been NULL, then we
        // should have experienced an SQL Confilict error while executing a query that tries to increment it.
        debug_assert!(updated.generation.is_some());
        let Some(g) = updated.generation else {
            return Err(DatabaseError::Logical(
                "Generation should always be set after incrementing".to_string(),
            )
            .into());
        };

        Ok(Generation::new(g as u32))
    }

    /// When we want to call out to the running shards for a tenant, e.g. during timeline CRUD operations,
    /// we need to know where the shard is attached, _and_ the generation, so that we can re-check the generation
    /// afterwards to confirm that our timeline CRUD operation is truly persistent (it must have happened in the
    /// latest generation)
    ///
    /// If the tenant doesn't exist, an empty vector is returned.
    ///
    /// Output is sorted by shard number
    pub(crate) async fn tenant_generations(
        &self,
        filter_tenant_id: TenantId,
    ) -> Result<Vec<ShardGenerationState>, DatabaseError> {
        use crate::schema::tenant_shards::dsl::*;
        let rows = self
            .with_measured_conn(DatabaseOperation::TenantGenerations, move |conn| {
                Box::pin(async move {
                    let result = tenant_shards
                        .filter(tenant_id.eq(filter_tenant_id.to_string()))
                        .select(TenantShardPersistence::as_select())
                        .order(shard_number)
                        .load(conn)
                        .await?;
                    Ok(result)
                })
            })
            .await?;

        Ok(rows
            .into_iter()
            .map(|p| ShardGenerationState {
                tenant_shard_id: p
                    .get_tenant_shard_id()
                    .expect("Corrupt tenant shard id in database"),
                generation: p.generation.map(|g| Generation::new(g as u32)),
                generation_pageserver: p.generation_pageserver.map(|n| NodeId(n as u64)),
            })
            .collect())
    }

    /// Read the generation number of specific tenant shards
    ///
    /// Output is unsorted.  Output may not include values for all inputs, if they are missing in the database.
    pub(crate) async fn shard_generations(
        &self,
        mut tenant_shard_ids: impl Iterator<Item = &TenantShardId>,
    ) -> Result<Vec<(TenantShardId, Option<Generation>)>, DatabaseError> {
        let mut rows = Vec::with_capacity(tenant_shard_ids.size_hint().0);

        // We will chunk our input to avoid composing arbitrarily long `IN` clauses.  Typically we are
        // called with a single digit number of IDs, but in principle we could be called with tens
        // of thousands (all the shards on one pageserver) from the generation validation API.
        loop {
            // A modest hardcoded chunk size to handle typical cases in a single query but never generate particularly
            // large query strings.
            let chunk_ids = tenant_shard_ids.by_ref().take(32);

            // Compose a comma separated list of tuples for matching on (tenant_id, shard_number, shard_count)
            let in_clause = chunk_ids
                .map(|tsid| {
                    format!(
                        "('{}', {}, {})",
                        tsid.tenant_id, tsid.shard_number.0, tsid.shard_count.0
                    )
                })
                .join(",");

            // We are done when our iterator gives us nothing to filter on
            if in_clause.is_empty() {
                break;
            }

            let in_clause = &in_clause;
            let chunk_rows = self
                .with_measured_conn(DatabaseOperation::ShardGenerations, move |conn| {
                    Box::pin(async move {
                        // diesel doesn't support multi-column IN queries, so we compose raw SQL.  No escaping is required because
                        // the inputs are strongly typed and cannot carry any user-supplied raw string content.
                        let result : Vec<TenantShardPersistence> = diesel::sql_query(
                            format!("SELECT * from tenant_shards where (tenant_id, shard_number, shard_count) in ({in_clause});").as_str()
                        ).load(conn).await?;

                        Ok(result)
                    })
                })
                .await?;
            rows.extend(chunk_rows.into_iter())
        }

        Ok(rows
            .into_iter()
            .map(|tsp| {
                (
                    tsp.get_tenant_shard_id()
                        .expect("Bad tenant ID in database"),
                    tsp.generation.map(|g| Generation::new(g as u32)),
                )
            })
            .collect())
    }

    #[allow(non_local_definitions)]
    /// For use when updating a persistent property of a tenant, such as its config or placement_policy.
    ///
    /// Do not use this for settting generation, unless in the special onboarding code path (/location_config)
    /// API: use [`Self::increment_generation`] instead.  Setting the generation via this route is a one-time thing
    /// that we only do the first time a tenant is set to an attached policy via /location_config.
    pub(crate) async fn update_tenant_shard(
        &self,
        tenant: TenantFilter,
        input_placement_policy: Option<PlacementPolicy>,
        input_config: Option<TenantConfig>,
        input_generation: Option<Generation>,
        input_scheduling_policy: Option<ShardSchedulingPolicy>,
    ) -> DatabaseResult<()> {
        use crate::schema::tenant_shards::dsl::*;

        let tenant = &tenant;
        let input_placement_policy = &input_placement_policy;
        let input_config = &input_config;
        let input_generation = &input_generation;
        let input_scheduling_policy = &input_scheduling_policy;
        self.with_measured_conn(DatabaseOperation::UpdateTenantShard, move |conn| {
            Box::pin(async move {
                let query = match tenant {
                    TenantFilter::Shard(tenant_shard_id) => diesel::update(tenant_shards)
                        .filter(tenant_id.eq(tenant_shard_id.tenant_id.to_string()))
                        .filter(shard_number.eq(tenant_shard_id.shard_number.0 as i32))
                        .filter(shard_count.eq(tenant_shard_id.shard_count.literal() as i32))
                        .into_boxed(),
                    TenantFilter::Tenant(input_tenant_id) => diesel::update(tenant_shards)
                        .filter(tenant_id.eq(input_tenant_id.to_string()))
                        .into_boxed(),
                };

                // Clear generation_pageserver if we are moving into a state where we won't have
                // any attached pageservers.
                let input_generation_pageserver = match input_placement_policy {
                    None | Some(PlacementPolicy::Attached(_)) => None,
                    Some(PlacementPolicy::Detached | PlacementPolicy::Secondary) => Some(None),
                };

                #[derive(AsChangeset)]
                #[diesel(table_name = crate::schema::tenant_shards)]
                struct ShardUpdate {
                    generation: Option<i32>,
                    placement_policy: Option<String>,
                    config: Option<String>,
                    scheduling_policy: Option<String>,
                    generation_pageserver: Option<Option<i64>>,
                }

                let update = ShardUpdate {
                    generation: input_generation.map(|g| g.into().unwrap() as i32),
                    placement_policy: input_placement_policy
                        .as_ref()
                        .map(|p| serde_json::to_string(&p).unwrap()),
                    config: input_config
                        .as_ref()
                        .map(|c| serde_json::to_string(&c).unwrap()),
                    scheduling_policy: input_scheduling_policy
                        .map(|p| serde_json::to_string(&p).unwrap()),
                    generation_pageserver: input_generation_pageserver,
                };

                query.set(update).execute(conn).await?;

                Ok(())
            })
        })
        .await?;

        Ok(())
    }

    /// Note that passing None for a shard clears the preferred AZ (rather than leaving it unmodified)
    pub(crate) async fn set_tenant_shard_preferred_azs(
        &self,
        preferred_azs: Vec<(TenantShardId, Option<AvailabilityZone>)>,
    ) -> DatabaseResult<Vec<(TenantShardId, Option<AvailabilityZone>)>> {
        use crate::schema::tenant_shards::dsl::*;

        let preferred_azs = preferred_azs.as_slice();
        self.with_measured_conn(DatabaseOperation::SetPreferredAzs, move |conn| {
            Box::pin(async move {
                let mut shards_updated = Vec::default();

                for (tenant_shard_id, preferred_az) in preferred_azs.iter() {
                    let updated = diesel::update(tenant_shards)
                        .filter(tenant_id.eq(tenant_shard_id.tenant_id.to_string()))
                        .filter(shard_number.eq(tenant_shard_id.shard_number.0 as i32))
                        .filter(shard_count.eq(tenant_shard_id.shard_count.literal() as i32))
                        .set(preferred_az_id.eq(preferred_az.as_ref().map(|az| az.0.clone())))
                        .execute(conn)
                        .await?;

                    if updated == 1 {
                        shards_updated.push((*tenant_shard_id, preferred_az.clone()));
                    }
                }

                Ok(shards_updated)
            })
        })
        .await
    }

    pub(crate) async fn detach(&self, tenant_shard_id: TenantShardId) -> anyhow::Result<()> {
        use crate::schema::tenant_shards::dsl::*;
        self.with_measured_conn(DatabaseOperation::Detach, move |conn| {
            Box::pin(async move {
                let updated = diesel::update(tenant_shards)
                    .filter(tenant_id.eq(tenant_shard_id.tenant_id.to_string()))
                    .filter(shard_number.eq(tenant_shard_id.shard_number.0 as i32))
                    .filter(shard_count.eq(tenant_shard_id.shard_count.literal() as i32))
                    .set((
                        generation_pageserver.eq(Option::<i64>::None),
                        placement_policy
                            .eq(serde_json::to_string(&PlacementPolicy::Detached).unwrap()),
                    ))
                    .execute(conn)
                    .await?;

                Ok(updated)
            })
        })
        .await?;

        Ok(())
    }

    // When we start shard splitting, we must durably mark the tenant so that
    // on restart, we know that we must go through recovery.
    //
    // We create the child shards here, so that they will be available for increment_generation calls
    // if some pageserver holding a child shard needs to restart before the overall tenant split is complete.
    pub(crate) async fn begin_shard_split(
        &self,
        old_shard_count: ShardCount,
        split_tenant_id: TenantId,
        parent_to_children: Vec<(TenantShardId, Vec<TenantShardPersistence>)>,
    ) -> DatabaseResult<()> {
        use crate::schema::tenant_shards::dsl::*;
        let parent_to_children = parent_to_children.as_slice();
        self.with_measured_conn(DatabaseOperation::BeginShardSplit, move |conn| {
            Box::pin(async move {
            // Mark parent shards as splitting

            let updated = diesel::update(tenant_shards)
                .filter(tenant_id.eq(split_tenant_id.to_string()))
                .filter(shard_count.eq(old_shard_count.literal() as i32))
                .set((splitting.eq(1),))
                .execute(conn).await?;
            if u8::try_from(updated)
                .map_err(|_| DatabaseError::Logical(
                    format!("Overflow existing shard count {} while splitting", updated))
                )? != old_shard_count.count() {
                // Perhaps a deletion or another split raced with this attempt to split, mutating
                // the parent shards that we intend to split. In this case the split request should fail.
                return Err(DatabaseError::Logical(
                    format!("Unexpected existing shard count {updated} when preparing tenant for split (expected {})", old_shard_count.count())
                ));
            }

            // FIXME: spurious clone to sidestep closure move rules
            let parent_to_children = parent_to_children.to_vec();

            // Insert child shards
            for (parent_shard_id, children) in parent_to_children {
                let mut parent = crate::schema::tenant_shards::table
                    .filter(tenant_id.eq(parent_shard_id.tenant_id.to_string()))
                    .filter(shard_number.eq(parent_shard_id.shard_number.0 as i32))
                    .filter(shard_count.eq(parent_shard_id.shard_count.literal() as i32))
                    .load::<TenantShardPersistence>(conn).await?;
                let parent = if parent.len() != 1 {
                    return Err(DatabaseError::Logical(format!(
                        "Parent shard {parent_shard_id} not found"
                    )));
                } else {
                    parent.pop().unwrap()
                };
                for mut shard in children {
                    // Carry the parent's generation into the child
                    shard.generation = parent.generation;

                    debug_assert!(shard.splitting == SplitState::Splitting);
                    diesel::insert_into(tenant_shards)
                        .values(shard)
                        .execute(conn).await?;
                }
            }

            Ok(())
        })
        })
        .await
    }

    // When we finish shard splitting, we must atomically clean up the old shards
    // and insert the new shards, and clear the splitting marker.
    pub(crate) async fn complete_shard_split(
        &self,
        split_tenant_id: TenantId,
        old_shard_count: ShardCount,
        new_shard_count: ShardCount,
    ) -> DatabaseResult<()> {
        use crate::schema::tenant_shards::dsl::*;
        self.with_measured_conn(DatabaseOperation::CompleteShardSplit, move |conn| {
            Box::pin(async move {
                // Sanity: child shards must still exist, as we're deleting parent shards
                let child_shards_query = tenant_shards
                    .filter(tenant_id.eq(split_tenant_id.to_string()))
                    .filter(shard_count.eq(new_shard_count.literal() as i32));
                let child_shards = child_shards_query
                    .load::<TenantShardPersistence>(conn)
                    .await?;
                if child_shards.len() != new_shard_count.count() as usize {
                    return Err(DatabaseError::Logical(format!(
                        "Unexpected child shard count {} while completing split to \
                            count {new_shard_count:?} on tenant {split_tenant_id}",
                        child_shards.len()
                    )));
                }

                // Drop parent shards
                diesel::delete(tenant_shards)
                    .filter(tenant_id.eq(split_tenant_id.to_string()))
                    .filter(shard_count.eq(old_shard_count.literal() as i32))
                    .execute(conn)
                    .await?;

                // Clear sharding flag
                let updated = diesel::update(tenant_shards)
                    .filter(tenant_id.eq(split_tenant_id.to_string()))
                    .filter(shard_count.eq(new_shard_count.literal() as i32))
                    .set((splitting.eq(0),))
                    .execute(conn)
                    .await?;
                assert!(updated == new_shard_count.count() as usize);

                Ok(())
            })
        })
        .await
    }

    /// Used when the remote part of a shard split failed: we will revert the database state to have only
    /// the parent shards, with SplitState::Idle.
    pub(crate) async fn abort_shard_split(
        &self,
        split_tenant_id: TenantId,
        new_shard_count: ShardCount,
    ) -> DatabaseResult<AbortShardSplitStatus> {
        use crate::schema::tenant_shards::dsl::*;
        self.with_measured_conn(DatabaseOperation::AbortShardSplit, move |conn| {
            Box::pin(async move {
                // Clear the splitting state on parent shards
                let updated = diesel::update(tenant_shards)
                    .filter(tenant_id.eq(split_tenant_id.to_string()))
                    .filter(shard_count.ne(new_shard_count.literal() as i32))
                    .set((splitting.eq(0),))
                    .execute(conn)
                    .await?;

                // Parent shards are already gone: we cannot abort.
                if updated == 0 {
                    return Ok(AbortShardSplitStatus::Complete);
                }

                // Sanity check: if parent shards were present, their cardinality should
                // be less than the number of child shards.
                if updated >= new_shard_count.count() as usize {
                    return Err(DatabaseError::Logical(format!(
                        "Unexpected parent shard count {updated} while aborting split to \
                            count {new_shard_count:?} on tenant {split_tenant_id}"
                    )));
                }

                // Erase child shards
                diesel::delete(tenant_shards)
                    .filter(tenant_id.eq(split_tenant_id.to_string()))
                    .filter(shard_count.eq(new_shard_count.literal() as i32))
                    .execute(conn)
                    .await?;

                Ok(AbortShardSplitStatus::Aborted)
            })
        })
        .await
    }

    /// Stores all the latest metadata health updates durably. Updates existing entry on conflict.
    ///
    /// **Correctness:** `metadata_health_updates` should all belong the tenant shards managed by the storage controller.
    #[allow(dead_code)]
    pub(crate) async fn update_metadata_health_records(
        &self,
        healthy_records: Vec<MetadataHealthPersistence>,
        unhealthy_records: Vec<MetadataHealthPersistence>,
        now: chrono::DateTime<chrono::Utc>,
    ) -> DatabaseResult<()> {
        use crate::schema::metadata_health::dsl::*;

        let healthy_records = healthy_records.as_slice();
        let unhealthy_records = unhealthy_records.as_slice();
        self.with_measured_conn(DatabaseOperation::UpdateMetadataHealth, move |conn| {
            Box::pin(async move {
                diesel::insert_into(metadata_health)
                    .values(healthy_records)
                    .on_conflict((tenant_id, shard_number, shard_count))
                    .do_update()
                    .set((healthy.eq(true), last_scrubbed_at.eq(now)))
                    .execute(conn)
                    .await?;

                diesel::insert_into(metadata_health)
                    .values(unhealthy_records)
                    .on_conflict((tenant_id, shard_number, shard_count))
                    .do_update()
                    .set((healthy.eq(false), last_scrubbed_at.eq(now)))
                    .execute(conn)
                    .await?;
                Ok(())
            })
        })
        .await
    }

    /// Lists all the metadata health records.
    #[allow(dead_code)]
    pub(crate) async fn list_metadata_health_records(
        &self,
    ) -> DatabaseResult<Vec<MetadataHealthPersistence>> {
        self.with_measured_conn(DatabaseOperation::ListMetadataHealth, move |conn| {
            Box::pin(async {
                Ok(crate::schema::metadata_health::table
                    .load::<MetadataHealthPersistence>(conn)
                    .await?)
            })
        })
        .await
    }

    /// Lists all the metadata health records that is unhealthy.
    #[allow(dead_code)]
    pub(crate) async fn list_unhealthy_metadata_health_records(
        &self,
    ) -> DatabaseResult<Vec<MetadataHealthPersistence>> {
        use crate::schema::metadata_health::dsl::*;
        self.with_measured_conn(
            DatabaseOperation::ListMetadataHealthUnhealthy,
            move |conn| {
                Box::pin(async {
                    DatabaseResult::Ok(
                        crate::schema::metadata_health::table
                            .filter(healthy.eq(false))
                            .load::<MetadataHealthPersistence>(conn)
                            .await?,
                    )
                })
            },
        )
        .await
    }

    /// Lists all the metadata health records that have not been updated since an `earlier` time.
    #[allow(dead_code)]
    pub(crate) async fn list_outdated_metadata_health_records(
        &self,
        earlier: chrono::DateTime<chrono::Utc>,
    ) -> DatabaseResult<Vec<MetadataHealthPersistence>> {
        use crate::schema::metadata_health::dsl::*;

        self.with_measured_conn(DatabaseOperation::ListMetadataHealthOutdated, move |conn| {
            Box::pin(async move {
                let query = metadata_health.filter(last_scrubbed_at.lt(earlier));
                let res = query.load::<MetadataHealthPersistence>(conn).await?;

                Ok(res)
            })
        })
        .await
    }

    /// Get the current entry from the `leader` table if one exists.
    /// It is an error for the table to contain more than one entry.
    pub(crate) async fn get_leader(&self) -> DatabaseResult<Option<ControllerPersistence>> {
        let mut leader: Vec<ControllerPersistence> = self
            .with_measured_conn(DatabaseOperation::GetLeader, move |conn| {
                Box::pin(async move {
                    Ok(crate::schema::controllers::table
                        .load::<ControllerPersistence>(conn)
                        .await?)
                })
            })
            .await?;

        if leader.len() > 1 {
            return Err(DatabaseError::Logical(format!(
                "More than one entry present in the leader table: {leader:?}"
            )));
        }

        Ok(leader.pop())
    }

    /// Update the new leader with compare-exchange semantics. If `prev` does not
    /// match the current leader entry, then the update is treated as a failure.
    /// When `prev` is not specified, the update is forced.
    pub(crate) async fn update_leader(
        &self,
        prev: Option<ControllerPersistence>,
        new: ControllerPersistence,
    ) -> DatabaseResult<()> {
        use crate::schema::controllers::dsl::*;

        let updated = self
            .with_measured_conn(DatabaseOperation::UpdateLeader, move |conn| {
                let prev = prev.clone();
                let new = new.clone();
                Box::pin(async move {
                    let updated = match &prev {
                        Some(prev) => {
                            diesel::update(controllers)
                                .filter(address.eq(prev.address.clone()))
                                .filter(started_at.eq(prev.started_at))
                                .set((
                                    address.eq(new.address.clone()),
                                    started_at.eq(new.started_at),
                                ))
                                .execute(conn)
                                .await?
                        }
                        None => {
                            diesel::insert_into(controllers)
                                .values(new.clone())
                                .execute(conn)
                                .await?
                        }
                    };

                    Ok(updated)
                })
            })
            .await?;

        if updated == 0 {
            return Err(DatabaseError::Logical(
                "Leader table update failed".to_string(),
            ));
        }

        Ok(())
    }

    /// At startup, populate the list of nodes which our shards may be placed on
    pub(crate) async fn list_safekeepers(&self) -> DatabaseResult<Vec<SafekeeperPersistence>> {
        let safekeepers: Vec<SafekeeperPersistence> = self
            .with_measured_conn(DatabaseOperation::ListNodes, move |conn| {
                Box::pin(async move {
                    Ok(crate::schema::safekeepers::table
                        .load::<SafekeeperPersistence>(conn)
                        .await?)
                })
            })
            .await?;

        tracing::info!("list_safekeepers: loaded {} nodes", safekeepers.len());

        Ok(safekeepers)
    }

    pub(crate) async fn safekeeper_upsert(
        &self,
        record: SafekeeperUpsert,
    ) -> Result<(), DatabaseError> {
        use crate::schema::safekeepers::dsl::*;

        self.with_conn(move |conn| {
            let record = record.clone();
            Box::pin(async move {
                let bind = record
                    .as_insert_or_update()
                    .map_err(|e| DatabaseError::Logical(format!("{e}")))?;

                let inserted_updated = diesel::insert_into(safekeepers)
                    .values(&bind)
                    .on_conflict(id)
                    .do_update()
                    .set(&bind)
                    .execute(conn)
                    .await?;

                if inserted_updated != 1 {
                    return Err(DatabaseError::Logical(format!(
                        "unexpected number of rows ({})",
                        inserted_updated
                    )));
                }

                Ok(())
            })
        })
        .await
    }

    pub(crate) async fn set_safekeeper_scheduling_policy(
        &self,
        id_: i64,
        scheduling_policy_: SkSchedulingPolicy,
    ) -> Result<(), DatabaseError> {
        use crate::schema::safekeepers::dsl::*;

        self.with_conn(move |conn| {
            Box::pin(async move {
                #[derive(Insertable, AsChangeset)]
                #[diesel(table_name = crate::schema::safekeepers)]
                struct UpdateSkSchedulingPolicy<'a> {
                    id: i64,
                    scheduling_policy: &'a str,
                }
                let scheduling_policy_ = String::from(scheduling_policy_);

                let rows_affected = diesel::update(safekeepers.filter(id.eq(id_)))
                    .set(scheduling_policy.eq(scheduling_policy_))
                    .execute(conn)
                    .await?;

                if rows_affected != 1 {
                    return Err(DatabaseError::Logical(format!(
                        "unexpected number of rows ({rows_affected})",
                    )));
                }

                Ok(())
            })
        })
        .await
    }

    /// Persist timeline. Returns if the timeline was newly inserted. If it wasn't, we haven't done any writes.
    pub(crate) async fn insert_timeline(&self, entry: TimelinePersistence) -> DatabaseResult<bool> {
        use crate::schema::timelines;

        let entry = &entry;
        self.with_measured_conn(DatabaseOperation::InsertTimeline, move |conn| {
            Box::pin(async move {
                let inserted_updated = diesel::insert_into(timelines::table)
                    .values(entry)
                    .on_conflict((timelines::tenant_id, timelines::timeline_id))
                    .do_nothing()
                    .execute(conn)
                    .await?;

                match inserted_updated {
                    0 => Ok(false),
                    1 => Ok(true),
                    _ => Err(DatabaseError::Logical(format!(
                        "unexpected number of rows ({})",
                        inserted_updated
                    ))),
                }
            })
        })
        .await
    }

    /// Load timeline from db. Returns `None` if not present.
    pub(crate) async fn get_timeline(
        &self,
        tenant_id: TenantId,
        timeline_id: TimelineId,
    ) -> DatabaseResult<Option<TimelinePersistence>> {
        use crate::schema::timelines::dsl;

        let tenant_id = &tenant_id;
        let timeline_id = &timeline_id;
        let timeline_from_db = self
            .with_measured_conn(DatabaseOperation::GetTimeline, move |conn| {
                Box::pin(async move {
                    let mut from_db: Vec<TimelineFromDb> = dsl::timelines
                        .filter(
                            dsl::tenant_id
                                .eq(&tenant_id.to_string())
                                .and(dsl::timeline_id.eq(&timeline_id.to_string())),
                        )
                        .load(conn)
                        .await?;
                    if from_db.is_empty() {
                        return Ok(None);
                    }
                    if from_db.len() != 1 {
                        return Err(DatabaseError::Logical(format!(
                            "unexpected number of rows ({})",
                            from_db.len()
                        )));
                    }

                    Ok(Some(from_db.pop().unwrap().into_persistence()))
                })
            })
            .await?;

        Ok(timeline_from_db)
    }

    /// Set `delete_at` for the given timeline
    pub(crate) async fn timeline_set_deleted_at(
        &self,
        tenant_id: TenantId,
        timeline_id: TimelineId,
    ) -> DatabaseResult<()> {
        use crate::schema::timelines;

        let deletion_time = chrono::Local::now().to_utc();
        self.with_measured_conn(DatabaseOperation::InsertTimeline, move |conn| {
            Box::pin(async move {
                let updated = diesel::update(timelines::table)
                    .filter(timelines::tenant_id.eq(tenant_id.to_string()))
                    .filter(timelines::timeline_id.eq(timeline_id.to_string()))
                    .set(timelines::deleted_at.eq(Some(deletion_time)))
                    .execute(conn)
                    .await?;

                match updated {
                    0 => Ok(()),
                    1 => Ok(()),
                    _ => Err(DatabaseError::Logical(format!(
                        "unexpected number of rows ({})",
                        updated
                    ))),
                }
            })
        })
        .await
    }

    /// Load timeline from db. Returns `None` if not present.
    ///
    /// Only works if `deleted_at` is set, so you should call [`Self::timeline_set_deleted_at`] before.
    pub(crate) async fn delete_timeline(
        &self,
        tenant_id: TenantId,
        timeline_id: TimelineId,
    ) -> DatabaseResult<()> {
        use crate::schema::timelines::dsl;

        let tenant_id = &tenant_id;
        let timeline_id = &timeline_id;
        self.with_measured_conn(DatabaseOperation::GetTimeline, move |conn| {
            Box::pin(async move {
                diesel::delete(dsl::timelines)
                    .filter(dsl::tenant_id.eq(&tenant_id.to_string()))
                    .filter(dsl::timeline_id.eq(&timeline_id.to_string()))
                    .filter(dsl::deleted_at.is_not_null())
                    .execute(conn)
                    .await?;
                Ok(())
            })
        })
        .await?;

        Ok(())
    }

    /// Loads a list of all timelines from database.
    pub(crate) async fn list_timelines_for_tenant(
        &self,
        tenant_id: TenantId,
    ) -> DatabaseResult<Vec<TimelinePersistence>> {
        use crate::schema::timelines::dsl;

        let tenant_id = &tenant_id;
        let timelines = self
            .with_measured_conn(DatabaseOperation::GetTimeline, move |conn| {
                Box::pin(async move {
                    let timelines: Vec<TimelineFromDb> = dsl::timelines
                        .filter(dsl::tenant_id.eq(&tenant_id.to_string()))
                        .load(conn)
                        .await?;
                    Ok(timelines)
                })
            })
            .await?;

        let timelines = timelines
            .into_iter()
            .map(TimelineFromDb::into_persistence)
            .collect();
        Ok(timelines)
    }

    /// Persist pending op. Returns if it was newly inserted. If it wasn't, we haven't done any writes.
    pub(crate) async fn insert_pending_op(
        &self,
        entry: TimelinePendingOpPersistence,
    ) -> DatabaseResult<bool> {
        use crate::schema::safekeeper_timeline_pending_ops as skpo;
        // This overrides the `filter` fn used in other functions, so contain the mayhem via a function-local use
        use diesel::query_dsl::methods::FilterDsl;

        let entry = &entry;
        self.with_measured_conn(DatabaseOperation::InsertTimelineReconcile, move |conn| {
            Box::pin(async move {
                // For simplicity it makes sense to keep only the last operation
                // per (tenant, timeline, sk) tuple: if we migrated a timeline
                // from node and adding it back it is not necessary to remove
                // data on it. Hence, generation is not part of primary key and
                // we override any rows with lower generations here.
                let inserted_updated = diesel::insert_into(skpo::table)
                    .values(entry)
                    .on_conflict((skpo::tenant_id, skpo::timeline_id, skpo::sk_id))
                    .do_update()
                    .set(entry)
                    .filter(skpo::generation.lt(entry.generation))
                    .execute(conn)
                    .await?;

                match inserted_updated {
                    0 => Ok(false),
                    1 => Ok(true),
                    _ => Err(DatabaseError::Logical(format!(
                        "unexpected number of rows ({})",
                        inserted_updated
                    ))),
                }
            })
        })
        .await
    }
    /// Remove persisted pending op.
    pub(crate) async fn remove_pending_op(
        &self,
        tenant_id: TenantId,
        timeline_id: Option<TimelineId>,
        sk_id: NodeId,
        generation: u32,
    ) -> DatabaseResult<()> {
        use crate::schema::safekeeper_timeline_pending_ops::dsl;

        let tenant_id = &tenant_id;
        let timeline_id = &timeline_id;
        self.with_measured_conn(DatabaseOperation::RemoveTimelineReconcile, move |conn| {
            let timeline_id_str = timeline_id.map(|tid| tid.to_string()).unwrap_or_default();
            Box::pin(async move {
                diesel::delete(dsl::safekeeper_timeline_pending_ops)
                    .filter(dsl::tenant_id.eq(tenant_id.to_string()))
                    .filter(dsl::timeline_id.eq(timeline_id_str))
                    .filter(dsl::sk_id.eq(sk_id.0 as i64))
                    .filter(dsl::generation.eq(generation as i32))
                    .execute(conn)
                    .await?;
                Ok(())
            })
        })
        .await
    }

    /// Load pending operations from db, joined together with timeline data.
    pub(crate) async fn list_pending_ops_with_timelines(
        &self,
    ) -> DatabaseResult<Vec<(TimelinePendingOpPersistence, Option<TimelinePersistence>)>> {
        use crate::schema::safekeeper_timeline_pending_ops::dsl;
        use crate::schema::timelines;

        let timeline_from_db = self
            .with_measured_conn(
                DatabaseOperation::ListTimelineReconcileStartup,
                move |conn| {
                    Box::pin(async move {
                        let from_db: Vec<(TimelinePendingOpPersistence, Option<TimelineFromDb>)> =
                            dsl::safekeeper_timeline_pending_ops
                                .left_join(
                                    timelines::table.on(timelines::tenant_id
                                        .eq(dsl::tenant_id)
                                        .and(timelines::timeline_id.eq(dsl::timeline_id))),
                                )
                                .select((
                                    TimelinePendingOpPersistence::as_select(),
                                    Option::<TimelineFromDb>::as_select(),
                                ))
                                .load(conn)
                                .await?;
                        Ok(from_db)
                    })
                },
            )
            .await?;

        Ok(timeline_from_db
            .into_iter()
            .map(|(op, tl_opt)| (op, tl_opt.map(|tl_opt| tl_opt.into_persistence())))
            .collect())
    }
    /// List pending operations for a given timeline (including tenant-global ones)
    pub(crate) async fn list_pending_ops_for_timeline(
        &self,
        tenant_id: TenantId,
        timeline_id: TimelineId,
    ) -> DatabaseResult<Vec<TimelinePendingOpPersistence>> {
        use crate::schema::safekeeper_timeline_pending_ops::dsl;

        let timelines_from_db = self
            .with_measured_conn(DatabaseOperation::ListTimelineReconcile, move |conn| {
                Box::pin(async move {
                    let from_db: Vec<TimelinePendingOpPersistence> =
                        dsl::safekeeper_timeline_pending_ops
                            .filter(dsl::tenant_id.eq(tenant_id.to_string()))
                            .filter(
                                dsl::timeline_id
                                    .eq(timeline_id.to_string())
                                    .or(dsl::timeline_id.eq("")),
                            )
                            .load(conn)
                            .await?;
                    Ok(from_db)
                })
            })
            .await?;

        Ok(timelines_from_db)
    }

    /// Delete all pending ops for the given timeline.
    ///
    /// Use this only at timeline deletion, otherwise use generation based APIs
    pub(crate) async fn remove_pending_ops_for_timeline(
        &self,
        tenant_id: TenantId,
        timeline_id: Option<TimelineId>,
    ) -> DatabaseResult<()> {
        use crate::schema::safekeeper_timeline_pending_ops::dsl;

        let tenant_id = &tenant_id;
        let timeline_id = &timeline_id;
        self.with_measured_conn(DatabaseOperation::RemoveTimelineReconcile, move |conn| {
            let timeline_id_str = timeline_id.map(|tid| tid.to_string()).unwrap_or_default();
            Box::pin(async move {
                diesel::delete(dsl::safekeeper_timeline_pending_ops)
                    .filter(dsl::tenant_id.eq(tenant_id.to_string()))
                    .filter(dsl::timeline_id.eq(timeline_id_str))
                    .execute(conn)
                    .await?;
                Ok(())
            })
        })
        .await?;

        Ok(())
    }

    pub(crate) async fn insert_timeline_import(
        &self,
        import: TimelineImportPersistence,
    ) -> DatabaseResult<bool> {
        self.with_measured_conn(DatabaseOperation::InsertTimelineImport, move |conn| {
            Box::pin({
                let import = import.clone();
                async move {
                    let inserted = diesel::insert_into(crate::schema::timeline_imports::table)
                        .values(import)
                        .execute(conn)
                        .await?;
                    Ok(inserted == 1)
                }
            })
        })
        .await
    }

    pub(crate) async fn list_timeline_imports(&self) -> DatabaseResult<Vec<TimelineImport>> {
        use crate::schema::timeline_imports::dsl;
        let persistent = self
            .with_measured_conn(DatabaseOperation::ListTimelineImports, move |conn| {
                Box::pin(async move {
                    let from_db: Vec<TimelineImportPersistence> =
                        dsl::timeline_imports.load(conn).await?;
                    Ok(from_db)
                })
            })
            .await?;

        let imports: Result<Vec<TimelineImport>, _> = persistent
            .into_iter()
            .map(TimelineImport::from_persistent)
            .collect();
        match imports {
            Ok(ok) => Ok(ok.into_iter().collect()),
            Err(err) => Err(DatabaseError::Logical(format!(
                "failed to deserialize import: {err}"
            ))),
        }
    }

    pub(crate) async fn get_timeline_import(
        &self,
        tenant_id: TenantId,
        timeline_id: TimelineId,
    ) -> DatabaseResult<Option<TimelineImport>> {
        use crate::schema::timeline_imports::dsl;
        let persistent_import = self
            .with_measured_conn(DatabaseOperation::ListTimelineImports, move |conn| {
                Box::pin(async move {
                    let mut from_db: Vec<TimelineImportPersistence> = dsl::timeline_imports
                        .filter(dsl::tenant_id.eq(tenant_id.to_string()))
                        .filter(dsl::timeline_id.eq(timeline_id.to_string()))
                        .load(conn)
                        .await?;

                    if from_db.len() > 1 {
                        return Err(DatabaseError::Logical(format!(
                            "unexpected number of rows ({})",
                            from_db.len()
                        )));
                    }

                    Ok(from_db.pop())
                })
            })
            .await?;

        persistent_import
            .map(TimelineImport::from_persistent)
            .transpose()
            .map_err(|err| DatabaseError::Logical(format!("failed to deserialize import: {err}")))
    }

    pub(crate) async fn delete_timeline_import(
        &self,
        tenant_id: TenantId,
        timeline_id: TimelineId,
    ) -> DatabaseResult<()> {
        use crate::schema::timeline_imports::dsl;

        self.with_measured_conn(DatabaseOperation::DeleteTimelineImport, move |conn| {
            Box::pin(async move {
                diesel::delete(crate::schema::timeline_imports::table)
                    .filter(
                        dsl::tenant_id
                            .eq(tenant_id.to_string())
                            .and(dsl::timeline_id.eq(timeline_id.to_string())),
                    )
                    .execute(conn)
                    .await?;

                Ok(())
            })
        })
        .await
    }

    /// Idempotently update the status of one shard for an ongoing timeline import
    ///
    /// If the update was persisted to the database, then the current state of the
    /// import is returned to the caller. In case of logical errors a bespoke
    /// [`TimelineImportUpdateError`] instance is returned. Other database errors
    /// are covered by the outer [`DatabaseError`].
    pub(crate) async fn update_timeline_import(
        &self,
        tenant_shard_id: TenantShardId,
        timeline_id: TimelineId,
        shard_status: ShardImportStatus,
    ) -> DatabaseResult<Result<Option<TimelineImport>, TimelineImportUpdateError>> {
        use crate::schema::timeline_imports::dsl;

        self.with_measured_conn(DatabaseOperation::UpdateTimelineImport, move |conn| {
            Box::pin({
                let shard_status = shard_status.clone();
                async move {
                    // Load the current state from the database
                    let mut from_db: Vec<TimelineImportPersistence> = dsl::timeline_imports
                        .filter(
                            dsl::tenant_id
                                .eq(tenant_shard_id.tenant_id.to_string())
                                .and(dsl::timeline_id.eq(timeline_id.to_string())),
                        )
                        .load(conn)
                        .await?;

                    assert!(from_db.len() <= 1);

                    let mut status = match from_db.pop() {
                        Some(some) => TimelineImport::from_persistent(some).unwrap(),
                        None => {
                            return Ok(Err(TimelineImportUpdateError::ImportNotFound {
                                tenant_id: tenant_shard_id.tenant_id,
                                timeline_id,
                            }));
                        }
                    };

                    // Perform the update in-memory
                    let follow_up = match status.update(tenant_shard_id.to_index(), shard_status) {
                        Ok(ok) => ok,
                        Err(err) => {
                            return Ok(Err(err));
                        }
                    };

                    let new_persistent = status.to_persistent();

                    // Write back if required (in the same transaction)
                    match follow_up {
                        TimelineImportUpdateFollowUp::Persist => {
                            let updated = diesel::update(dsl::timeline_imports)
                                .filter(
                                    dsl::tenant_id
                                        .eq(tenant_shard_id.tenant_id.to_string())
                                        .and(dsl::timeline_id.eq(timeline_id.to_string())),
                                )
                                .set(dsl::shard_statuses.eq(new_persistent.shard_statuses))
                                .execute(conn)
                                .await?;

                            if updated != 1 {
                                return Ok(Err(TimelineImportUpdateError::ImportNotFound {
                                    tenant_id: tenant_shard_id.tenant_id,
                                    timeline_id,
                                }));
                            }

                            Ok(Ok(Some(status)))
                        }
                        TimelineImportUpdateFollowUp::None => Ok(Ok(None)),
                    }
                }
            })
        })
        .await
    }

    pub(crate) async fn is_tenant_importing_timeline(
        &self,
        tenant_id: TenantId,
    ) -> DatabaseResult<bool> {
        use crate::schema::timeline_imports::dsl;
        self.with_measured_conn(DatabaseOperation::IsTenantImportingTimeline, move |conn| {
            Box::pin(async move {
                let imports: i64 = dsl::timeline_imports
                    .filter(dsl::tenant_id.eq(tenant_id.to_string()))
                    .count()
                    .get_result(conn)
                    .await?;

                Ok(imports > 0)
            })
        })
        .await
    }
}

pub(crate) fn load_certs() -> anyhow::Result<Arc<rustls::RootCertStore>> {
    let der_certs = rustls_native_certs::load_native_certs();

    if !der_certs.errors.is_empty() {
        anyhow::bail!("could not parse certificates: {:?}", der_certs.errors);
    }

    let mut store = rustls::RootCertStore::empty();
    store.add_parsable_certificates(der_certs.certs);
    Ok(Arc::new(store))
}

#[derive(Debug)]
/// A verifier that accepts all certificates (but logs an error still)
struct AcceptAll(Arc<WebPkiServerVerifier>);
impl ServerCertVerifier for AcceptAll {
    fn verify_server_cert(
        &self,
        end_entity: &rustls::pki_types::CertificateDer<'_>,
        intermediates: &[rustls::pki_types::CertificateDer<'_>],
        server_name: &rustls::pki_types::ServerName<'_>,
        ocsp_response: &[u8],
        now: rustls::pki_types::UnixTime,
    ) -> Result<ServerCertVerified, rustls::Error> {
        let r =
            self.0
                .verify_server_cert(end_entity, intermediates, server_name, ocsp_response, now);
        if let Err(err) = r {
            tracing::info!(
                ?server_name,
                "ignoring db connection TLS validation error: {err:?}"
            );
            return Ok(ServerCertVerified::assertion());
        }
        r
    }
    fn verify_tls12_signature(
        &self,
        message: &[u8],
        cert: &rustls::pki_types::CertificateDer<'_>,
        dss: &rustls::DigitallySignedStruct,
    ) -> Result<rustls::client::danger::HandshakeSignatureValid, rustls::Error> {
        self.0.verify_tls12_signature(message, cert, dss)
    }
    fn verify_tls13_signature(
        &self,
        message: &[u8],
        cert: &rustls::pki_types::CertificateDer<'_>,
        dss: &rustls::DigitallySignedStruct,
    ) -> Result<rustls::client::danger::HandshakeSignatureValid, rustls::Error> {
        self.0.verify_tls13_signature(message, cert, dss)
    }
    fn supported_verify_schemes(&self) -> Vec<rustls::SignatureScheme> {
        self.0.supported_verify_schemes()
    }
}

/// Loads the root certificates and constructs a client config suitable for connecting.
/// This function is blocking.
fn client_config_with_root_certs() -> anyhow::Result<rustls::ClientConfig> {
    let client_config =
        rustls::ClientConfig::builder_with_provider(Arc::new(ring::default_provider()))
            .with_safe_default_protocol_versions()
            .expect("ring should support the default protocol versions");
    static DO_CERT_CHECKS: std::sync::OnceLock<bool> = std::sync::OnceLock::new();
    let do_cert_checks =
        DO_CERT_CHECKS.get_or_init(|| std::env::var("STORCON_DB_CERT_CHECKS").is_ok());
    Ok(if *do_cert_checks {
        client_config
            .with_root_certificates(load_certs()?)
            .with_no_client_auth()
    } else {
        let verifier = AcceptAll(
            WebPkiServerVerifier::builder_with_provider(
                load_certs()?,
                Arc::new(ring::default_provider()),
            )
            .build()?,
        );
        client_config
            .dangerous()
            .with_custom_certificate_verifier(Arc::new(verifier))
            .with_no_client_auth()
    })
}

fn establish_connection_rustls(config: &str) -> BoxFuture<ConnectionResult<AsyncPgConnection>> {
    let fut = async {
        // We first set up the way we want rustls to work.
        let rustls_config = client_config_with_root_certs()
            .map_err(|err| ConnectionError::BadConnection(format!("{err:?}")))?;
        let tls = tokio_postgres_rustls::MakeRustlsConnect::new(rustls_config);
        let (client, conn) = tokio_postgres::connect(config, tls)
            .await
            .map_err(|e| ConnectionError::BadConnection(e.to_string()))?;

        AsyncPgConnection::try_from_client_and_connection(client, conn).await
    };
    fut.boxed()
}

#[cfg_attr(test, test)]
fn test_config_debug_censors_password() {
    let has_pw =
        "host=/var/lib/postgresql,localhost port=1234 user=specialuser password='NOT ALLOWED TAG'";
    let has_pw_cfg = has_pw.parse::<tokio_postgres::Config>().unwrap();
    assert!(format!("{has_pw_cfg:?}").contains("specialuser"));
    // Ensure that the password is not leaked by the debug impl
    assert!(!format!("{has_pw_cfg:?}").contains("NOT ALLOWED TAG"));
}

fn log_postgres_connstr_info(config_str: &str) -> anyhow::Result<()> {
    let config = config_str
        .parse::<tokio_postgres::Config>()
        .map_err(|_e| anyhow::anyhow!("Couldn't parse config str"))?;
    // We use debug formatting here, and use a unit test to ensure that we don't leak the password.
    // To make extra sure the test gets ran, run it every time the function is called
    // (this is rather cold code, we can afford it).
    #[cfg(not(test))]
    test_config_debug_censors_password();
    tracing::info!("database connection config: {config:?}");
    Ok(())
}

/// Parts of [`crate::tenant_shard::TenantShard`] that are stored durably
#[derive(
    QueryableByName, Queryable, Selectable, Insertable, Serialize, Deserialize, Clone, Eq, PartialEq,
)]
#[diesel(table_name = crate::schema::tenant_shards)]
pub(crate) struct TenantShardPersistence {
    #[serde(default)]
    pub(crate) tenant_id: String,
    #[serde(default)]
    pub(crate) shard_number: i32,
    #[serde(default)]
    pub(crate) shard_count: i32,
    #[serde(default)]
    pub(crate) shard_stripe_size: i32,

    // Latest generation number: next time we attach, increment this
    // and use the incremented number when attaching.
    //
    // Generation is only None when first onboarding a tenant, where it may
    // be in PlacementPolicy::Secondary and therefore have no valid generation state.
    pub(crate) generation: Option<i32>,

    // Currently attached pageserver
    #[serde(rename = "pageserver")]
    pub(crate) generation_pageserver: Option<i64>,

    #[serde(default)]
    pub(crate) placement_policy: String,
    #[serde(default)]
    pub(crate) splitting: SplitState,
    #[serde(default)]
    pub(crate) config: String,
    #[serde(default)]
    pub(crate) scheduling_policy: String,

    // Hint that we should attempt to schedule this tenant shard the given
    // availability zone in order to minimise the chances of cross-AZ communication
    // with compute.
    pub(crate) preferred_az_id: Option<String>,
}

impl TenantShardPersistence {
    fn get_shard_count(&self) -> Result<ShardCount, ShardConfigError> {
        self.shard_count
            .try_into()
            .map(ShardCount)
            .map_err(|_| ShardConfigError::InvalidCount)
    }

    fn get_shard_number(&self) -> Result<ShardNumber, ShardConfigError> {
        self.shard_number
            .try_into()
            .map(ShardNumber)
            .map_err(|_| ShardConfigError::InvalidNumber)
    }

    fn get_stripe_size(&self) -> Result<ShardStripeSize, ShardConfigError> {
        self.shard_stripe_size
            .try_into()
            .map(ShardStripeSize)
            .map_err(|_| ShardConfigError::InvalidStripeSize)
    }

    pub(crate) fn get_shard_identity(&self) -> Result<ShardIdentity, ShardConfigError> {
        if self.shard_count == 0 {
            // NB: carry over the stripe size from the persisted record, to avoid consistency check
            // failures if the persisted value differs from the default stripe size. The stripe size
            // doesn't really matter for unsharded tenants anyway.
            Ok(ShardIdentity::unsharded_with_stripe_size(
                self.get_stripe_size()?,
            ))
        } else {
            Ok(ShardIdentity::new(
                self.get_shard_number()?,
                self.get_shard_count()?,
                self.get_stripe_size()?,
            )?)
        }
    }

    pub(crate) fn get_tenant_shard_id(&self) -> anyhow::Result<TenantShardId> {
        Ok(TenantShardId {
            tenant_id: TenantId::from_str(self.tenant_id.as_str())?,
            shard_number: self.get_shard_number()?,
            shard_count: self.get_shard_count()?,
        })
    }
}

/// Parts of [`crate::node::Node`] that are stored durably
#[derive(Serialize, Deserialize, Queryable, Selectable, Insertable, Eq, PartialEq)]
#[diesel(table_name = crate::schema::nodes)]
pub(crate) struct NodePersistence {
    pub(crate) node_id: i64,
    pub(crate) scheduling_policy: String,
    pub(crate) listen_http_addr: String,
    pub(crate) listen_http_port: i32,
    pub(crate) listen_pg_addr: String,
    pub(crate) listen_pg_port: i32,
    pub(crate) availability_zone_id: String,
    pub(crate) listen_https_port: Option<i32>,
<<<<<<< HEAD
=======
    pub(crate) lifecycle: String,
>>>>>>> 5e2c4445
    pub(crate) listen_grpc_addr: Option<String>,
    pub(crate) listen_grpc_port: Option<i32>,
}

/// Tenant metadata health status that are stored durably.
#[derive(Queryable, Selectable, Insertable, Serialize, Deserialize, Clone, Eq, PartialEq)]
#[diesel(table_name = crate::schema::metadata_health)]
pub(crate) struct MetadataHealthPersistence {
    #[serde(default)]
    pub(crate) tenant_id: String,
    #[serde(default)]
    pub(crate) shard_number: i32,
    #[serde(default)]
    pub(crate) shard_count: i32,

    pub(crate) healthy: bool,
    pub(crate) last_scrubbed_at: chrono::DateTime<chrono::Utc>,
}

impl MetadataHealthPersistence {
    pub fn new(
        tenant_shard_id: TenantShardId,
        healthy: bool,
        last_scrubbed_at: chrono::DateTime<chrono::Utc>,
    ) -> Self {
        let tenant_id = tenant_shard_id.tenant_id.to_string();
        let shard_number = tenant_shard_id.shard_number.0 as i32;
        let shard_count = tenant_shard_id.shard_count.literal() as i32;

        MetadataHealthPersistence {
            tenant_id,
            shard_number,
            shard_count,
            healthy,
            last_scrubbed_at,
        }
    }

    #[allow(dead_code)]
    pub(crate) fn get_tenant_shard_id(&self) -> Result<TenantShardId, hex::FromHexError> {
        Ok(TenantShardId {
            tenant_id: TenantId::from_str(self.tenant_id.as_str())?,
            shard_number: ShardNumber(self.shard_number as u8),
            shard_count: ShardCount::new(self.shard_count as u8),
        })
    }
}

impl From<MetadataHealthPersistence> for MetadataHealthRecord {
    fn from(value: MetadataHealthPersistence) -> Self {
        MetadataHealthRecord {
            tenant_shard_id: value
                .get_tenant_shard_id()
                .expect("stored tenant id should be valid"),
            healthy: value.healthy,
            last_scrubbed_at: value.last_scrubbed_at,
        }
    }
}

#[derive(
    Serialize, Deserialize, Queryable, Selectable, Insertable, Eq, PartialEq, Debug, Clone,
)]
#[diesel(table_name = crate::schema::controllers)]
pub(crate) struct ControllerPersistence {
    pub(crate) address: String,
    pub(crate) started_at: chrono::DateTime<chrono::Utc>,
}

// What we store in the database
#[derive(Serialize, Deserialize, Queryable, Selectable, Eq, PartialEq, Debug, Clone)]
#[diesel(table_name = crate::schema::safekeepers)]
pub(crate) struct SafekeeperPersistence {
    pub(crate) id: i64,
    pub(crate) region_id: String,
    /// 1 is special, it means just created (not currently posted to storcon).
    /// Zero or negative is not really expected.
    /// Otherwise the number from `release-$(number_of_commits_on_branch)` tag.
    pub(crate) version: i64,
    pub(crate) host: String,
    pub(crate) port: i32,
    pub(crate) http_port: i32,
    pub(crate) availability_zone_id: String,
    pub(crate) scheduling_policy: SkSchedulingPolicyFromSql,
    pub(crate) https_port: Option<i32>,
}

/// Wrapper struct around [`SkSchedulingPolicy`] because both it and [`FromSql`] are from foreign crates,
/// and we don't want to make [`safekeeper_api`] depend on [`diesel`].
#[derive(Serialize, Deserialize, FromSqlRow, Eq, PartialEq, Debug, Copy, Clone)]
pub(crate) struct SkSchedulingPolicyFromSql(pub(crate) SkSchedulingPolicy);

impl From<SkSchedulingPolicy> for SkSchedulingPolicyFromSql {
    fn from(value: SkSchedulingPolicy) -> Self {
        SkSchedulingPolicyFromSql(value)
    }
}

impl FromSql<diesel::sql_types::VarChar, Pg> for SkSchedulingPolicyFromSql {
    fn from_sql(
        bytes: <Pg as diesel::backend::Backend>::RawValue<'_>,
    ) -> diesel::deserialize::Result<Self> {
        let bytes = bytes.as_bytes();
        match core::str::from_utf8(bytes) {
            Ok(s) => match SkSchedulingPolicy::from_str(s) {
                Ok(policy) => Ok(SkSchedulingPolicyFromSql(policy)),
                Err(e) => Err(format!("can't parse: {e}").into()),
            },
            Err(e) => Err(format!("invalid UTF-8 for scheduling policy: {e}").into()),
        }
    }
}

impl SafekeeperPersistence {
    pub(crate) fn from_upsert(
        upsert: SafekeeperUpsert,
        scheduling_policy: SkSchedulingPolicy,
    ) -> Self {
        crate::persistence::SafekeeperPersistence {
            id: upsert.id,
            region_id: upsert.region_id,
            version: upsert.version,
            host: upsert.host,
            port: upsert.port,
            http_port: upsert.http_port,
            https_port: upsert.https_port,
            availability_zone_id: upsert.availability_zone_id,
            scheduling_policy: SkSchedulingPolicyFromSql(scheduling_policy),
        }
    }
    pub(crate) fn as_describe_response(&self) -> Result<SafekeeperDescribeResponse, DatabaseError> {
        Ok(SafekeeperDescribeResponse {
            id: NodeId(self.id as u64),
            region_id: self.region_id.clone(),
            version: self.version,
            host: self.host.clone(),
            port: self.port,
            http_port: self.http_port,
            https_port: self.https_port,
            availability_zone_id: self.availability_zone_id.clone(),
            scheduling_policy: self.scheduling_policy.0,
        })
    }
}

/// What we expect from the upsert http api
#[derive(Serialize, Deserialize, Eq, PartialEq, Debug, Clone)]
pub(crate) struct SafekeeperUpsert {
    pub(crate) id: i64,
    pub(crate) region_id: String,
    /// 1 is special, it means just created (not currently posted to storcon).
    /// Zero or negative is not really expected.
    /// Otherwise the number from `release-$(number_of_commits_on_branch)` tag.
    pub(crate) version: i64,
    pub(crate) host: String,
    pub(crate) port: i32,
    /// The active flag will not be stored in the database and will be ignored.
    pub(crate) active: Option<bool>,
    pub(crate) http_port: i32,
    pub(crate) https_port: Option<i32>,
    pub(crate) availability_zone_id: String,
}

impl SafekeeperUpsert {
    fn as_insert_or_update(&self) -> anyhow::Result<InsertUpdateSafekeeper<'_>> {
        if self.version < 0 {
            anyhow::bail!("negative version: {}", self.version);
        }
        Ok(InsertUpdateSafekeeper {
            id: self.id,
            region_id: &self.region_id,
            version: self.version,
            host: &self.host,
            port: self.port,
            http_port: self.http_port,
            https_port: self.https_port,
            availability_zone_id: &self.availability_zone_id,
            // None means a wish to not update this column. We expose abilities to update it via other means.
            scheduling_policy: None,
        })
    }
}

#[derive(Insertable, AsChangeset)]
#[diesel(table_name = crate::schema::safekeepers)]
struct InsertUpdateSafekeeper<'a> {
    id: i64,
    region_id: &'a str,
    version: i64,
    host: &'a str,
    port: i32,
    http_port: i32,
    https_port: Option<i32>,
    availability_zone_id: &'a str,
    scheduling_policy: Option<&'a str>,
}

#[derive(Serialize, Deserialize, FromSqlRow, AsExpression, Eq, PartialEq, Debug, Copy, Clone)]
#[diesel(sql_type = crate::schema::sql_types::PgLsn)]
pub(crate) struct LsnWrapper(pub(crate) Lsn);

impl From<Lsn> for LsnWrapper {
    fn from(value: Lsn) -> Self {
        LsnWrapper(value)
    }
}

impl FromSql<crate::schema::sql_types::PgLsn, Pg> for LsnWrapper {
    fn from_sql(
        bytes: <Pg as diesel::backend::Backend>::RawValue<'_>,
    ) -> diesel::deserialize::Result<Self> {
        let byte_arr: diesel::deserialize::Result<[u8; 8]> = bytes
            .as_bytes()
            .try_into()
            .map_err(|_| "Can't obtain lsn from sql".into());
        Ok(LsnWrapper(Lsn(u64::from_be_bytes(byte_arr?))))
    }
}

impl ToSql<crate::schema::sql_types::PgLsn, Pg> for LsnWrapper {
    fn to_sql<'b>(
        &'b self,
        out: &mut diesel::serialize::Output<'b, '_, Pg>,
    ) -> diesel::serialize::Result {
        out.write_all(&u64::to_be_bytes(self.0.0))
            .map(|_| IsNull::No)
            .map_err(Into::into)
    }
}

#[derive(Insertable, AsChangeset, Clone)]
#[diesel(table_name = crate::schema::timelines)]
pub(crate) struct TimelinePersistence {
    pub(crate) tenant_id: String,
    pub(crate) timeline_id: String,
    pub(crate) start_lsn: LsnWrapper,
    pub(crate) generation: i32,
    pub(crate) sk_set: Vec<i64>,
    pub(crate) new_sk_set: Option<Vec<i64>>,
    pub(crate) cplane_notified_generation: i32,
    pub(crate) deleted_at: Option<chrono::DateTime<chrono::Utc>>,
}

/// This is separate from [TimelinePersistence] only because postgres allows NULLs
/// in arrays and there is no way to forbid that at schema level. Hence diesel
/// wants `sk_set` to be `Vec<Option<i64>>` instead of `Vec<i64>` for
/// Queryable/Selectable. It does however allow insertions without redundant
/// Option(s), so [TimelinePersistence] doesn't have them.
#[derive(Queryable, Selectable)]
#[diesel(table_name = crate::schema::timelines)]
pub(crate) struct TimelineFromDb {
    pub(crate) tenant_id: String,
    pub(crate) timeline_id: String,
    pub(crate) start_lsn: LsnWrapper,
    pub(crate) generation: i32,
    pub(crate) sk_set: Vec<Option<i64>>,
    pub(crate) new_sk_set: Option<Vec<Option<i64>>>,
    pub(crate) cplane_notified_generation: i32,
    pub(crate) deleted_at: Option<chrono::DateTime<chrono::Utc>>,
}

impl TimelineFromDb {
    fn into_persistence(self) -> TimelinePersistence {
        // We should never encounter null entries in the sets, but we need to filter them out.
        // There is no way to forbid this in the schema that diesel recognizes (to our knowledge).
        let sk_set = self.sk_set.into_iter().flatten().collect::<Vec<_>>();
        let new_sk_set = self
            .new_sk_set
            .map(|s| s.into_iter().flatten().collect::<Vec<_>>());
        TimelinePersistence {
            tenant_id: self.tenant_id,
            timeline_id: self.timeline_id,
            start_lsn: self.start_lsn,
            generation: self.generation,
            sk_set,
            new_sk_set,
            cplane_notified_generation: self.cplane_notified_generation,
            deleted_at: self.deleted_at,
        }
    }
}

#[derive(Insertable, AsChangeset, Queryable, Selectable, Clone)]
#[diesel(table_name = crate::schema::safekeeper_timeline_pending_ops)]
pub(crate) struct TimelinePendingOpPersistence {
    pub(crate) sk_id: i64,
    pub(crate) tenant_id: String,
    pub(crate) timeline_id: String,
    pub(crate) generation: i32,
    pub(crate) op_kind: SafekeeperTimelineOpKind,
}

#[derive(Serialize, Deserialize, FromSqlRow, AsExpression, Eq, PartialEq, Debug, Copy, Clone)]
#[diesel(sql_type = diesel::sql_types::VarChar)]
pub(crate) enum SafekeeperTimelineOpKind {
    Pull,
    Exclude,
    Delete,
}

impl FromSql<diesel::sql_types::VarChar, Pg> for SafekeeperTimelineOpKind {
    fn from_sql(
        bytes: <Pg as diesel::backend::Backend>::RawValue<'_>,
    ) -> diesel::deserialize::Result<Self> {
        let bytes = bytes.as_bytes();
        match core::str::from_utf8(bytes) {
            Ok(s) => match s {
                "pull" => Ok(SafekeeperTimelineOpKind::Pull),
                "exclude" => Ok(SafekeeperTimelineOpKind::Exclude),
                "delete" => Ok(SafekeeperTimelineOpKind::Delete),
                _ => Err(format!("can't parse: {s}").into()),
            },
            Err(e) => Err(format!("invalid UTF-8 for op_kind: {e}").into()),
        }
    }
}

impl ToSql<diesel::sql_types::VarChar, Pg> for SafekeeperTimelineOpKind {
    fn to_sql<'b>(
        &'b self,
        out: &mut diesel::serialize::Output<'b, '_, Pg>,
    ) -> diesel::serialize::Result {
        let kind_str = match self {
            SafekeeperTimelineOpKind::Pull => "pull",
            SafekeeperTimelineOpKind::Exclude => "exclude",
            SafekeeperTimelineOpKind::Delete => "delete",
        };
        out.write_all(kind_str.as_bytes())
            .map(|_| IsNull::No)
            .map_err(Into::into)
    }
}

#[derive(Serialize, Deserialize, Queryable, Selectable, Insertable, Eq, PartialEq, Clone)]
#[diesel(table_name = crate::schema::timeline_imports)]
pub(crate) struct TimelineImportPersistence {
    pub(crate) tenant_id: String,
    pub(crate) timeline_id: String,
    pub(crate) shard_statuses: serde_json::Value,
}<|MERGE_RESOLUTION|>--- conflicted
+++ resolved
@@ -2124,10 +2124,7 @@
     pub(crate) listen_pg_port: i32,
     pub(crate) availability_zone_id: String,
     pub(crate) listen_https_port: Option<i32>,
-<<<<<<< HEAD
-=======
     pub(crate) lifecycle: String,
->>>>>>> 5e2c4445
     pub(crate) listen_grpc_addr: Option<String>,
     pub(crate) listen_grpc_port: Option<i32>,
 }
