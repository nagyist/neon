--- conflicted
+++ resolved
@@ -1,8 +1,3 @@
-<<<<<<< HEAD
-//! Shared memory utilities for neon communicator
-
-=======
->>>>>>> 791b5d73
 pub mod hash;
 pub mod shmem;
 pub mod sync;