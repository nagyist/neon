--- conflicted
+++ resolved
@@ -1,18 +1,12 @@
 //! Resizable hash table implementation on top of byte-level storage (either a [`ShmemHandle`] or a
 //! fixed byte array).
 //!
-<<<<<<< HEAD
+
 //! This hash table has two major components: the bucket array and the dictionary. Each bucket
 //! within the bucket array contains a `Option<(K, V)>` and an index of another bucket. In this way
 //! there is both an implicit freelist within the bucket array (`None` buckets point to other `None`
 //! entries) and various hash chains within the bucket array (a Some bucket will point to other Some
 //! buckets that had the same hash).
-=======
-//! This hash table has two major components: the bucket array and the dictionary. Each bucket within the
-//! bucket array contains a `Option<(K, V)>` and an index of another bucket. In this way there is both an
-//! implicit freelist within the bucket array (`None` buckets point to other `None` entries) and various hash
-//! chains within the bucket array (a Some bucket will point to other Some buckets that had the same hash).
->>>>>>> a79fd3bd
 //!
 //! Buckets are never moved unless they are within a region that is being shrunk, and so the actual
 //! hash- dependent component is done with the dictionary. When a new key is inserted into the map,
@@ -27,12 +21,9 @@
 use std::hash::{BuildHasher, Hash};
 use std::mem::MaybeUninit;
 
-<<<<<<< HEAD
 use crate::{shmem, sync::{
 	PthreadRwLock, RwLock, RwLockReadGuard, RwLockWriteGuard, ValueReadGuard
 }};
-=======
->>>>>>> a79fd3bd
 use crate::shmem::ShmemHandle;
 use crate::{shmem, sync::*};
 
@@ -132,15 +123,6 @@
         };
 
         let hashmap = CoreHashMap::new(buckets, dictionary);
-<<<<<<< HEAD
-		let lock = RwLock::from_raw(PthreadRwLock::new(
-			std::ptr::NonNull::new(raw_lock_ptr.cast()).unwrap()			
-		), hashmap);
-		unsafe {
-			std::ptr::write(shared_ptr, lock);
-		}
-		
-=======
         let lock = RwLock::from_raw(PthreadRwLock::new(raw_lock_ptr.cast()), hashmap);
         unsafe {
             std::ptr::write(shared_ptr, lock);
@@ -157,7 +139,6 @@
 
     /// Attach to a hash table for writing.
     pub fn attach_writer(self) -> HashMapAccess<'a, K, V, S> {
->>>>>>> a79fd3bd
         HashMapAccess {
             shmem_handle: self.shmem_handle,
             shared_ptr: self.shared_ptr,
@@ -312,11 +293,7 @@
 
     /// Remove a key given its hash. Returns the associated value if it existed.
     pub fn remove(&self, key: &K) -> Option<V> {
-<<<<<<< HEAD
 		let hash = self.get_hash_value(key);
-=======
-        let hash = self.get_hash_value(&key);
->>>>>>> a79fd3bd
         match self.entry_with_hash(key.clone(), hash) {
             Entry::Occupied(e) => Some(e.remove()),
             Entry::Vacant(_) => None,
@@ -345,10 +322,9 @@
     /// to enable repairing the hash chain if the entry is removed.
     pub fn entry_at_bucket(&self, pos: usize) -> Option<OccupiedEntry<'a, '_, K, V>> {
         let map = unsafe { self.shared_ptr.as_mut() }.unwrap().write();
-<<<<<<< HEAD
-		if pos >= map.buckets.len() {
-			return None;
-		}
+        if pos >= map.buckets.len() {
+            return None;
+        }
 
 		let entry = map.buckets[pos].inner.as_ref();
 		match entry {
@@ -362,22 +338,6 @@
 			}),
 			_ => None,
 		}
-=======
-        if pos >= map.buckets.len() {
-            return None;
-        }
-
-        let entry = map.buckets[pos].inner.as_ref();
-        match entry {
-            Some((key, _)) => Some(OccupiedEntry {
-                _key: key.clone(),
-                bucket_pos: pos as u32,
-                prev_pos: entry::PrevPos::Unknown(self.get_hash_value(&key)),
-                map,
-            }),
-            _ => None,
-        }
->>>>>>> a79fd3bd
     }
 
     /// Returns the number of buckets in the table.
@@ -420,7 +380,6 @@
     pub fn clear(&self) {
         let mut map = unsafe { self.shared_ptr.as_mut() }.unwrap().write();
         map.clear();
-<<<<<<< HEAD
 	}
 	
 	/// Perform an in-place rehash of some region (0..`rehash_buckets`) of the table and reset
@@ -436,23 +395,6 @@
 	) {
 		inner.free_head = INVALID_POS;
 		
-=======
-    }
-
-    /// Perform an in-place rehash of some region (0..`rehash_buckets`) of the table and reset
-    /// the `buckets` and `dictionary` slices to be as long as `num_buckets`. Resets the freelist
-    /// in the process.
-    fn rehash_dict(
-        &self,
-        inner: &mut CoreHashMap<'a, K, V>,
-        buckets_ptr: *mut core::Bucket<K, V>,
-        end_ptr: *mut u8,
-        num_buckets: u32,
-        rehash_buckets: u32,
-    ) {
-        inner.free_head = INVALID_POS;
-
->>>>>>> a79fd3bd
         let buckets;
         let dictionary;
         unsafe {
@@ -573,7 +515,6 @@
     pub fn shrink_goal(&self) -> Option<usize> {
         let map = unsafe { self.shared_ptr.as_mut() }.unwrap().read();
         let goal = map.alloc_limit;
-<<<<<<< HEAD
 		if goal == INVALID_POS { None } else { Some(goal as usize) }
 	}
 	
@@ -594,17 +535,6 @@
 			"called finish_shrink when no shrink is in progress"
 		);
 
-		let num_buckets = map.alloc_limit; 
-
-		if map.get_num_buckets() == num_buckets as usize {
-=======
-        if goal == INVALID_POS {
-            None
-        } else {
-            Some(goal as usize)
-        }
-    }
-
     /// Complete a shrink after caller has evicted entries, removing the unused buckets and rehashing.
     ///
     /// # Panics
@@ -626,7 +556,6 @@
         let num_buckets = map.alloc_limit;
 
         if map.get_num_buckets() == num_buckets as usize {
->>>>>>> a79fd3bd
             return Ok(());
         }
 
