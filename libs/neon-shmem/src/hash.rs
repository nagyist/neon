//! Resizable hash table implementation on top of byte-level storage (either a [`ShmemHandle`] or a fixed byte array).
//!
//! This hash table has two major components: the bucket array and the dictionary. Each bucket within the
//! bucket array contains a `Option<(K, V)>` and an index of another bucket. In this way there is both an
//! implicit freelist within the bucket array (`None` buckets point to other `None` entries) and various hash
//! chains within the bucket array (a Some bucket will point to other Some buckets that had the same hash).
//!
//! Buckets are never moved unless they are within a region that is being shrunk, and so the actual hash-
//! dependent component is done with the dictionary. When a new key is inserted into the map, a position
//! within the dictionary is decided based on its hash, the data is inserted into an empty bucket based
//! off of the freelist, and then the index of said bucket is placed in the dictionary.
//!
//! This map is resizable (if initialized on top of a [`ShmemHandle`]). Both growing and shrinking happen
//! in-place and are at a high level achieved by expanding/reducing the bucket array and rebuilding the
//! dictionary by rehashing all keys.
//!
//! Concurrency is managed very simply: the entire map is guarded by one shared-memory RwLock.

use std::fmt::Debug;
use std::hash::{BuildHasher, Hash};
use std::mem::MaybeUninit;

use crate::shmem::ShmemHandle;
use crate::{shmem, sync::*};

mod core;
pub mod entry;

#[cfg(test)]
mod tests;

use core::{Bucket, CoreHashMap, INVALID_POS};
use entry::{Entry, OccupiedEntry, PrevPos, VacantEntry};

use thiserror::Error;

/// Error type for a hashmap shrink operation.
#[derive(Error, Debug)]
pub enum HashMapShrinkError {
    /// There was an error encountered while resizing the memory area.
    #[error("shmem resize failed: {0}")]
    ResizeError(shmem::Error),
    /// Occupied entries in to-be-shrunk space were encountered beginning at the given index.
    #[error("occupied entry in deallocated space found at {0}")]
    RemainingEntries(usize),
}

/// This represents a hash table that (possibly) lives in shared memory.
/// If a new process is launched with fork(), the child process inherits
/// this struct.
#[must_use]
pub struct HashMapInit<'a, K, V, S = rustc_hash::FxBuildHasher> {
    shmem_handle: Option<ShmemHandle>,
    shared_ptr: *mut HashMapShared<'a, K, V>,
    shared_size: usize,
    hasher: S,
    num_buckets: u32,
}

impl<'a, K, V, S> Debug for HashMapInit<'a, K, V, S>
where
    K: Debug,
    V: Debug,
{
    fn fmt(&self, f: &mut std::fmt::Formatter<'_>) -> std::fmt::Result {
        f.debug_struct("HashMapInit")
            .field("shmem_handle", &self.shmem_handle)
            .field("shared_ptr", &self.shared_ptr)
            .field("shared_size", &self.shared_size)
            // .field("hasher", &self.hasher)
            .field("num_buckets", &self.num_buckets)
            .finish()
    }
}

/// This is a per-process handle to a hash table that (possibly) lives in shared memory.
/// If a child process is launched with fork(), the child process should
/// get its own HashMapAccess by calling HashMapInit::attach_writer/reader().
///
/// XXX: We're not making use of it at the moment, but this struct could
/// hold process-local information in the future.
pub struct HashMapAccess<'a, K, V, S = rustc_hash::FxBuildHasher> {
    shmem_handle: Option<ShmemHandle>,
    shared_ptr: *mut HashMapShared<'a, K, V>,
    hasher: S,
}

unsafe impl<K: Sync, V: Sync, S> Sync for HashMapAccess<'_, K, V, S> {}
unsafe impl<K: Send, V: Send, S> Send for HashMapAccess<'_, K, V, S> {}

impl<'a, K, V, S> Debug for HashMapAccess<'a, K, V, S>
where
    K: Debug,
    V: Debug,
{
    fn fmt(&self, f: &mut std::fmt::Formatter<'_>) -> std::fmt::Result {
        f.debug_struct("HashMapAccess")
            .field("shmem_handle", &self.shmem_handle)
            .field("shared_ptr", &self.shared_ptr)
            // .field("hasher", &self.hasher)
            .finish()
    }
}

impl<'a, K: Clone + Hash + Eq, V, S> HashMapInit<'a, K, V, S> {
    /// Change the 'hasher' used by the hash table.
    ///
    /// NOTE: This must be called right after creating the hash table,
    /// before inserting any entries and before calling attach_writer/reader.
    /// Otherwise different accessors could be using different hash function,
    /// with confusing results.
    pub fn with_hasher<T: BuildHasher>(self, hasher: T) -> HashMapInit<'a, K, V, T> {
        HashMapInit {
            hasher,
            shmem_handle: self.shmem_handle,
            shared_ptr: self.shared_ptr,
            shared_size: self.shared_size,
            num_buckets: self.num_buckets,
        }
    }

    /// Loosely (over)estimate the size needed to store a hash table with `num_buckets` buckets.
    pub fn estimate_size(num_buckets: u32) -> usize {
        // add some margin to cover alignment etc.
        CoreHashMap::<K, V>::estimate_size(num_buckets) + size_of::<HashMapShared<K, V>>() + 1000
    }

    fn new(
        num_buckets: u32,
        shmem_handle: Option<ShmemHandle>,
        area_ptr: *mut u8,
        area_size: usize,
        hasher: S,
    ) -> Self {
        let mut ptr: *mut u8 = area_ptr;
        let end_ptr: *mut u8 = unsafe { ptr.add(area_size) };

        // carve out area for the One Big Lock (TM) and the HashMapShared.
        ptr = unsafe { ptr.add(ptr.align_offset(align_of::<libc::pthread_rwlock_t>())) };
        let raw_lock_ptr = ptr;
        ptr = unsafe { ptr.add(size_of::<libc::pthread_rwlock_t>()) };
        ptr = unsafe { ptr.add(ptr.align_offset(align_of::<HashMapShared<K, V>>())) };
        let shared_ptr: *mut HashMapShared<K, V> = ptr.cast();
        ptr = unsafe { ptr.add(size_of::<HashMapShared<K, V>>()) };

        // carve out the buckets
        ptr = unsafe { ptr.byte_add(ptr.align_offset(align_of::<core::Bucket<K, V>>())) };
        let buckets_ptr = ptr;
        ptr = unsafe { ptr.add(size_of::<core::Bucket<K, V>>() * num_buckets as usize) };

        // use remaining space for the dictionary
        ptr = unsafe { ptr.byte_add(ptr.align_offset(align_of::<u32>())) };
        assert!(ptr.addr() < end_ptr.addr());
        let dictionary_ptr = ptr;
        let dictionary_size = unsafe { end_ptr.byte_offset_from(ptr) / size_of::<u32>() as isize };
        assert!(dictionary_size > 0);

        let buckets =
            unsafe { std::slice::from_raw_parts_mut(buckets_ptr.cast(), num_buckets as usize) };
        let dictionary = unsafe {
            std::slice::from_raw_parts_mut(dictionary_ptr.cast(), dictionary_size as usize)
        };

        let hashmap = CoreHashMap::new(buckets, dictionary);
        unsafe {
            let lock = RwLock::from_raw(PthreadRwLock::new(raw_lock_ptr.cast()), hashmap);
            std::ptr::write(shared_ptr, lock);
        }

        Self {
            num_buckets,
            shmem_handle,
            shared_ptr,
            shared_size: area_size,
            hasher,
        }
    }

    /// Attach to a hash table for writing.
    pub fn attach_writer(self) -> HashMapAccess<'a, K, V, S> {
        HashMapAccess {
            shmem_handle: self.shmem_handle,
            shared_ptr: self.shared_ptr,
            hasher: self.hasher,
        }
    }

    /// Initialize a table for reading. Currently identical to [`HashMapInit::attach_writer`].
    ///
    /// This is a holdover from a previous implementation and is being kept around for
    /// backwards compatibility reasons.
    pub fn attach_reader(self) -> HashMapAccess<'a, K, V, S> {
        self.attach_writer()
    }
}

/// Hash table data that is actually stored in the shared memory area.
///
/// NOTE: We carve out the parts from a contiguous chunk. Growing and shrinking the hash table
/// relies on the memory layout! The data structures are laid out in the contiguous shared memory
/// area as follows:
///
/// [`libc::pthread_rwlock_t`]
/// [`HashMapShared`]
/// buckets
/// dictionary
///
/// In between the above parts, there can be padding bytes to align the parts correctly.
type HashMapShared<'a, K, V> = RwLock<CoreHashMap<'a, K, V>>;

impl<'a, K, V> HashMapInit<'a, K, V, rustc_hash::FxBuildHasher>
where
    K: Clone + Hash + Eq,
{
    /// Place the hash table within a user-supplied fixed memory area.
    pub fn with_fixed(num_buckets: u32, area: &'a mut [MaybeUninit<u8>]) -> Self {
        Self::new(
            num_buckets,
            None,
            area.as_mut_ptr().cast(),
            area.len(),
            rustc_hash::FxBuildHasher,
        )
    }

    /// Place a new hash map in the given shared memory area
    ///
    /// # Panics
    /// Will panic on failure to resize area to expected map size.
    pub fn with_shmem(num_buckets: u32, shmem: ShmemHandle) -> Self {
        let size = Self::estimate_size(num_buckets);
        shmem
            .set_size(size)
            .expect("could not resize shared memory area");
        let ptr = shmem.data_ptr.as_ptr().cast();
        Self::new(
            num_buckets,
            Some(shmem),
            ptr,
            size,
            rustc_hash::FxBuildHasher,
        )
    }

    /// Make a resizable hash map within a new shared memory area with the given name.
    pub fn new_resizeable_named(num_buckets: u32, max_buckets: u32, name: &str) -> Self {
        let size = Self::estimate_size(num_buckets);
        let max_size = Self::estimate_size(max_buckets);
        let shmem =
            ShmemHandle::new(name, size, max_size).expect("failed to make shared memory area");
        let ptr = shmem.data_ptr.as_ptr().cast();

        Self::new(
            num_buckets,
            Some(shmem),
            ptr,
            size,
            rustc_hash::FxBuildHasher,
        )
    }

    /// Make a resizable hash map within a new anonymous shared memory area.
    pub fn new_resizeable(num_buckets: u32, max_buckets: u32) -> Self {
        use std::sync::atomic::{AtomicUsize, Ordering};
        static COUNTER: AtomicUsize = AtomicUsize::new(0);
        let val = COUNTER.fetch_add(1, Ordering::Relaxed);
        let name = format!("neon_shmem_hmap{val}");
        Self::new_resizeable_named(num_buckets, max_buckets, &name)
    }
}

impl<'a, K, V, S: BuildHasher> HashMapAccess<'a, K, V, S>
where
    K: Clone + Hash + Eq,
{
    /// Hash a key using the map's hasher.
    #[inline]
    fn get_hash_value(&self, key: &K) -> u64 {
        self.hasher.hash_one(key)
    }

    fn entry_with_hash(&self, key: K, hash: u64) -> Entry<'a, '_, K, V> {
        let mut map = unsafe { self.shared_ptr.as_ref() }.unwrap().write();
        let dict_pos = hash as usize % map.dictionary.len();
        let first = map.dictionary[dict_pos];
        if first == INVALID_POS {
            // no existing entry
            return Entry::Vacant(VacantEntry {
                map,
                key,
                dict_pos: dict_pos as u32,
            });
        }

        let mut prev_pos = PrevPos::First(dict_pos as u32);
        let mut next = first;
        loop {
            let bucket = &mut map.buckets[next as usize];
            let (bucket_key, _bucket_value) = bucket.inner.as_mut().expect("entry is in use");
            if *bucket_key == key {
                // found existing entry
                return Entry::Occupied(OccupiedEntry {
                    map,
                    _key: key,
                    prev_pos,
                    bucket_pos: next,
                });
            }

            if bucket.next == INVALID_POS {
                // No existing entry
                return Entry::Vacant(VacantEntry {
                    map,
                    key,
                    dict_pos: dict_pos as u32,
                });
            }
            prev_pos = PrevPos::Chained(next);
            next = bucket.next;
        }
    }

    /// Get a reference to the corresponding value for a key.
    pub fn get<'e>(&'e self, key: &K) -> Option<ValueReadGuard<'e, V>> {
        let hash = self.get_hash_value(key);
        let map = unsafe { self.shared_ptr.as_ref() }.unwrap().read();
        RwLockReadGuard::try_map(map, |m| m.get_with_hash(key, hash)).ok()
    }

    /// Get a reference to the entry containing a key.
    ///
<<<<<<< HEAD
    /// NB: THis takes a write lock as there's no way to distinguish whether the intention
=======
    /// NB: This takes a write lock as there's no way to distinguish whether the intention
>>>>>>> dc35bda0
    /// is to use the entry for reading or for writing in advance.
    pub fn entry(&self, key: K) -> Entry<'a, '_, K, V> {
        let hash = self.get_hash_value(&key);
        self.entry_with_hash(key, hash)
    }

    /// Remove a key given its hash. Returns the associated value if it existed.
    pub fn remove(&self, key: &K) -> Option<V> {
        let hash = self.get_hash_value(key);
        match self.entry_with_hash(key.clone(), hash) {
            Entry::Occupied(e) => Some(e.remove()),
            Entry::Vacant(_) => None,
        }
    }

    /// Insert/update a key. Returns the previous associated value if it existed.
    ///
    /// # Errors
    /// Will return [`core::FullError`] if there is no more space left in the map.
    pub fn insert(&self, key: K, value: V) -> Result<Option<V>, core::FullError> {
        let hash = self.get_hash_value(&key);
        match self.entry_with_hash(key.clone(), hash) {
            Entry::Occupied(mut e) => Ok(Some(e.insert(value))),
            Entry::Vacant(e) => {
                _ = e.insert(value)?;
                Ok(None)
            }
        }
    }

    /// Optionally return the entry for a bucket at a given index if it exists.
    ///
    /// Has more overhead than one would intuitively expect: performs both a clone of the key
    /// due to the [`OccupiedEntry`] type owning the key and also a hash of the key in order
    /// to enable repairing the hash chain if the entry is removed.
    pub fn entry_at_bucket(&self, pos: usize) -> Option<OccupiedEntry<'a, '_, K, V>> {
        let map = unsafe { self.shared_ptr.as_mut() }.unwrap().write();
        if pos >= map.buckets.len() {
            return None;
        }

        let entry = map.buckets[pos].inner.as_ref();
        match entry {
            Some((key, _)) => Some(OccupiedEntry {
                _key: key.clone(),
                bucket_pos: pos as u32,
                prev_pos: entry::PrevPos::Unknown(self.get_hash_value(key)),
                map,
            }),
            _ => None,
        }
    }

    /// Returns the number of buckets in the table.
    pub fn get_num_buckets(&self) -> usize {
        let map = unsafe { self.shared_ptr.as_ref() }.unwrap().read();
        map.get_num_buckets()
    }

    /// Return the key and value stored in bucket with given index. This can be used to
    /// iterate through the hash map.
    // TODO: An Iterator might be nicer. The communicator's clock algorithm needs to
    // _slowly_ iterate through all buckets with its clock hand,  without holding a lock.
    // If we switch to an Iterator, it must not hold the lock.
    pub fn get_at_bucket(&self, pos: usize) -> Option<ValueReadGuard<(K, V)>> {
        let map = unsafe { self.shared_ptr.as_ref() }.unwrap().read();
        if pos >= map.buckets.len() {
            return None;
        }
        RwLockReadGuard::try_map(map, |m| m.buckets[pos].inner.as_ref()).ok()
    }

    /// Returns the index of the bucket a given value corresponds to.
    pub fn get_bucket_for_value(&self, val_ptr: *const V) -> usize {
        let map = unsafe { self.shared_ptr.as_ref() }.unwrap().read();

        let origin = map.buckets.as_ptr();
        let idx = (val_ptr as usize - origin as usize) / size_of::<Bucket<K, V>>();
        assert!(idx < map.buckets.len());

        idx
    }

    /// Returns the number of occupied buckets in the table.
    pub fn get_num_buckets_in_use(&self) -> usize {
        let map = unsafe { self.shared_ptr.as_ref() }.unwrap().read();
        map.buckets_in_use as usize
    }

    /// Clears all entries in a table. Does not reset any shrinking operations.
    pub fn clear(&self) {
        let mut map = unsafe { self.shared_ptr.as_mut() }.unwrap().write();
        map.clear();
    }

    /// Perform an in-place rehash of some region (0..`rehash_buckets`) of the table and reset
    /// the `buckets` and `dictionary` slices to be as long as `num_buckets`. Resets the freelist
    /// in the process.
    fn rehash_dict(
        &self,
        inner: &mut CoreHashMap<'a, K, V>,
        buckets_ptr: *mut core::Bucket<K, V>,
        end_ptr: *mut u8,
        num_buckets: u32,
        rehash_buckets: u32,
    ) {
        inner.free_head = INVALID_POS;

        let buckets;
        let dictionary;
        unsafe {
            let buckets_end_ptr = buckets_ptr.add(num_buckets as usize);
            let dictionary_ptr: *mut u32 = buckets_end_ptr
                .byte_add(buckets_end_ptr.align_offset(align_of::<u32>()))
                .cast();
            let dictionary_size: usize =
                end_ptr.byte_offset_from(buckets_end_ptr) as usize / size_of::<u32>();

            buckets = std::slice::from_raw_parts_mut(buckets_ptr, num_buckets as usize);
            dictionary = std::slice::from_raw_parts_mut(dictionary_ptr, dictionary_size);
        }
        for e in dictionary.iter_mut() {
            *e = INVALID_POS;
        }

        for (i, bucket) in buckets.iter_mut().enumerate().take(rehash_buckets as usize) {
            if bucket.inner.is_none() {
                bucket.next = inner.free_head;
                inner.free_head = i as u32;
                continue;
            }

            let hash = self.hasher.hash_one(&bucket.inner.as_ref().unwrap().0);
            let pos: usize = (hash % dictionary.len() as u64) as usize;
            bucket.next = dictionary[pos];
            dictionary[pos] = i as u32;
        }

        inner.dictionary = dictionary;
        inner.buckets = buckets;
    }

    /// Rehash the map without growing or shrinking.
    pub fn shuffle(&self) {
        let mut map = unsafe { self.shared_ptr.as_mut() }.unwrap().write();
        let num_buckets = map.get_num_buckets() as u32;
        let size_bytes = HashMapInit::<K, V, S>::estimate_size(num_buckets);
        let end_ptr: *mut u8 = unsafe { self.shared_ptr.byte_add(size_bytes).cast() };
        let buckets_ptr = map.buckets.as_mut_ptr();
        self.rehash_dict(&mut map, buckets_ptr, end_ptr, num_buckets, num_buckets);
    }

    /// Grow the number of buckets within the table.
    ///
    /// 1. Grows the underlying shared memory area
    /// 2. Initializes new buckets and overwrites the current dictionary
    /// 3. Rehashes the dictionary
    ///
    /// # Panics
    /// Panics if called on a map initialized with [`HashMapInit::with_fixed`].
    ///
    /// # Errors
    /// Returns an [`shmem::Error`] if any errors occur resizing the memory region.
    pub fn grow(&self, num_buckets: u32) -> Result<(), shmem::Error> {
        let mut map = unsafe { self.shared_ptr.as_mut() }.unwrap().write();
        let old_num_buckets = map.buckets.len() as u32;

        assert!(
            num_buckets >= old_num_buckets,
            "grow called with a smaller number of buckets"
        );
        if num_buckets == old_num_buckets {
            return Ok(());
        }
        let shmem_handle = self
            .shmem_handle
            .as_ref()
            .expect("grow called on a fixed-size hash table");

        let size_bytes = HashMapInit::<K, V, S>::estimate_size(num_buckets);
        shmem_handle.set_size(size_bytes)?;
        let end_ptr: *mut u8 = unsafe { shmem_handle.data_ptr.as_ptr().add(size_bytes) };

        // Initialize new buckets. The new buckets are linked to the free list.
        // NB: This overwrites the dictionary!
        let buckets_ptr = map.buckets.as_mut_ptr();
        unsafe {
            for i in old_num_buckets..num_buckets {
                let bucket = buckets_ptr.add(i as usize);
                bucket.write(core::Bucket {
                    next: if i < num_buckets - 1 {
                        i + 1
                    } else {
                        map.free_head
                    },
                    inner: None,
                });
            }
        }

        self.rehash_dict(&mut map, buckets_ptr, end_ptr, num_buckets, old_num_buckets);
        map.free_head = old_num_buckets;

        Ok(())
    }

    /// Begin a shrink, limiting all new allocations to be in buckets with index below `num_buckets`.
    ///
    /// # Panics
    /// Panics if called on a map initialized with [`HashMapInit::with_fixed`] or if `num_buckets` is
    /// greater than the number of buckets in the map.
    pub fn begin_shrink(&self, num_buckets: u32) {
        let mut map = unsafe { self.shared_ptr.as_mut() }.unwrap().write();
        assert!(
            num_buckets <= map.get_num_buckets() as u32,
            "shrink called with a larger number of buckets"
        );
        _ = self
            .shmem_handle
            .as_ref()
            .expect("shrink called on a fixed-size hash table");
        map.alloc_limit = num_buckets;
    }

    /// If a shrink operation is underway, returns the target size of the map. Otherwise, returns None.
    pub fn shrink_goal(&self) -> Option<usize> {
        let map = unsafe { self.shared_ptr.as_mut() }.unwrap().read();
        let goal = map.alloc_limit;
        if goal == INVALID_POS {
            None
        } else {
            Some(goal as usize)
        }
    }

    /// Complete a shrink after caller has evicted entries, removing the unused buckets and rehashing.
    ///
    /// # Panics
    /// The following cases result in a panic:
    /// - Calling this function on a map initialized with [`HashMapInit::with_fixed`].
    /// - Calling this function on a map when no shrink operation is in progress.
    pub fn finish_shrink(&self) -> Result<(), HashMapShrinkError> {
        let mut map = unsafe { self.shared_ptr.as_mut() }.unwrap().write();
        assert!(
            map.alloc_limit != INVALID_POS,
            "called finish_shrink when no shrink is in progress"
        );

        let num_buckets = map.alloc_limit;

        if map.get_num_buckets() == num_buckets as usize {
            return Ok(());
        }

        assert!(
            map.buckets_in_use <= num_buckets,
            "called finish_shrink before enough entries were removed"
        );

        for i in (num_buckets as usize)..map.buckets.len() {
            if map.buckets[i].inner.is_some() {
                return Err(HashMapShrinkError::RemainingEntries(i));
            }
        }

        let shmem_handle = self
            .shmem_handle
            .as_ref()
            .expect("shrink called on a fixed-size hash table");

        let size_bytes = HashMapInit::<K, V, S>::estimate_size(num_buckets);
        if let Err(e) = shmem_handle.set_size(size_bytes) {
            return Err(HashMapShrinkError::ResizeError(e));
        }
        let end_ptr: *mut u8 = unsafe { shmem_handle.data_ptr.as_ptr().add(size_bytes) };
        let buckets_ptr = map.buckets.as_mut_ptr();
        self.rehash_dict(&mut map, buckets_ptr, end_ptr, num_buckets, num_buckets);
        map.alloc_limit = INVALID_POS;

        Ok(())
    }
}<|MERGE_RESOLUTION|>--- conflicted
+++ resolved
@@ -329,11 +329,7 @@
 
     /// Get a reference to the entry containing a key.
     ///
-<<<<<<< HEAD
-    /// NB: THis takes a write lock as there's no way to distinguish whether the intention
-=======
     /// NB: This takes a write lock as there's no way to distinguish whether the intention
->>>>>>> dc35bda0
     /// is to use the entry for reading or for writing in advance.
     pub fn entry(&self, key: K) -> Entry<'a, '_, K, V> {
         let hash = self.get_hash_value(&key);
