--- conflicted
+++ resolved
@@ -8,37 +8,24 @@
 thiserror.workspace = true
 nix.workspace = true
 workspace_hack = { version = "0.1", path = "../../workspace_hack" }
-<<<<<<< HEAD
-rustc-hash = { version = "2.1.1" }
-rand = "0.9.1"
 libc.workspace = true
-lock_api = "0.4.13"
+lock_api.workspace = true
+rustc-hash.workspace = true
 
 [dev-dependencies]
 criterion = { workspace = true, features = ["html_reports"] }
+rand = "0.9"
 rand_distr = "0.5.1"
 xxhash-rust = { version = "0.8.15", features = ["xxh3"] }
 ahash.workspace = true
 twox-hash = { version = "2.1.1" }
 seahash = "4.1.0"
 hashbrown = { git = "https://github.com/quantumish/hashbrown.git", rev = "6610e6d" }
-foldhash = "0.1.5"
 
-=======
-libc.workspace = true
-lock_api.workspace = true
-rustc-hash.workspace = true
->>>>>>> 791b5d73
 
 [target.'cfg(target_os = "macos")'.dependencies]
 tempfile = "3.14.0"
 
-<<<<<<< HEAD
 [[bench]]
 name = "hmap_resize"
-harness = false
-=======
-[dev-dependencies]
-rand = "0.9"
-rand_distr = "0.5.1"
->>>>>>> 791b5d73
+harness = false