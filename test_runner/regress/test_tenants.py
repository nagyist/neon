import os
import shutil
import time
from contextlib import closing
from datetime import datetime
from itertools import chain
from pathlib import Path
from typing import List

import pytest
from fixtures.log_helper import log
from fixtures.metrics import (
    PAGESERVER_GLOBAL_METRICS,
    PAGESERVER_PER_TENANT_METRICS,
    PAGESERVER_PER_TENANT_REMOTE_TIMELINE_CLIENT_METRICS,
    parse_metrics,
)
from fixtures.neon_fixtures import (
    NeonEnv,
    NeonEnvBuilder,
    RemoteStorageKind,
    available_remote_storages,
)
<<<<<<< HEAD
from fixtures.pageserver.http import PageserverApiException
=======
from fixtures.pageserver.utils import timeline_delete_wait_completed
>>>>>>> ff1a1aea
from fixtures.types import Lsn, TenantId, TimelineId
from fixtures.utils import wait_until
from prometheus_client.samples import Sample


def test_tenant_creation_fails(neon_simple_env: NeonEnv):
    tenants_dir = Path(neon_simple_env.repo_dir) / "tenants"
    initial_tenants = sorted(
        map(lambda t: t.split()[0], neon_simple_env.neon_cli.list_tenants().stdout.splitlines())
    )
    initial_tenant_dirs = [d for d in tenants_dir.iterdir()]

    neon_simple_env.pageserver.allowed_errors.extend(
        [
            ".*Failed to create directory structure for tenant .*, cleaning tmp data.*",
            ".*Failed to fsync removed temporary tenant directory .*",
        ]
    )

    pageserver_http = neon_simple_env.pageserver.http_client()
    pageserver_http.configure_failpoints(("tenant-creation-before-tmp-rename", "return"))
    with pytest.raises(Exception, match="tenant-creation-before-tmp-rename"):
        _ = neon_simple_env.neon_cli.create_tenant()

    new_tenants = sorted(
        map(lambda t: t.split()[0], neon_simple_env.neon_cli.list_tenants().stdout.splitlines())
    )
    assert initial_tenants == new_tenants, "should not create new tenants"

    new_tenant_dirs = [d for d in tenants_dir.iterdir()]
    assert (
        new_tenant_dirs == initial_tenant_dirs
    ), "pageserver should clean its temp tenant dirs on tenant creation failure"


def test_tenants_normal_work(neon_env_builder: NeonEnvBuilder):
    neon_env_builder.num_safekeepers = 3

    env = neon_env_builder.init_start()
    """Tests tenants with and without wal acceptors"""
    tenant_1, _ = env.neon_cli.create_tenant()
    tenant_2, _ = env.neon_cli.create_tenant()

    env.neon_cli.create_timeline("test_tenants_normal_work", tenant_id=tenant_1)
    env.neon_cli.create_timeline("test_tenants_normal_work", tenant_id=tenant_2)

    endpoint_tenant1 = env.endpoints.create_start(
        "test_tenants_normal_work",
        tenant_id=tenant_1,
    )
    endpoint_tenant2 = env.endpoints.create_start(
        "test_tenants_normal_work",
        tenant_id=tenant_2,
    )

    for endpoint in [endpoint_tenant1, endpoint_tenant2]:
        with closing(endpoint.connect()) as conn:
            with conn.cursor() as cur:
                # we rely upon autocommit after each statement
                # as waiting for acceptors happens there
                cur.execute("CREATE TABLE t(key int primary key, value text)")
                cur.execute("INSERT INTO t SELECT generate_series(1,100000), 'payload'")
                cur.execute("SELECT sum(key) FROM t")
                assert cur.fetchone() == (5000050000,)


def test_metrics_normal_work(neon_env_builder: NeonEnvBuilder):
    neon_env_builder.num_safekeepers = 3
    neon_env_builder.pageserver_config_override = "availability_zone='test_ps_az'"

    env = neon_env_builder.init_start()
    tenant_1, _ = env.neon_cli.create_tenant()
    tenant_2, _ = env.neon_cli.create_tenant()

    timeline_1 = env.neon_cli.create_timeline("test_metrics_normal_work", tenant_id=tenant_1)
    timeline_2 = env.neon_cli.create_timeline("test_metrics_normal_work", tenant_id=tenant_2)

    endpoint_tenant1 = env.endpoints.create_start("test_metrics_normal_work", tenant_id=tenant_1)
    endpoint_tenant2 = env.endpoints.create_start("test_metrics_normal_work", tenant_id=tenant_2)

    for endpoint in [endpoint_tenant1, endpoint_tenant2]:
        with closing(endpoint.connect()) as conn:
            with conn.cursor() as cur:
                cur.execute("CREATE TABLE t(key int primary key, value text)")
                cur.execute("INSERT INTO t SELECT generate_series(1,100000), 'payload'")
                cur.execute("SELECT sum(key) FROM t")
                assert cur.fetchone() == (5000050000,)

    collected_metrics = {
        "pageserver": env.pageserver.http_client().get_metrics_str(),
    }
    for sk in env.safekeepers:
        collected_metrics[f"safekeeper{sk.id}"] = sk.http_client().get_metrics_str()

    for name in collected_metrics:
        basepath = os.path.join(neon_env_builder.repo_dir, f"{name}.metrics")

        with open(basepath, "w") as stdout_f:
            print(collected_metrics[name], file=stdout_f, flush=True)

    all_metrics = [parse_metrics(m, name) for name, m in collected_metrics.items()]
    ps_metrics = all_metrics[0]
    sk_metrics = all_metrics[1:]

    # Find all metrics among all safekeepers, accepts the same arguments as query_all()
    def query_all_safekeepers(name, filter):
        return list(
            chain.from_iterable(
                map(
                    lambda sk: sk.query_all(name, filter),
                    sk_metrics,
                )
            )
        )

    ttids = [
        {"tenant_id": str(tenant_1), "timeline_id": str(timeline_1)},
        {"tenant_id": str(tenant_2), "timeline_id": str(timeline_2)},
    ]

    # Test metrics per timeline
    for tt in ttids:
        log.info(f"Checking metrics for {tt}")

        ps_lsn = Lsn(int(ps_metrics.query_one("pageserver_last_record_lsn", filter=tt).value))
        sk_lsns = [
            Lsn(int(sk.query_one("safekeeper_commit_lsn", filter=tt).value)) for sk in sk_metrics
        ]

        log.info(f"ps_lsn: {ps_lsn}")
        log.info(f"sk_lsns: {sk_lsns}")

        assert ps_lsn <= max(sk_lsns)
        assert ps_lsn > Lsn(0)

    # Test common metrics
    for metrics in all_metrics:
        log.info(f"Checking common metrics for {metrics.name}")

        log.info(
            f"process_cpu_seconds_total: {metrics.query_one('process_cpu_seconds_total').value}"
        )
        log.info(f"process_threads: {int(metrics.query_one('process_threads').value)}")
        log.info(
            f"process_resident_memory_bytes (MB): {metrics.query_one('process_resident_memory_bytes').value / 1024 / 1024}"
        )
        log.info(
            f"process_virtual_memory_bytes (MB): {metrics.query_one('process_virtual_memory_bytes').value / 1024 / 1024}"
        )
        log.info(f"process_open_fds: {int(metrics.query_one('process_open_fds').value)}")
        log.info(f"process_max_fds: {int(metrics.query_one('process_max_fds').value)}")
        log.info(
            f"process_start_time_seconds (UTC): {datetime.fromtimestamp(metrics.query_one('process_start_time_seconds').value)}"
        )

    for io_direction in ["read", "write"]:
        # Querying all metrics for number of bytes read/written by pageserver in another AZ
        io_metrics = query_all_safekeepers(
            "safekeeper_pg_io_bytes_total",
            {
                "app_name": "pageserver",
                "client_az": "test_ps_az",
                "dir": io_direction,
                "same_az": "false",
            },
        )
        total_bytes = sum(int(metric.value) for metric in io_metrics)
        log.info(f"Pageserver {io_direction} bytes from another AZ: {total_bytes}")
        # We expect some bytes to be read/written, to make sure metrics are working
        assert total_bytes > 0

    # Test (a subset of) safekeeper global metrics
    for sk_m in sk_metrics:
        # Test that every safekeeper has read some bytes
        assert any(
            map(
                lambda x: x.value > 0,
                sk_m.query_all("safekeeper_pg_io_bytes_total", {"dir": "read"}),
            )
        ), f"{sk_m.name} has not read bytes"

        # Test that every safekeeper has written some bytes
        assert any(
            map(
                lambda x: x.value > 0,
                sk_m.query_all("safekeeper_pg_io_bytes_total", {"dir": "write"}),
            )
        ), f"{sk_m.name} has not written bytes"

    # Test (a subset of) pageserver global metrics
    for metric in PAGESERVER_GLOBAL_METRICS:
        ps_samples = ps_metrics.query_all(metric, {})
        assert len(ps_samples) > 0, f"expected at least one sample for {metric}"
        for sample in ps_samples:
            labels = ",".join([f'{key}="{value}"' for key, value in sample.labels.items()])
            log.info(f"{sample.name}{{{labels}}} {sample.value}")

    # Test that we gather tenant create metric
    storage_operation_metrics = [
        "pageserver_storage_operations_seconds_global_bucket",
        "pageserver_storage_operations_seconds_global_sum",
        "pageserver_storage_operations_seconds_global_count",
    ]
    for metric in storage_operation_metrics:
        value = ps_metrics.query_all(metric, filter={"operation": "create tenant"})
        assert value


@pytest.mark.parametrize(
    "remote_storage_kind",
    # exercise both the code paths where remote_storage=None and remote_storage=Some(...)
    [RemoteStorageKind.NOOP, RemoteStorageKind.MOCK_S3],
)
def test_pageserver_metrics_removed_after_detach(
    neon_env_builder: NeonEnvBuilder, remote_storage_kind: RemoteStorageKind
):
    """Tests that when a tenant is detached, the tenant specific metrics are not left behind"""

    neon_env_builder.enable_remote_storage(
        remote_storage_kind=remote_storage_kind,
        test_name="test_pageserver_metrics_removed_after_detach",
    )

    neon_env_builder.num_safekeepers = 3

    env = neon_env_builder.init_start()
    tenant_1, _ = env.neon_cli.create_tenant()
    tenant_2, _ = env.neon_cli.create_tenant()

    env.neon_cli.create_timeline("test_metrics_removed_after_detach", tenant_id=tenant_1)
    env.neon_cli.create_timeline("test_metrics_removed_after_detach", tenant_id=tenant_2)

    endpoint_tenant1 = env.endpoints.create_start(
        "test_metrics_removed_after_detach", tenant_id=tenant_1
    )
    endpoint_tenant2 = env.endpoints.create_start(
        "test_metrics_removed_after_detach", tenant_id=tenant_2
    )

    for endpoint in [endpoint_tenant1, endpoint_tenant2]:
        with closing(endpoint.connect()) as conn:
            with conn.cursor() as cur:
                cur.execute("CREATE TABLE t(key int primary key, value text)")
                cur.execute("INSERT INTO t SELECT generate_series(1,100000), 'payload'")
                cur.execute("SELECT sum(key) FROM t")
                assert cur.fetchone() == (5000050000,)
        endpoint.stop()

    def get_ps_metric_samples_for_tenant(tenant_id: TenantId) -> List[Sample]:
        ps_metrics = env.pageserver.http_client().get_metrics()
        samples = []
        for metric_name in ps_metrics.metrics:
            for sample in ps_metrics.query_all(
                name=metric_name, filter={"tenant_id": str(tenant_id)}
            ):
                samples.append(sample)
        return samples

    for tenant in [tenant_1, tenant_2]:
        pre_detach_samples = set([x.name for x in get_ps_metric_samples_for_tenant(tenant)])
        expected = set(PAGESERVER_PER_TENANT_METRICS)
        if remote_storage_kind == RemoteStorageKind.NOOP:
            # if there's no remote storage configured, we don't expose the remote timeline client metrics
            expected -= set(PAGESERVER_PER_TENANT_REMOTE_TIMELINE_CLIENT_METRICS)
        assert pre_detach_samples == expected

        env.pageserver.http_client().tenant_detach(tenant)

        post_detach_samples = set([x.name for x in get_ps_metric_samples_for_tenant(tenant)])
        assert post_detach_samples == set()


# Check that empty tenants work with or without the remote storage
@pytest.mark.parametrize(
    "remote_storage_kind", available_remote_storages() + [RemoteStorageKind.NOOP]
)
def test_pageserver_with_empty_tenants(
    neon_env_builder: NeonEnvBuilder, remote_storage_kind: RemoteStorageKind
):
    neon_env_builder.enable_remote_storage(
        remote_storage_kind=remote_storage_kind,
        test_name="test_pageserver_with_empty_tenants",
    )

    env = neon_env_builder.init_start()

    env.pageserver.allowed_errors.append(
        ".*marking .* as locally complete, while it doesnt exist in remote index.*"
    )
    env.pageserver.allowed_errors.append(".*load failed.*list timelines directory.*")

    client = env.pageserver.http_client()

    tenant_with_empty_timelines = TenantId.generate()
    client.tenant_create(tenant_with_empty_timelines)
    temp_timelines = client.timeline_list(tenant_with_empty_timelines)
    for temp_timeline in temp_timelines:
        timeline_delete_wait_completed(
            client, tenant_with_empty_timelines, TimelineId(temp_timeline["timeline_id"])
        )

    files_in_timelines_dir = sum(
        1
        for _p in Path.iterdir(
            Path(env.repo_dir) / "tenants" / str(tenant_with_empty_timelines) / "timelines"
        )
    )
    assert (
        files_in_timelines_dir == 0
    ), f"Tenant {tenant_with_empty_timelines} should have an empty timelines/ directory"

    # Trigger timeline re-initialization after pageserver restart
    env.endpoints.stop_all()
    env.pageserver.stop()

    tenant_without_timelines_dir = env.initial_tenant
    shutil.rmtree(Path(env.repo_dir) / "tenants" / str(tenant_without_timelines_dir) / "timelines")

    env.pageserver.start()

    client = env.pageserver.http_client()

    def not_loading():
        tenants = client.tenant_list()
        assert len(tenants) == 2
        assert all(t["state"]["slug"] != "Loading" for t in tenants)

    wait_until(10, 0.2, not_loading)

    tenants = client.tenant_list()

    [broken_tenant] = [t for t in tenants if t["id"] == str(tenant_without_timelines_dir)]
    assert (
        broken_tenant["state"]["slug"] == "Broken"
    ), f"Tenant {tenant_without_timelines_dir} without timelines dir should be broken"

    broken_tenant_status = client.tenant_status(tenant_without_timelines_dir)
    assert (
        broken_tenant_status["state"]["slug"] == "Broken"
    ), f"Tenant {tenant_without_timelines_dir} without timelines dir should be broken"

    assert env.pageserver.log_contains(".*load failed, setting tenant state to Broken:.*")

    [loaded_tenant] = [t for t in tenants if t["id"] == str(tenant_with_empty_timelines)]
    assert (
        loaded_tenant["state"]["slug"] == "Active"
    ), "Tenant {tenant_with_empty_timelines} with empty timelines dir should be active and ready for timeline creation"

    loaded_tenant_status = client.tenant_status(tenant_with_empty_timelines)
    assert (
        loaded_tenant_status["state"]["slug"] == "Active"
    ), f"Tenant {tenant_with_empty_timelines} without timelines dir should be active"

    time.sleep(1)  # to allow metrics propagation

    ps_metrics = client.get_metrics()
    broken_tenants_metric_filter = {
        "tenant_id": str(tenant_without_timelines_dir),
        "state": "Broken",
    }
    active_tenants_metric_filter = {
        "tenant_id": str(tenant_with_empty_timelines),
        "state": "Active",
    }

    tenant_active_count = int(
        ps_metrics.query_one(
            "pageserver_tenant_states_count", filter=active_tenants_metric_filter
        ).value
    )

    assert (
        tenant_active_count == 1
    ), f"Tenant {tenant_with_empty_timelines} should have metric as active"

    tenant_broken_count = int(
        ps_metrics.query_one(
            "pageserver_tenant_states_count", filter=broken_tenants_metric_filter
        ).value
    )

    assert (
        tenant_broken_count == 1
    ), f"Tenant {tenant_without_timelines_dir} should have metric as broken"


@pytest.mark.parametrize("remote_storage_kind", [RemoteStorageKind.LOCAL_FS])
def test_failed_tenant_directory_is_removed(
    neon_env_builder: NeonEnvBuilder, remote_storage_kind: RemoteStorageKind
):
    """Tenants which fail to be created are cleaned up from disk and not created"""
    neon_env_builder.enable_remote_storage(
        remote_storage_kind=remote_storage_kind,
        test_name="test_pageserver_create_tenants_fail",
    )

    env = neon_env_builder.init_start()

    env.pageserver.allowed_errors.append(".*tenant-create-fail.*")
    env.pageserver.allowed_errors.append(".*tenant-attach-fail.*")
    env.pageserver.allowed_errors.append(".*Tenant is already in Broken state.*")
    env.pageserver.allowed_errors.append(".*could not load tenant.*")
    env.pageserver.allowed_errors.append(".*InternalServerError.*")

    client = env.pageserver.http_client()
    client.configure_failpoints(("tenant-create-fail", "return"))
    tenant_id = TenantId.generate()
    with pytest.raises(PageserverApiException, match="failpoint: tenant-create-fail"):
        client.tenant_create(tenant_id)

    assert not (env.repo_dir / "tenants" / str(tenant_id)).exists()
    with pytest.raises(PageserverApiException, match="Tenant .* not found"):
        # the tenant creation is not successful and should not be found
        client.tenant_status(tenant_id)<|MERGE_RESOLUTION|>--- conflicted
+++ resolved
@@ -21,11 +21,7 @@
     RemoteStorageKind,
     available_remote_storages,
 )
-<<<<<<< HEAD
-from fixtures.pageserver.http import PageserverApiException
-=======
 from fixtures.pageserver.utils import timeline_delete_wait_completed
->>>>>>> ff1a1aea
 from fixtures.types import Lsn, TenantId, TimelineId
 from fixtures.utils import wait_until
 from prometheus_client.samples import Sample
