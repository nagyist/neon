use anyhow::Result;
use std::fmt::Write as FmtWrite;
use std::fs::{File, OpenOptions};
use std::io;
use std::io::Write;
use std::io::prelude::*;
use std::path::Path;

use compute_api::responses::TlsConfig;
use compute_api::spec::{
    ComputeAudit, ComputeMode, ComputeSpec, DatabricksSettings, GenericOption, PageserverProtocol,
};

use crate::compute::ComputeNodeParams;
use crate::pg_helpers::{
    DatabricksSettingsExt as _, GenericOptionExt, GenericOptionsSearch, PgOptionsSerialize,
    escape_conf_value,
};
use crate::tls::{self, SERVER_CRT, SERVER_KEY};

use utils::shard::{ShardIndex, ShardNumber};

/// Check that `line` is inside a text file and put it there if it is not.
/// Create file if it doesn't exist.
pub fn line_in_file(path: &Path, line: &str) -> Result<bool> {
    let mut file = OpenOptions::new()
        .read(true)
        .write(true)
        .create(true)
        .append(false)
        .truncate(false)
        .open(path)?;
    let buf = io::BufReader::new(&file);
    let mut count: usize = 0;

    for l in buf.lines() {
        if l? == line {
            return Ok(false);
        }
        count = 1;
    }

    write!(file, "{}{}", "\n".repeat(count), line)?;
    Ok(true)
}

/// Create or completely rewrite configuration file specified by `path`
#[allow(clippy::too_many_arguments)]
pub fn write_postgres_conf(
    pgdata_path: &Path,
    params: &ComputeNodeParams,
    spec: &ComputeSpec,
    postgres_port: Option<u16>,
    extension_server_port: u16,
    tls_config: &Option<TlsConfig>,
    databricks_settings: Option<&DatabricksSettings>,
    lakebase_mode: bool,
) -> Result<()> {
    let path = pgdata_path.join("postgresql.conf");
    // File::create() destroys the file content if it exists.
    let mut file = File::create(path)?;

    // Write the postgresql.conf content from the spec file as is.
    if let Some(conf) = &spec.cluster.postgresql_conf {
        writeln!(file, "{conf}")?;
    }

    // Add options for connecting to storage
    writeln!(file, "# Neon storage settings")?;
    writeln!(file)?;
    if let Some(conninfo) = &spec.pageserver_connection_info {
<<<<<<< HEAD
        match conninfo.prefer_protocol {
            PageserverProtocol::Libpq => {
                writeln!(file, "neon.use_communicator_worker=false")?;
            }
            PageserverProtocol::Grpc => {
                writeln!(file, "neon.use_communicator_worker=true")?;
            }
        }

=======
>>>>>>> b4a63e0a
        // Stripe size GUC should be defined prior to connection string
        if let Some(stripe_size) = conninfo.stripe_size {
            writeln!(
                file,
<<<<<<< HEAD
                "# from compute spec's pageserver_conninfo.stripe_size field"
=======
                "# from compute spec's pageserver_connection_info.stripe_size field"
>>>>>>> b4a63e0a
            )?;
            writeln!(file, "neon.stripe_size={stripe_size}")?;
        }

        let mut libpq_urls: Option<Vec<String>> = Some(Vec::new());
        let mut grpc_urls: Option<Vec<String>> = Some(Vec::new());
        let num_shards = if conninfo.shard_count.0 == 0 {
            1 // unsharded, treat it as a single shard
        } else {
            conninfo.shard_count.0
        };

        for shard_number in 0..num_shards {
            let shard_index = ShardIndex {
                shard_number: ShardNumber(shard_number),
                shard_count: conninfo.shard_count,
            };
            let info = conninfo.shards.get(&shard_index).ok_or_else(|| {
                anyhow::anyhow!(
                    "shard {shard_index} missing from pageserver_connection_info shard map"
                )
            })?;

            let first_pageserver = info
                .pageservers
                .first()
                .expect("must have at least one pageserver");

            // Add the libpq URL to the array, or if the URL is missing, reset the array
            // forgetting any previous entries. All servers must have a libpq URL, or none
            // at all.
            if let Some(url) = &first_pageserver.libpq_url {
                if let Some(ref mut urls) = libpq_urls {
                    urls.push(url.clone());
                }
            } else {
                libpq_urls = None
            }
            // Similarly for gRPC URLs
            if let Some(url) = &first_pageserver.grpc_url {
                if let Some(ref mut urls) = grpc_urls {
                    urls.push(url.clone());
                }
            } else {
                grpc_urls = None
            }
        }
        if let Some(libpq_urls) = libpq_urls {
            writeln!(
                file,
                "# derived from compute spec's pageserver_connection_info field"
            )?;
            writeln!(
                file,
                "neon.pageserver_connstring={}",
                escape_conf_value(&libpq_urls.join(","))
            )?;
        } else {
            writeln!(file, "# no neon.pageserver_connstring")?;
        }
<<<<<<< HEAD
        if let Some(grpc_urls) = grpc_urls {
            writeln!(
                file,
                "# derived from compute spec's pageserver_conninfo field"
            )?;
            writeln!(
                file,
                "neon.pageserver_grpc_urls={}",
                escape_conf_value(&grpc_urls.join(","))
            )?;
        } else {
            writeln!(file, "# no neon.pageserver_grpc_urls")?;
        }
    } else {
        writeln!(file, "neon.use_communicator_worker=false")?;

        // Stripe size GUC should be defined prior to connection string
        if let Some(stripe_size) = spec.shard_stripe_size {
            writeln!(file, "# from compute spec's shard_stripe_size field")?;
            writeln!(file, "neon.stripe_size={stripe_size}")?;
        }
=======
    } else {
        // Stripe size GUC should be defined prior to connection string
        if let Some(stripe_size) = spec.shard_stripe_size {
            writeln!(file, "# from compute spec's shard_stripe_size field")?;
            writeln!(file, "neon.stripe_size={stripe_size}")?;
        }
>>>>>>> b4a63e0a
        if let Some(s) = &spec.pageserver_connstring {
            writeln!(file, "# from compute spec's pageserver_connstring field")?;
            writeln!(file, "neon.pageserver_connstring={}", escape_conf_value(s))?;
        }
    }

    if !spec.safekeeper_connstrings.is_empty() {
        let mut neon_safekeepers_value = String::new();
        tracing::info!(
            "safekeepers_connstrings is not zero, gen: {:?}",
            spec.safekeepers_generation
        );
        // If generation is given, prepend sk list with g#number:
        if let Some(generation) = spec.safekeepers_generation {
            write!(neon_safekeepers_value, "g#{generation}:")?;
        }
        neon_safekeepers_value.push_str(&spec.safekeeper_connstrings.join(","));
        writeln!(
            file,
            "neon.safekeepers={}",
            escape_conf_value(&neon_safekeepers_value)
        )?;
    }
    if let Some(s) = &spec.tenant_id {
        writeln!(file, "neon.tenant_id={}", escape_conf_value(&s.to_string()))?;
    }
    if let Some(s) = &spec.timeline_id {
        writeln!(
            file,
            "neon.timeline_id={}",
            escape_conf_value(&s.to_string())
        )?;
    }
    if let Some(s) = &spec.project_id {
        writeln!(file, "neon.project_id={}", escape_conf_value(s))?;
    }
    if let Some(s) = &spec.branch_id {
        writeln!(file, "neon.branch_id={}", escape_conf_value(s))?;
    }
    if let Some(s) = &spec.endpoint_id {
        writeln!(file, "neon.endpoint_id={}", escape_conf_value(s))?;
    }

    // tls
    if let Some(tls_config) = tls_config {
        writeln!(file, "ssl = on")?;

        // postgres requires the keyfile to be in a secure file,
        // currently too complicated to ensure that at the VM level,
        // so we just copy them to another file instead. :shrug:
        tls::update_key_path_blocking(pgdata_path, tls_config);

        // these are the default, but good to be explicit.
        writeln!(file, "ssl_cert_file = '{SERVER_CRT}'")?;
        writeln!(file, "ssl_key_file = '{SERVER_KEY}'")?;
    }

    // Locales
    if cfg!(target_os = "macos") {
        writeln!(file, "lc_messages='C'")?;
        writeln!(file, "lc_monetary='C'")?;
        writeln!(file, "lc_time='C'")?;
        writeln!(file, "lc_numeric='C'")?;
    } else {
        writeln!(file, "lc_messages='C.UTF-8'")?;
        writeln!(file, "lc_monetary='C.UTF-8'")?;
        writeln!(file, "lc_time='C.UTF-8'")?;
        writeln!(file, "lc_numeric='C.UTF-8'")?;
    }

    writeln!(file, "neon.compute_mode={}", spec.mode.to_type_str())?;
    match spec.mode {
        ComputeMode::Primary => {}
        ComputeMode::Static(lsn) => {
            // hot_standby is 'on' by default, but let's be explicit
            writeln!(file, "hot_standby=on")?;
            writeln!(file, "recovery_target_lsn='{lsn}'")?;
        }
        ComputeMode::Replica => {
            // hot_standby is 'on' by default, but let's be explicit
            writeln!(file, "hot_standby=on")?;
        }
    }

    if cfg!(target_os = "linux") {
        // Check /proc/sys/vm/overcommit_memory -- if it equals 2 (i.e. linux memory overcommit is
        // disabled), then the control plane has enabled swap and we should set
        // dynamic_shared_memory_type = 'mmap'.
        //
        // This is (maybe?) temporary - for more, see https://github.com/neondatabase/cloud/issues/12047.
        let overcommit_memory_contents = std::fs::read_to_string("/proc/sys/vm/overcommit_memory")
            // ignore any errors - they may be expected to occur under certain situations (e.g. when
            // not running in Linux).
            .unwrap_or_else(|_| String::new());
        if overcommit_memory_contents.trim() == "2" {
            let opt = GenericOption {
                name: "dynamic_shared_memory_type".to_owned(),
                value: Some("mmap".to_owned()),
                vartype: "enum".to_owned(),
            };

            writeln!(file, "{}", opt.to_pg_setting())?;
        }
    }

    writeln!(
        file,
        "neon.privileged_role_name={}",
        escape_conf_value(params.privileged_role_name.as_str())
    )?;

    // If there are any extra options in the 'settings' field, append those
    if spec.cluster.settings.is_some() {
        writeln!(file, "# Managed by compute_ctl: begin")?;
        write!(file, "{}", spec.cluster.settings.as_pg_settings())?;
        writeln!(file, "# Managed by compute_ctl: end")?;
    }

    // If base audit logging is enabled, configure it.
    // In this setup, the audit log will be written to the standard postgresql log.
    //
    // If compliance audit logging is enabled, configure pgaudit.
    //
    // Note, that this is called after the settings from spec are written.
    // This way we always override the settings from the spec
    // and don't allow the user or the control plane admin to change them.
    match spec.audit_log_level {
        ComputeAudit::Disabled => {}
        ComputeAudit::Log | ComputeAudit::Base => {
            writeln!(file, "# Managed by compute_ctl base audit settings: start")?;
            writeln!(file, "pgaudit.log='ddl,role'")?;
            // Disable logging of catalog queries to reduce the noise
            writeln!(file, "pgaudit.log_catalog=off")?;

            if let Some(libs) = spec.cluster.settings.find("shared_preload_libraries") {
                let mut extra_shared_preload_libraries = String::new();
                if !libs.contains("pgaudit") {
                    extra_shared_preload_libraries.push_str(",pgaudit");
                }
                writeln!(
                    file,
                    "shared_preload_libraries='{libs}{extra_shared_preload_libraries}'"
                )?;
            } else {
                // Typically, this should be unreacheable,
                // because we always set at least some shared_preload_libraries in the spec
                // but let's handle it explicitly anyway.
                writeln!(file, "shared_preload_libraries='neon,pgaudit'")?;
            }
            writeln!(file, "# Managed by compute_ctl base audit settings: end")?;
        }
        ComputeAudit::Hipaa | ComputeAudit::Extended | ComputeAudit::Full => {
            writeln!(
                file,
                "# Managed by compute_ctl compliance audit settings: begin"
            )?;
            // Enable logging of parameters.
            // This is very verbose and may contain sensitive data.
            if spec.audit_log_level == ComputeAudit::Full {
                writeln!(file, "pgaudit.log_parameter=on")?;
                writeln!(file, "pgaudit.log='all'")?;
            } else {
                writeln!(file, "pgaudit.log_parameter=off")?;
                writeln!(file, "pgaudit.log='all, -misc'")?;
            }
            // Disable logging of catalog queries
            // The catalog doesn't contain sensitive data, so we don't need to audit it.
            writeln!(file, "pgaudit.log_catalog=off")?;
            // Set log rotation to 5 minutes
            // TODO: tune this after performance testing
            writeln!(file, "pgaudit.log_rotation_age=5")?;

            // Enable audit logs for pg_session_jwt extension
            // TODO: Consider a good approach for shipping pg_session_jwt logs to the same sink as
            // pgAudit - additional context in https://github.com/neondatabase/cloud/issues/28863
            //
            // writeln!(file, "pg_session_jwt.audit_log=on")?;

            // Add audit shared_preload_libraries, if they are not present.
            //
            // The caller who sets the flag is responsible for ensuring that the necessary
            // shared_preload_libraries are present in the compute image,
            // otherwise the compute start will fail.
            if let Some(libs) = spec.cluster.settings.find("shared_preload_libraries") {
                let mut extra_shared_preload_libraries = String::new();
                if !libs.contains("pgaudit") {
                    extra_shared_preload_libraries.push_str(",pgaudit");
                }
                if !libs.contains("pgauditlogtofile") {
                    extra_shared_preload_libraries.push_str(",pgauditlogtofile");
                }
                writeln!(
                    file,
                    "shared_preload_libraries='{libs}{extra_shared_preload_libraries}'"
                )?;
            } else {
                // Typically, this should be unreacheable,
                // because we always set at least some shared_preload_libraries in the spec
                // but let's handle it explicitly anyway.
                writeln!(
                    file,
                    "shared_preload_libraries='neon,pgaudit,pgauditlogtofile'"
                )?;
            }
            writeln!(
                file,
                "# Managed by compute_ctl compliance audit settings: end"
            )?;
        }
    }

    writeln!(file, "neon.extension_server_port={extension_server_port}")?;

    if spec.drop_subscriptions_before_start {
        writeln!(file, "neon.disable_logical_replication_subscribers=true")?;
    } else {
        // be explicit about the default value
        writeln!(file, "neon.disable_logical_replication_subscribers=false")?;
    }

    // We need Postgres to send logs to rsyslog so that we can forward them
    // further to customers' log aggregation systems.
    if spec.logs_export_host.is_some() {
        writeln!(file, "log_destination='stderr,syslog'")?;
    }

    if lakebase_mode {
        // Explicitly set the port based on the connstr, overriding any previous port setting.
        // Note: It is important that we don't specify a different port again after this.
        let port = postgres_port.expect("port must be present in connstr");
        writeln!(file, "port = {port}")?;

        // This is databricks specific settings.
        // This should be at the end of the file but before `compute_ctl_temp_override.conf` below
        // so that it can override any settings above.
        // `compute_ctl_temp_override.conf` is intended to override any settings above during specific operations.
        // To prevent potential breakage in the future, we keep it above `compute_ctl_temp_override.conf`.
        writeln!(file, "# Databricks settings start")?;
        if let Some(settings) = databricks_settings {
            writeln!(file, "{}", settings.as_pg_settings())?;
        }
        writeln!(file, "# Databricks settings end")?;
    }

    // This is essential to keep this line at the end of the file,
    // because it is intended to override any settings above.
    writeln!(file, "include_if_exists = 'compute_ctl_temp_override.conf'")?;

    Ok(())
}

pub fn with_compute_ctl_tmp_override<F>(pgdata_path: &Path, options: &str, exec: F) -> Result<()>
where
    F: FnOnce() -> Result<()>,
{
    let path = pgdata_path.join("compute_ctl_temp_override.conf");
    let mut file = File::create(path)?;
    write!(file, "{options}")?;

    let res = exec();

    file.set_len(0)?;

    res
}<|MERGE_RESOLUTION|>--- conflicted
+++ resolved
@@ -69,7 +69,6 @@
     writeln!(file, "# Neon storage settings")?;
     writeln!(file)?;
     if let Some(conninfo) = &spec.pageserver_connection_info {
-<<<<<<< HEAD
         match conninfo.prefer_protocol {
             PageserverProtocol::Libpq => {
                 writeln!(file, "neon.use_communicator_worker=false")?;
@@ -79,17 +78,11 @@
             }
         }
 
-=======
->>>>>>> b4a63e0a
         // Stripe size GUC should be defined prior to connection string
         if let Some(stripe_size) = conninfo.stripe_size {
             writeln!(
                 file,
-<<<<<<< HEAD
-                "# from compute spec's pageserver_conninfo.stripe_size field"
-=======
                 "# from compute spec's pageserver_connection_info.stripe_size field"
->>>>>>> b4a63e0a
             )?;
             writeln!(file, "neon.stripe_size={stripe_size}")?;
         }
@@ -150,7 +143,6 @@
         } else {
             writeln!(file, "# no neon.pageserver_connstring")?;
         }
-<<<<<<< HEAD
         if let Some(grpc_urls) = grpc_urls {
             writeln!(
                 file,
@@ -172,14 +164,6 @@
             writeln!(file, "# from compute spec's shard_stripe_size field")?;
             writeln!(file, "neon.stripe_size={stripe_size}")?;
         }
-=======
-    } else {
-        // Stripe size GUC should be defined prior to connection string
-        if let Some(stripe_size) = spec.shard_stripe_size {
-            writeln!(file, "# from compute spec's shard_stripe_size field")?;
-            writeln!(file, "neon.stripe_size={stripe_size}")?;
-        }
->>>>>>> b4a63e0a
         if let Some(s) = &spec.pageserver_connstring {
             writeln!(file, "# from compute spec's pageserver_connstring field")?;
             writeln!(file, "neon.pageserver_connstring={}", escape_conf_value(s))?;
