--- conflicted
+++ resolved
@@ -69,7 +69,6 @@
     writeln!(file, "# Neon storage settings")?;
     writeln!(file)?;
     if let Some(conninfo) = &spec.pageserver_connection_info {
-<<<<<<< HEAD
         // Stripe size GUC should be defined prior to connection string
         if let Some(stripe_size) = conninfo.stripe_size {
             writeln!(
@@ -81,9 +80,6 @@
 
         let mut libpq_urls: Option<Vec<String>> = Some(Vec::new());
         let mut grpc_urls: Option<Vec<String>> = Some(Vec::new());
-=======
-        let mut libpq_urls: Option<Vec<String>> = Some(Vec::new());
->>>>>>> 1dce2a9e
         let num_shards = if conninfo.shard_count.0 == 0 {
             1 // unsharded, treat it as a single shard
         } else {
@@ -116,7 +112,6 @@
             } else {
                 libpq_urls = None
             }
-<<<<<<< HEAD
             // Similarly for gRPC URLs
             if let Some(url) = &first_pageserver.grpc_url {
                 if let Some(ref mut urls) = grpc_urls {
@@ -125,8 +120,6 @@
             } else {
                 grpc_urls = None
             }
-=======
->>>>>>> 1dce2a9e
         }
         if let Some(libpq_urls) = libpq_urls {
             writeln!(
@@ -141,7 +134,6 @@
         } else {
             writeln!(file, "# no neon.pageserver_connstring")?;
         }
-<<<<<<< HEAD
         if let Some(grpc_urls) = grpc_urls {
             writeln!(
                 file,
@@ -161,30 +153,10 @@
             writeln!(file, "# from compute spec's shard_stripe_size field")?;
             writeln!(file, "neon.stripe_size={stripe_size}")?;
         }
-
-=======
-
-        if let Some(stripe_size) = conninfo.stripe_size {
-            writeln!(
-                file,
-                "# from compute spec's pageserver_conninfo.stripe_size field"
-            )?;
-            writeln!(file, "neon.stripe_size={stripe_size}")?;
-        }
-    } else {
->>>>>>> 1dce2a9e
         if let Some(s) = &spec.pageserver_connstring {
             writeln!(file, "# from compute spec's pageserver_connstring field")?;
             writeln!(file, "neon.pageserver_connstring={}", escape_conf_value(s))?;
         }
-<<<<<<< HEAD
-=======
-
-        if let Some(stripe_size) = spec.shard_stripe_size {
-            writeln!(file, "# from compute spec's shard_stripe_size field")?;
-            writeln!(file, "neon.stripe_size={stripe_size}")?;
-        }
->>>>>>> 1dce2a9e
     }
 
     if !spec.safekeeper_connstrings.is_empty() {
