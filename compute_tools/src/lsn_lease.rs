--- conflicted
+++ resolved
@@ -4,8 +4,7 @@
 use std::time::{Duration, SystemTime};
 
 use anyhow::{Result, bail};
-use compute_api::spec::{ComputeMode, PageserverProtocol};
-use itertools::Itertools as _;
+use compute_api::spec::{ComputeMode, PageserverConnectionInfo};
 use pageserver_page_api as page_api;
 use postgres::{NoTls, SimpleQueryMessage};
 use tracing::{info, warn};
@@ -78,36 +77,16 @@
 
     loop {
         // Note: List of pageservers is dynamic, need to re-read configs before each attempt.
-        let (connstrings, auth) = {
+        let (conninfo, auth) = {
             let state = compute.state.lock().unwrap();
             let spec = state.pspec.as_ref().expect("spec must be set");
-<<<<<<< HEAD
-
-            spec.pageserver_conninfo
-                .shards
-                .values()
-                .map(|conninfo| {
-                    // FIXME: for now, this requires a libpq connection, the grpc API doesn't
-                    // have a "lease" method.
-                    let connstr = conninfo.libpq_url.as_ref().expect("missing libpq URL");
-
-                    let mut config = postgres::Config::from_str(connstr).expect("Invalid connstr");
-                    if let Some(storage_auth_token) = &spec.storage_auth_token {
-                        config.password(storage_auth_token.clone());
-                    }
-                    config
-                })
-                .collect::<Vec<_>>()
-=======
             (
-                spec.pageserver_connstr.clone(),
+                spec.pageserver_conninfo.clone(),
                 spec.storage_auth_token.clone(),
             )
->>>>>>> 8e216a3a
         };
 
-        let result =
-            try_acquire_lsn_lease(&connstrings, auth.as_deref(), tenant_id, timeline_id, lsn);
+        let result = try_acquire_lsn_lease(conninfo, auth.as_deref(), tenant_id, timeline_id, lsn);
         match result {
             Ok(Some(res)) => {
                 return Ok(res);
@@ -131,17 +110,16 @@
 
 /// Tries to acquire LSN leases on all Pageserver shards.
 fn try_acquire_lsn_lease(
-    connstrings: &str,
+    conninfo: PageserverConnectionInfo,
     auth: Option<&str>,
     tenant_id: TenantId,
     timeline_id: TimelineId,
     lsn: Lsn,
 ) -> Result<Option<SystemTime>> {
-    let connstrings = connstrings.split(',').collect_vec();
-    let shard_count = connstrings.len();
+    let shard_count = conninfo.shards.len();
     let mut leases = Vec::new();
 
-    for (shard_number, &connstring) in connstrings.iter().enumerate() {
+    for (shard_number, shard) in conninfo.shards.into_iter() {
         let tenant_shard_id = match shard_count {
             0 | 1 => TenantShardId::unsharded(tenant_id),
             shard_count => TenantShardId {
@@ -151,13 +129,22 @@
             },
         };
 
-        let lease = match PageserverProtocol::from_connstring(connstring)? {
-            PageserverProtocol::Libpq => {
-                acquire_lsn_lease_libpq(connstring, auth, tenant_shard_id, timeline_id, lsn)?
-            }
-            PageserverProtocol::Grpc => {
-                acquire_lsn_lease_grpc(connstring, auth, tenant_shard_id, timeline_id, lsn)?
-            }
+        let lease = if conninfo.prefer_grpc {
+            acquire_lsn_lease_grpc(
+                &shard.grpc_url.unwrap(),
+                auth,
+                tenant_shard_id,
+                timeline_id,
+                lsn,
+            )?
+        } else {
+            acquire_lsn_lease_libpq(
+                &shard.libpq_url.unwrap(),
+                auth,
+                tenant_shard_id,
+                timeline_id,
+                lsn,
+            )?
         };
         leases.push(lease);
     }
