--- conflicted
+++ resolved
@@ -120,7 +120,11 @@
     /// Interval for installed extensions collection
     pub installed_extensions_collection_interval: Arc<AtomicU64>,
 
-<<<<<<< HEAD
+    /// Timeout of PG compute startup in the Init state.
+    pub pg_init_timeout: Option<Duration>,
+
+    pub lakebase_mode: bool,
+
     // Hadron-added params
     // Path to the compute node spec.json file on the local file system containing the compute
     // spec, if specified. This is only used in tests.
@@ -134,12 +138,6 @@
     pub pg_init_timeout: Option<Duration>,
     // Path to the `pg_isready` binary.
     pub pg_isready_bin: String,
-=======
-    /// Timeout of PG compute startup in the Init state.
-    pub pg_init_timeout: Option<Duration>,
-
-    pub lakebase_mode: bool,
->>>>>>> 8de320ab
 }
 
 type TaskHandle = Mutex<Option<JoinHandle<()>>>;
@@ -1962,7 +1960,6 @@
         }
 
         // Run migrations separately to not hold up cold starts
-        let lakebase_mode = self.params.lakebase_mode;
         let params = self.params.clone();
         tokio::spawn(async move {
             let mut conf = conf.as_ref().clone();
@@ -1975,7 +1972,7 @@
                             eprintln!("connection error: {e}");
                         }
                     });
-                    if let Err(e) = handle_migrations(params, &mut client, lakebase_mode).await {
+                    if let Err(e) = handle_migrations(params, &mut client).await {
                         error!("Failed to run migrations: {}", e);
                     }
                 }
