use anyhow::{Context, Result};
use chrono::{DateTime, Utc};
use compute_api::privilege::Privilege;
use compute_api::responses::{
    ComputeConfig, ComputeCtlConfig, ComputeMetrics, ComputeStatus, LfcOffloadState,
    LfcPrewarmState, PromoteState, TlsConfig,
};
use compute_api::spec::{
<<<<<<< HEAD
    ComputeAudit, ComputeFeature, ComputeMode, ComputeSpec, ExtVersion, PageserverConnectionInfo,
    PageserverProtocol, PgIdent,
=======
    ComputeAudit, ComputeFeature, ComputeMode, ComputeSpec, ExtVersion, GenericOption,
    PageserverProtocol, PgIdent, Role,
>>>>>>> 7cd00662
};
use futures::StreamExt;
use futures::future::join_all;
use futures::stream::FuturesUnordered;
use itertools::Itertools;
use nix::sys::signal::{Signal, kill};
use nix::unistd::Pid;
use once_cell::sync::Lazy;
use pageserver_page_api::{self as page_api, BaseBackupCompression};
use postgres;
use postgres::NoTls;
use postgres::error::SqlState;
use remote_storage::{DownloadError, RemotePath};
use std::collections::{HashMap, HashSet};
use std::ffi::OsString;
use std::os::unix::fs::{PermissionsExt, symlink};
use std::path::Path;
use std::process::{Command, Stdio};
use std::str::FromStr;
use std::sync::atomic::{AtomicU32, AtomicU64, Ordering};
use std::sync::{Arc, Condvar, Mutex, RwLock};
use std::time::{Duration, Instant};
use std::{env, fs};
use tokio::{spawn, sync::watch, task::JoinHandle, time};
use tracing::{Instrument, debug, error, info, instrument, warn};
use url::Url;
use utils::id::{TenantId, TimelineId};
use utils::lsn::Lsn;
use utils::measured_stream::MeasuredReader;
use utils::pid_file;
use utils::shard::{ShardIndex, ShardNumber, ShardStripeSize};

use crate::configurator::launch_configurator;
use crate::disk_quota::set_disk_quota;
use crate::hadron_metrics::COMPUTE_ATTACHED;
use crate::installed_extensions::get_installed_extensions;
use crate::logger::{self, startup_context_from_env};
use crate::lsn_lease::launch_lsn_lease_bg_task_for_static;
use crate::metrics::COMPUTE_CTL_UP;
use crate::monitor::launch_monitor;
use crate::pg_helpers::*;
use crate::pgbouncer::*;
use crate::rsyslog::{
    PostgresLogsRsyslogConfig, configure_audit_rsyslog, configure_postgres_logs_export,
    launch_pgaudit_gc,
};
use crate::spec::*;
use crate::swap::resize_swap;
use crate::sync_sk::{check_if_synced, ping_safekeeper};
use crate::tls::watch_cert_for_changes;
use crate::{config, extension_server, local_proxy};

pub static SYNC_SAFEKEEPERS_PID: AtomicU32 = AtomicU32::new(0);
pub static PG_PID: AtomicU32 = AtomicU32::new(0);
// This is an arbitrary build tag. Fine as a default / for testing purposes
// in-case of not-set environment var
const BUILD_TAG_DEFAULT: &str = "latest";
/// Build tag/version of the compute node binaries/image. It's tricky and ugly
/// to pass it everywhere as a part of `ComputeNodeParams`, so we use a
/// global static variable.
pub static BUILD_TAG: Lazy<String> = Lazy::new(|| {
    option_env!("BUILD_TAG")
        .unwrap_or(BUILD_TAG_DEFAULT)
        .to_string()
});
const DEFAULT_INSTALLED_EXTENSIONS_COLLECTION_INTERVAL: u64 = 3600;

/// Static configuration params that don't change after startup. These mostly
/// come from the CLI args, or are derived from them.
#[derive(Clone, Debug)]
pub struct ComputeNodeParams {
    /// The ID of the compute
    pub compute_id: String,

    /// Url type maintains proper escaping
    pub connstr: url::Url,

    /// The name of the 'weak' superuser role, which we give to the users.
    /// It follows the allow list approach, i.e., we take a standard role
    /// and grant it extra permissions with explicit GRANTs here and there,
    /// and core patches.
    pub privileged_role_name: String,

    pub resize_swap_on_bind: bool,
    pub set_disk_quota_for_fs: Option<String>,

    // VM monitor parameters
    #[cfg(target_os = "linux")]
    pub filecache_connstr: String,
    #[cfg(target_os = "linux")]
    pub cgroup: String,
    #[cfg(target_os = "linux")]
    pub vm_monitor_addr: String,

    pub pgdata: String,
    pub pgbin: String,
    pub pgversion: String,

    /// The port that the compute's external HTTP server listens on
    pub external_http_port: u16,
    /// The port that the compute's internal HTTP server listens on
    pub internal_http_port: u16,

    /// the address of extension storage proxy gateway
    pub remote_ext_base_url: Option<Url>,

    /// Interval for installed extensions collection
    pub installed_extensions_collection_interval: Arc<AtomicU64>,
    /// Hadron instance ID of the compute node.
    pub instance_id: Option<String>,
    /// Timeout of PG compute startup in the Init state.
    pub pg_init_timeout: Option<Duration>,
    // Path to the `pg_isready` binary.
    pub pg_isready_bin: String,
    pub lakebase_mode: bool,

    pub build_tag: String,
    pub control_plane_uri: Option<String>,
    pub config_path_test_only: Option<OsString>,
}

type TaskHandle = Mutex<Option<JoinHandle<()>>>;

/// Compute node info shared across several `compute_ctl` threads.
pub struct ComputeNode {
    pub params: ComputeNodeParams,

    // We connect to Postgres from many different places, so build configs once
    // and reuse them where needed. These are derived from 'params.connstr'
    pub conn_conf: postgres::config::Config,
    pub tokio_conn_conf: tokio_postgres::config::Config,

    /// Volatile part of the `ComputeNode`, which should be used under `Mutex`.
    /// To allow HTTP API server to serving status requests, while configuration
    /// is in progress, lock should be held only for short periods of time to do
    /// read/write, not the whole configuration process.
    pub state: Mutex<ComputeState>,
    /// `Condvar` to allow notifying waiters about state changes.
    pub state_changed: Condvar,

    // key: ext_archive_name, value: started download time, download_completed?
    pub ext_download_progress: RwLock<HashMap<String, (DateTime<Utc>, bool)>>,
    pub compute_ctl_config: ComputeCtlConfig,

    /// Handle to the extension stats collection task
    extension_stats_task: TaskHandle,
    lfc_offload_task: TaskHandle,
}

// store some metrics about download size that might impact startup time
#[derive(Clone, Debug)]
pub struct RemoteExtensionMetrics {
    num_ext_downloaded: u64,
    largest_ext_size: u64,
    total_ext_download_size: u64,
}

#[derive(Clone, Debug)]
pub struct ComputeState {
    pub start_time: DateTime<Utc>,
    pub pg_start_time: Option<DateTime<Utc>>,
    pub status: ComputeStatus,
    /// Timestamp of the last Postgres activity. It could be `None` if
    /// compute wasn't used since start.
    pub last_active: Option<DateTime<Utc>>,
    pub error: Option<String>,

    /// Compute spec. This can be received from the CLI or - more likely -
    /// passed by the control plane with a /configure HTTP request.
    pub pspec: Option<ParsedSpec>,

    /// If the spec is passed by a /configure request, 'startup_span' is the
    /// /configure request's tracing span. The main thread enters it when it
    /// processes the compute startup, so that the compute startup is considered
    /// to be part of the /configure request for tracing purposes.
    ///
    /// If the request handling thread/task called startup_compute() directly,
    /// it would automatically be a child of the request handling span, and we
    /// wouldn't need this. But because we use the main thread to perform the
    /// startup, and the /configure task just waits for it to finish, we need to
    /// set up the span relationship ourselves.
    pub startup_span: Option<tracing::span::Span>,

    pub lfc_prewarm_state: LfcPrewarmState,
    pub lfc_offload_state: LfcOffloadState,

    /// WAL flush LSN that is set after terminating Postgres and syncing safekeepers if
    /// mode == ComputeMode::Primary. None otherwise
    pub terminate_flush_lsn: Option<Lsn>,
    pub promote_state: Option<watch::Receiver<PromoteState>>,

    pub metrics: ComputeMetrics,
}

impl ComputeState {
    pub fn new() -> Self {
        Self {
            start_time: Utc::now(),
            pg_start_time: None,
            status: ComputeStatus::Empty,
            last_active: None,
            error: None,
            pspec: None,
            startup_span: None,
            metrics: ComputeMetrics::default(),
            lfc_prewarm_state: LfcPrewarmState::default(),
            lfc_offload_state: LfcOffloadState::default(),
            terminate_flush_lsn: None,
            promote_state: None,
        }
    }

    pub fn set_status(&mut self, status: ComputeStatus, state_changed: &Condvar) {
        let prev = self.status;
        info!("Changing compute status from {} to {}", prev, status);
        self.status = status;
        state_changed.notify_all();

        COMPUTE_CTL_UP.reset();
        COMPUTE_CTL_UP
            .with_label_values(&[&BUILD_TAG, status.to_string().as_str()])
            .set(1);
    }

    pub fn set_failed_status(&mut self, err: anyhow::Error, state_changed: &Condvar) {
        self.error = Some(format!("{err:?}"));
        self.set_status(ComputeStatus::Failed, state_changed);
    }
}

impl Default for ComputeState {
    fn default() -> Self {
        Self::new()
    }
}

#[derive(Clone, Debug)]
pub struct ParsedSpec {
    pub spec: ComputeSpec,
    pub tenant_id: TenantId,
    pub timeline_id: TimelineId,
    pub pageserver_conninfo: PageserverConnectionInfo,
    pub safekeeper_connstrings: Vec<String>,
    pub storage_auth_token: Option<String>,
    /// k8s dns name and port
    pub endpoint_storage_addr: Option<String>,
    pub endpoint_storage_token: Option<String>,
}

impl ParsedSpec {
    pub fn validate(&self) -> Result<(), String> {
        // Only Primary nodes are using safekeeper_connstrings, and at the moment
        // this method only validates that part of the specs.
        if self.spec.mode != ComputeMode::Primary {
            return Ok(());
        }

        // While it seems like a good idea to check for an odd number of entries in
        // the safekeepers connection string, changes to the list of safekeepers might
        // incur appending a new server to a list of 3, in which case a list of 4
        // entries is okay in production.
        //
        // Still we want unique entries, and at least one entry in the vector
        if self.safekeeper_connstrings.is_empty() {
            return Err(String::from("safekeeper_connstrings is empty"));
        }

        // check for uniqueness of the connection strings in the set
        let mut connstrings = self.safekeeper_connstrings.clone();

        connstrings.sort();
        let mut previous = &connstrings[0];

        for current in connstrings.iter().skip(1) {
            // duplicate entry?
            if current == previous {
                return Err(format!(
                    "duplicate entry in safekeeper_connstrings: {current}!",
                ));
            }

            previous = current;
        }

        Ok(())
    }
}

impl TryFrom<ComputeSpec> for ParsedSpec {
    type Error = anyhow::Error;
    fn try_from(spec: ComputeSpec) -> Result<Self, anyhow::Error> {
        // Extract the options from the spec file that are needed to connect to
        // the storage system.
        //
        // In compute specs generated by old control plane versions, the spec file might
        // be missing the `pageserver_connection_info` field. In that case, we need to dig
        // the pageserver connection info from the `pageserver_connstr` field instead, or
        // if that's missing too, from the GUC in the cluster.settings field.
        let mut pageserver_conninfo = spec.pageserver_connection_info.clone();
        if pageserver_conninfo.is_none() {
            if let Some(pageserver_connstr_field) = &spec.pageserver_connstring {
                pageserver_conninfo = Some(PageserverConnectionInfo::from_connstr(
                    pageserver_connstr_field,
                    spec.shard_stripe_size,
                )?);
            }
        }
        if pageserver_conninfo.is_none() {
            if let Some(guc) = spec.cluster.settings.find("neon.pageserver_connstring") {
                let stripe_size = if let Some(guc) = spec.cluster.settings.find("neon.stripe_size")
                {
                    Some(ShardStripeSize(u32::from_str(&guc)?))
                } else {
                    None
                };
                pageserver_conninfo =
                    Some(PageserverConnectionInfo::from_connstr(&guc, stripe_size)?);
            }
        }
        let pageserver_conninfo = pageserver_conninfo.ok_or(anyhow::anyhow!(
            "pageserver connection information should be provided"
        ))?;

        // Similarly for safekeeper connection strings
        let safekeeper_connstrings = if spec.safekeeper_connstrings.is_empty() {
            if matches!(spec.mode, ComputeMode::Primary) {
                spec.cluster
                    .settings
                    .find("neon.safekeepers")
                    .ok_or(anyhow::anyhow!("safekeeper connstrings should be provided"))?
                    .split(',')
                    .map(|str| str.to_string())
                    .collect()
            } else {
                vec![]
            }
        } else {
            spec.safekeeper_connstrings.clone()
        };

        let storage_auth_token = spec.storage_auth_token.clone();
        let tenant_id: TenantId = if let Some(tenant_id) = spec.tenant_id {
            tenant_id
        } else {
            let guc = spec
                .cluster
                .settings
                .find("neon.tenant_id")
                .ok_or(anyhow::anyhow!("tenant id should be provided"))?;
            TenantId::from_str(&guc).context("invalid tenant id")?
        };
        let timeline_id: TimelineId = if let Some(timeline_id) = spec.timeline_id {
            timeline_id
        } else {
            let guc = spec
                .cluster
                .settings
                .find("neon.timeline_id")
                .ok_or(anyhow::anyhow!("timeline id should be provided"))?;
            TimelineId::from_str(&guc).context(anyhow::anyhow!("invalid timeline id"))?
        };

        let endpoint_storage_addr: Option<String> = spec
            .endpoint_storage_addr
            .clone()
            .or_else(|| spec.cluster.settings.find("neon.endpoint_storage_addr"));
        let endpoint_storage_token = spec
            .endpoint_storage_token
            .clone()
            .or_else(|| spec.cluster.settings.find("neon.endpoint_storage_token"));

        let res = ParsedSpec {
            spec,
            pageserver_conninfo,
            safekeeper_connstrings,
            storage_auth_token,
            tenant_id,
            timeline_id,
            endpoint_storage_addr,
            endpoint_storage_token,
        };

        // Now check validity of the parsed specification
        res.validate().map_err(anyhow::Error::msg)?;
        Ok(res)
    }
}

/// If we are a VM, returns a [`Command`] that will run in the `neon-postgres`
/// cgroup. Otherwise returns the default `Command::new(cmd)`
///
/// This function should be used to start postgres, as it will start it in the
/// neon-postgres cgroup if we are a VM. This allows autoscaling to control
/// postgres' resource usage. The cgroup will exist in VMs because vm-builder
/// creates it during the sysinit phase of its inittab.
fn maybe_cgexec(cmd: &str) -> Command {
    // The cplane sets this env var for autoscaling computes.
    // use `var_os` so we don't have to worry about the variable being valid
    // unicode. Should never be an concern . . . but just in case
    if env::var_os("AUTOSCALING").is_some() {
        let mut command = Command::new("cgexec");
        command.args(["-g", "memory:neon-postgres"]);
        command.arg(cmd);
        command
    } else {
        Command::new(cmd)
    }
}

struct PostgresHandle {
    postgres: std::process::Child,
    log_collector: JoinHandle<Result<()>>,
}

impl PostgresHandle {
    /// Return PID of the postgres (postmaster) process
    fn pid(&self) -> Pid {
        Pid::from_raw(self.postgres.id() as i32)
    }
}

struct StartVmMonitorResult {
    #[cfg(target_os = "linux")]
    token: tokio_util::sync::CancellationToken,
    #[cfg(target_os = "linux")]
    vm_monitor: Option<JoinHandle<Result<()>>>,
}

// BEGIN_HADRON
/// This function creates roles that are used by Databricks.
/// These roles are not needs to be botostrapped at PG Compute provisioning time.
/// The auth method for these roles are configured in databricks_pg_hba.conf in universe repository.
pub(crate) fn create_databricks_roles() -> Vec<String> {
    let roles = vec![
        // Role for prometheus_stats_exporter
        Role {
            name: "databricks_monitor".to_string(),
            // This uses "local" connection and auth method for that is "trust", so no password is needed.
            encrypted_password: None,
            options: Some(vec![GenericOption {
                name: "IN ROLE pg_monitor".to_string(),
                value: None,
                vartype: "string".to_string(),
            }]),
        },
        // Role for brickstore control plane
        Role {
            name: "databricks_control_plane".to_string(),
            // Certificate user does not need password.
            encrypted_password: None,
            options: Some(vec![GenericOption {
                name: "SUPERUSER".to_string(),
                value: None,
                vartype: "string".to_string(),
            }]),
        },
        // Role for brickstore httpgateway.
        Role {
            name: "databricks_gateway".to_string(),
            // Certificate user does not need password.
            encrypted_password: None,
            options: None,
        },
    ];

    roles
        .into_iter()
        .map(|role| {
            let query = format!(
                r#"
                DO $$
                    BEGIN
                        IF NOT EXISTS (
                            SELECT FROM pg_catalog.pg_roles WHERE rolname = '{}')
                        THEN
                            CREATE ROLE {} {};
                        END IF;
                    END
                $$;"#,
                role.name,
                role.name.pg_quote(),
                role.to_pg_options(),
            );
            query
        })
        .collect()
}

/// Databricks-specific environment variables to be passed to the `postgres` sub-process.
pub struct DatabricksEnvVars {
    /// The Databricks "endpoint ID" of the compute instance. Used by `postgres` to check
    /// the token scopes of internal auth tokens.
    pub endpoint_id: String,
    /// Hostname of the Databricks workspace URL this compute instance belongs to.
    /// Used by postgres to verify Databricks PAT tokens.
    pub workspace_host: String,

    pub lakebase_mode: bool,
}

impl DatabricksEnvVars {
    pub fn new(
        compute_spec: &ComputeSpec,
        compute_id: Option<&String>,
        instance_id: Option<String>,
        lakebase_mode: bool,
    ) -> Self {
        let endpoint_id = if let Some(instance_id) = instance_id {
            // Use instance_id as endpoint_id if it is set. This code path is for PuPr model.
            instance_id
        } else {
            // Use compute_id as endpoint_id if instance_id is not set. The code path is for PrPr model.
            // compute_id is a string format of "{endpoint_id}/{compute_idx}"
            // endpoint_id is a uuid. We only need to pass down endpoint_id to postgres.
            // Panics if compute_id is not set or not in the expected format.
            compute_id.unwrap().split('/').next().unwrap().to_string()
        };
        let workspace_host = compute_spec
            .databricks_settings
            .as_ref()
            .map(|s| s.databricks_workspace_host.clone())
            .unwrap_or("".to_string());
        Self {
            endpoint_id,
            workspace_host,
            lakebase_mode,
        }
    }

    /// Constants for the names of Databricks-specific postgres environment variables.
    const DATABRICKS_ENDPOINT_ID_ENVVAR: &'static str = "DATABRICKS_ENDPOINT_ID";
    const DATABRICKS_WORKSPACE_HOST_ENVVAR: &'static str = "DATABRICKS_WORKSPACE_HOST";

    /// Convert DatabricksEnvVars to a list of string pairs that can be passed as env vars. Consumes `self`.
    pub fn to_env_var_list(self) -> Vec<(String, String)> {
        if !self.lakebase_mode {
            // In neon env, we don't need to pass down the env vars to postgres.
            return vec![];
        }
        vec![
            (
                Self::DATABRICKS_ENDPOINT_ID_ENVVAR.to_string(),
                self.endpoint_id.clone(),
            ),
            (
                Self::DATABRICKS_WORKSPACE_HOST_ENVVAR.to_string(),
                self.workspace_host.clone(),
            ),
        ]
    }
}

impl ComputeNode {
    pub fn new(params: ComputeNodeParams, config: ComputeConfig) -> Result<Self> {
        let connstr = params.connstr.as_str();
        let mut conn_conf = postgres::config::Config::from_str(connstr)
            .context("cannot build postgres config from connstr")?;
        let mut tokio_conn_conf = tokio_postgres::config::Config::from_str(connstr)
            .context("cannot build tokio postgres config from connstr")?;

        // Users can set some configuration parameters per database with
        //   ALTER DATABASE ... SET ...
        //
        // There are at least these parameters:
        //
        //   - role=some_other_role
        //   - default_transaction_read_only=on
        //   - statement_timeout=1, i.e., 1ms, which will cause most of the queries to fail
        //   - search_path=non_public_schema, this should be actually safe because
        //     we don't call any functions in user databases, but better to always reset
        //     it to public.
        //
        // that can affect `compute_ctl` and prevent it from properly configuring the database schema.
        // Unset them via connection string options before connecting to the database.
        // N.B. keep it in sync with `ZENITH_OPTIONS` in `get_maintenance_client()`.
        const EXTRA_OPTIONS: &str = "-c role=cloud_admin -c default_transaction_read_only=off -c search_path=public -c statement_timeout=0 -c pgaudit.log=none";
        let options = match conn_conf.get_options() {
            // Allow the control plane to override any options set by the
            // compute
            Some(options) => format!("{EXTRA_OPTIONS} {options}"),
            None => EXTRA_OPTIONS.to_string(),
        };
        conn_conf.options(&options);
        tokio_conn_conf.options(&options);

        let mut new_state = ComputeState::new();
        if let Some(spec) = config.spec {
            let pspec = ParsedSpec::try_from(spec).map_err(|msg| anyhow::anyhow!(msg))?;
            if params.lakebase_mode {
                ComputeNode::set_spec(&params, &mut new_state, pspec);
            } else {
                new_state.pspec = Some(pspec);
            }
        }

        Ok(ComputeNode {
            params,
            conn_conf,
            tokio_conn_conf,
            state: Mutex::new(new_state),
            state_changed: Condvar::new(),
            ext_download_progress: RwLock::new(HashMap::new()),
            compute_ctl_config: config.compute_ctl_config,
            extension_stats_task: Mutex::new(None),
            lfc_offload_task: Mutex::new(None),
        })
    }

    /// Top-level control flow of compute_ctl. Returns a process exit code we should
    /// exit with.
    pub fn run(self) -> Result<Option<i32>> {
        let this = Arc::new(self);

        let cli_spec = this.state.lock().unwrap().pspec.clone();

        // If this is a pooled VM, prewarm before starting HTTP server and becoming
        // available for binding. Prewarming helps Postgres start quicker later,
        // because QEMU will already have its memory allocated from the host, and
        // the necessary binaries will already be cached.
        if cli_spec.is_none() {
            this.prewarm_postgres_vm_memory()?;
        }

        // Set the up metric with Empty status before starting the HTTP server.
        // That way on the first metric scrape, an external observer will see us
        // as 'up' and 'empty' (unless the compute was started with a spec or
        // already configured by control plane).
        COMPUTE_CTL_UP
            .with_label_values(&[&BUILD_TAG, ComputeStatus::Empty.to_string().as_str()])
            .set(1);

        // Launch the external HTTP server first, so that we can serve control plane
        // requests while configuration is still in progress.
        crate::http::server::Server::External {
            port: this.params.external_http_port,
            config: this.compute_ctl_config.clone(),
            compute_id: this.params.compute_id.clone(),
            instance_id: this.params.instance_id.clone(),
        }
        .launch(&this);

        // The internal HTTP server could be launched later, but there isn't much
        // sense in waiting.
        crate::http::server::Server::Internal {
            port: this.params.internal_http_port,
        }
        .launch(&this);

        // If we got a spec from the CLI already, use that. Otherwise wait for the
        // control plane to pass it to us with a /configure HTTP request
        let pspec = if let Some(cli_spec) = cli_spec {
            cli_spec
        } else {
            this.wait_spec()?
        };

        launch_lsn_lease_bg_task_for_static(&this);

        // We have a spec, start the compute
        let mut delay_exit = false;
        let mut vm_monitor = None;
        let mut pg_process: Option<PostgresHandle> = None;

        match this.start_compute(&mut pg_process) {
            Ok(()) => {
                // Success! Launch remaining services (just vm-monitor currently)
                vm_monitor =
                    Some(this.start_vm_monitor(pspec.spec.disable_lfc_resizing.unwrap_or(false)));
            }
            Err(err) => {
                // Something went wrong with the startup. Log it and expose the error to
                // HTTP status requests.
                error!("could not start the compute node: {:#}", err);
                this.set_failed_status(err);
                delay_exit = true;

                // If the error happened after starting PostgreSQL, kill it
                if let Some(ref pg_process) = pg_process {
                    kill(pg_process.pid(), Signal::SIGQUIT).ok();
                }
            }
        }

        // If startup was successful, or it failed in the late stages,
        // PostgreSQL is now running. Wait until it exits.
        let exit_code = if let Some(pg_handle) = pg_process {
            let exit_status = this.wait_postgres(pg_handle);
            info!("Postgres exited with code {}, shutting down", exit_status);
            exit_status.code()
        } else {
            None
        };

        this.terminate_extension_stats_task();
        this.terminate_lfc_offload_task();

        // Terminate the vm_monitor so it releases the file watcher on
        // /sys/fs/cgroup/neon-postgres.
        // Note: the vm-monitor only runs on linux because it requires cgroups.
        if let Some(vm_monitor) = vm_monitor {
            cfg_if::cfg_if! {
                if #[cfg(target_os = "linux")] {
                    // Kills all threads spawned by the monitor
                    vm_monitor.token.cancel();
                    if let Some(handle) = vm_monitor.vm_monitor {
                        // Kills the actual task running the monitor
                        handle.abort();
                    }
                } else {
                    _ = vm_monitor; // appease unused lint on macOS
                }
            }
        }

        // Reap the postgres process
        delay_exit |= this.cleanup_after_postgres_exit()?;

        // /terminate returns LSN. If we don't sleep at all, connection will break and we
        // won't get result. If we sleep too much, tests will take significantly longer
        // and Github Action run will error out
        let sleep_duration = if delay_exit {
            Duration::from_secs(30)
        } else {
            Duration::from_millis(300)
        };

        // If launch failed, keep serving HTTP requests for a while, so the cloud
        // control plane can get the actual error.
        if delay_exit {
            info!("giving control plane 30s to collect the error before shutdown");
        }
        std::thread::sleep(sleep_duration);
        Ok(exit_code)
    }

    pub fn wait_spec(&self) -> Result<ParsedSpec> {
        info!("no compute spec provided, waiting");
        let mut state = self.state.lock().unwrap();
        while state.status != ComputeStatus::ConfigurationPending {
            state = self.state_changed.wait(state).unwrap();
        }

        info!("got spec, continue configuration");
        let spec = state.pspec.as_ref().unwrap().clone();

        // Record for how long we slept waiting for the spec.
        let now = Utc::now();
        state.metrics.wait_for_spec_ms = now
            .signed_duration_since(state.start_time)
            .to_std()
            .unwrap()
            .as_millis() as u64;

        // Reset start time, so that the total startup time that is calculated later will
        // not include the time that we waited for the spec.
        state.start_time = now;

        Ok(spec)
    }

    /// Start compute.
    ///
    /// Prerequisites:
    /// - the compute spec has been placed in self.state.pspec
    ///
    /// On success:
    /// - status is set to ComputeStatus::Running
    /// - self.running_postgres is set
    ///
    /// On error:
    /// - status is left in ComputeStatus::Init. The caller is responsible for setting it to Failed
    /// - if Postgres was started before the fatal error happened, self.running_postgres is
    ///   set. The caller is responsible for killing it.
    ///
    /// Note that this is in the critical path of a compute cold start. Keep this fast.
    /// Try to do things concurrently, to hide the latencies.
    fn start_compute(self: &Arc<Self>, pg_handle: &mut Option<PostgresHandle>) -> Result<()> {
        let compute_state: ComputeState;

        let start_compute_span;
        let _this_entered;
        {
            let mut state_guard = self.state.lock().unwrap();

            // Create a tracing span for the startup operation.
            //
            // We could otherwise just annotate the function with #[instrument], but if
            // we're being configured from a /configure HTTP request, we want the
            // startup to be considered part of the /configure request.
            //
            // Similarly, if a trace ID was passed in env variables, attach it to the span.
            start_compute_span = {
                // Temporarily enter the parent span, so that the new span becomes its child.
                if let Some(p) = state_guard.startup_span.take() {
                    let _parent_entered = p.entered();
                    tracing::info_span!("start_compute")
                } else if let Some(otel_context) = startup_context_from_env() {
                    use tracing_opentelemetry::OpenTelemetrySpanExt;
                    let span = tracing::info_span!("start_compute");
                    span.set_parent(otel_context);
                    span
                } else {
                    tracing::info_span!("start_compute")
                }
            };
            _this_entered = start_compute_span.enter();

            // Hadron: Record postgres start time (used to enforce pg_init_timeout).
            state_guard.pg_start_time.replace(Utc::now());

            state_guard.set_status(ComputeStatus::Init, &self.state_changed);
            compute_state = state_guard.clone()
        }

        let pspec = compute_state.pspec.as_ref().expect("spec must be set");
        info!(
            "starting compute for project {}, operation {}, tenant {}, timeline {}, project {}, branch {}, endpoint {}, features {:?}, spec.remote_extensions {:?}",
            pspec.spec.cluster.cluster_id.as_deref().unwrap_or("None"),
            pspec.spec.operation_uuid.as_deref().unwrap_or("None"),
            pspec.tenant_id,
            pspec.timeline_id,
            pspec.spec.project_id.as_deref().unwrap_or("None"),
            pspec.spec.branch_id.as_deref().unwrap_or("None"),
            pspec.spec.endpoint_id.as_deref().unwrap_or("None"),
            pspec.spec.features,
            pspec.spec.remote_extensions,
        );

        ////// PRE-STARTUP PHASE: things that need to be finished before we start the Postgres process

        // Collect all the tasks that must finish here
        let mut pre_tasks = tokio::task::JoinSet::new();

        // Make sure TLS certificates are properly loaded and in the right place.
        if self.compute_ctl_config.tls.is_some() {
            let this = self.clone();
            pre_tasks.spawn(async move {
                this.watch_cert_for_changes().await;

                Ok::<(), anyhow::Error>(())
            });
        }

        let tls_config = self.tls_config(&pspec.spec);

        // If there are any remote extensions in shared_preload_libraries, start downloading them
        if pspec.spec.remote_extensions.is_some() {
            let (this, spec) = (self.clone(), pspec.spec.clone());
            pre_tasks.spawn(async move {
                this.download_preload_extensions(&spec)
                    .in_current_span()
                    .await
            });
        }

        // Prepare pgdata directory. This downloads the basebackup, among other things.
        {
            let (this, cs) = (self.clone(), compute_state.clone());
            pre_tasks.spawn_blocking_child(move || this.prepare_pgdata(&cs));
        }

        // Resize swap to the desired size if the compute spec says so
        if let (Some(size_bytes), true) =
            (pspec.spec.swap_size_bytes, self.params.resize_swap_on_bind)
        {
            pre_tasks.spawn_blocking_child(move || {
                // To avoid 'swapoff' hitting postgres startup, we need to run resize-swap to completion
                // *before* starting postgres.
                //
                // In theory, we could do this asynchronously if SkipSwapon was enabled for VMs, but this
                // carries a risk of introducing hard-to-debug issues - e.g. if postgres sometimes gets
                // OOM-killed during startup because swap wasn't available yet.
                resize_swap(size_bytes).context("failed to resize swap")?;
                let size_mib = size_bytes as f32 / (1 << 20) as f32; // just for more coherent display.
                info!(%size_bytes, %size_mib, "resized swap");

                Ok::<(), anyhow::Error>(())
            });
        }

        // Set disk quota if the compute spec says so
        if let (Some(disk_quota_bytes), Some(disk_quota_fs_mountpoint)) = (
            pspec.spec.disk_quota_bytes,
            self.params.set_disk_quota_for_fs.as_ref(),
        ) {
            let disk_quota_fs_mountpoint = disk_quota_fs_mountpoint.clone();
            pre_tasks.spawn_blocking_child(move || {
                set_disk_quota(disk_quota_bytes, &disk_quota_fs_mountpoint)
                    .context("failed to set disk quota")?;
                let size_mib = disk_quota_bytes as f32 / (1 << 20) as f32; // just for more coherent display.
                info!(%disk_quota_bytes, %size_mib, "set disk quota");

                Ok::<(), anyhow::Error>(())
            });
        }

        // tune pgbouncer
        if let Some(pgbouncer_settings) = &pspec.spec.pgbouncer_settings {
            info!("tuning pgbouncer");

            let pgbouncer_settings = pgbouncer_settings.clone();
            let tls_config = tls_config.clone();

            // Spawn a background task to do the tuning,
            // so that we don't block the main thread that starts Postgres.
            let _handle = tokio::spawn(async move {
                let res = tune_pgbouncer(pgbouncer_settings, tls_config).await;
                if let Err(err) = res {
                    error!("error while tuning pgbouncer: {err:?}");
                    // Continue with the startup anyway
                }
            });
        }

        // configure local_proxy
        if let Some(local_proxy) = &pspec.spec.local_proxy_config {
            info!("configuring local_proxy");

            // Spawn a background task to do the configuration,
            // so that we don't block the main thread that starts Postgres.

            let mut local_proxy = local_proxy.clone();
            local_proxy.tls = tls_config.clone();

            let _handle = tokio::spawn(async move {
                if let Err(err) = local_proxy::configure(&local_proxy) {
                    error!("error while configuring local_proxy: {err:?}");
                    // Continue with the startup anyway
                }
            });
        }

        // Configure and start rsyslog for compliance audit logging
        match pspec.spec.audit_log_level {
            ComputeAudit::Hipaa | ComputeAudit::Extended | ComputeAudit::Full => {
                let remote_tls_endpoint =
                    std::env::var("AUDIT_LOGGING_TLS_ENDPOINT").unwrap_or("".to_string());
                let remote_plain_endpoint =
                    std::env::var("AUDIT_LOGGING_ENDPOINT").unwrap_or("".to_string());

                if remote_plain_endpoint.is_empty() && remote_tls_endpoint.is_empty() {
                    anyhow::bail!(
                        "AUDIT_LOGGING_ENDPOINT and AUDIT_LOGGING_TLS_ENDPOINT are both empty"
                    );
                }

                let log_directory_path = Path::new(&self.params.pgdata).join("log");
                let log_directory_path = log_directory_path.to_string_lossy().to_string();

                // Add project_id,endpoint_id to identify the logs.
                //
                // These ids are passed from cplane,
                let endpoint_id = pspec.spec.endpoint_id.as_deref().unwrap_or("");
                let project_id = pspec.spec.project_id.as_deref().unwrap_or("");

                configure_audit_rsyslog(
                    log_directory_path.clone(),
                    endpoint_id,
                    project_id,
                    &remote_plain_endpoint,
                    &remote_tls_endpoint,
                )?;

                // Launch a background task to clean up the audit logs
                launch_pgaudit_gc(log_directory_path);
            }
            _ => {}
        }

        // Configure and start rsyslog for Postgres logs export
        let conf = PostgresLogsRsyslogConfig::new(pspec.spec.logs_export_host.as_deref());
        configure_postgres_logs_export(conf)?;

        // Launch remaining service threads
        let _monitor_handle = launch_monitor(self);
        let _configurator_handle = launch_configurator(self);

        // Wait for all the pre-tasks to finish before starting postgres
        let rt = tokio::runtime::Handle::current();
        while let Some(res) = rt.block_on(pre_tasks.join_next()) {
            res??;
        }

        ////// START POSTGRES
        let start_time = Utc::now();
        let pg_process = self.start_postgres(pspec.storage_auth_token.clone())?;
        let postmaster_pid = pg_process.pid();
        *pg_handle = Some(pg_process);

        // If this is a primary endpoint, perform some post-startup configuration before
        // opening it up for the world.
        let config_time = Utc::now();
        if pspec.spec.mode == ComputeMode::Primary {
            self.configure_as_primary(&compute_state)?;

            let conf = self.get_tokio_conn_conf(None);
            tokio::task::spawn(async {
                let _ = installed_extensions(conf).await;
            });
        }

        // All done!
        let startup_end_time = Utc::now();
        let metrics = {
            let mut state = self.state.lock().unwrap();
            state.metrics.start_postgres_ms = config_time
                .signed_duration_since(start_time)
                .to_std()
                .unwrap()
                .as_millis() as u64;
            state.metrics.config_ms = startup_end_time
                .signed_duration_since(config_time)
                .to_std()
                .unwrap()
                .as_millis() as u64;
            state.metrics.total_startup_ms = startup_end_time
                .signed_duration_since(compute_state.start_time)
                .to_std()
                .unwrap()
                .as_millis() as u64;
            state.metrics.clone()
        };
        self.set_status(ComputeStatus::Running);

        // Log metrics so that we can search for slow operations in logs
        info!(?metrics, postmaster_pid = %postmaster_pid, "compute start finished");

        self.spawn_extension_stats_task();

        if pspec.spec.autoprewarm {
            info!("autoprewarming on startup as requested");
            self.prewarm_lfc(None);
        }
        if let Some(seconds) = pspec.spec.offload_lfc_interval_seconds {
            self.spawn_lfc_offload_task(Duration::from_secs(seconds.into()));
        };
        Ok(())
    }

    #[instrument(skip_all)]
    async fn download_preload_extensions(&self, spec: &ComputeSpec) -> Result<()> {
        let remote_extensions = if let Some(remote_extensions) = &spec.remote_extensions {
            remote_extensions
        } else {
            return Ok(());
        };

        // First, create control files for all available extensions
        extension_server::create_control_files(remote_extensions, &self.params.pgbin);

        let library_load_start_time = Utc::now();
        let remote_ext_metrics = self.prepare_preload_libraries(spec).await?;

        let library_load_time = Utc::now()
            .signed_duration_since(library_load_start_time)
            .to_std()
            .unwrap()
            .as_millis() as u64;
        let mut state = self.state.lock().unwrap();
        state.metrics.load_ext_ms = library_load_time;
        state.metrics.num_ext_downloaded = remote_ext_metrics.num_ext_downloaded;
        state.metrics.largest_ext_size = remote_ext_metrics.largest_ext_size;
        state.metrics.total_ext_download_size = remote_ext_metrics.total_ext_download_size;
        info!(
            "Loading shared_preload_libraries took {:?}ms",
            library_load_time
        );
        info!("{:?}", remote_ext_metrics);

        Ok(())
    }

    /// Start the vm-monitor if directed to. The vm-monitor only runs on linux
    /// because it requires cgroups.
    fn start_vm_monitor(&self, disable_lfc_resizing: bool) -> StartVmMonitorResult {
        cfg_if::cfg_if! {
            if #[cfg(target_os = "linux")] {
                use std::env;
                use tokio_util::sync::CancellationToken;

                // This token is used internally by the monitor to clean up all threads
                let token = CancellationToken::new();

                // don't pass postgres connection string to vm-monitor if we don't want it to resize LFC
                let pgconnstr = if disable_lfc_resizing {
                    None
                } else {
                    Some(self.params.filecache_connstr.clone())
                };

                let vm_monitor = if env::var_os("AUTOSCALING").is_some() {
                    let vm_monitor = tokio::spawn(vm_monitor::start(
                        Box::leak(Box::new(vm_monitor::Args {
                            cgroup: Some(self.params.cgroup.clone()),
                            pgconnstr,
                            addr: self.params.vm_monitor_addr.clone(),
                        })),
                        token.clone(),
                    ));
                    Some(vm_monitor)
                } else {
                    None
                };
                StartVmMonitorResult { token, vm_monitor }
            } else {
                _ = disable_lfc_resizing; // appease unused lint on macOS
                StartVmMonitorResult { }
            }
        }
    }

    fn cleanup_after_postgres_exit(&self) -> Result<bool> {
        // Maybe sync safekeepers again, to speed up next startup
        let compute_state = self.state.lock().unwrap().clone();
        let pspec = compute_state.pspec.as_ref().expect("spec must be set");
        let lsn = if matches!(pspec.spec.mode, compute_api::spec::ComputeMode::Primary) {
            info!("syncing safekeepers on shutdown");
            let storage_auth_token = pspec.storage_auth_token.clone();
            let lsn = self.sync_safekeepers(storage_auth_token)?;
            info!(%lsn, "synced safekeepers");
            Some(lsn)
        } else {
            info!("not primary, not syncing safekeepers");
            None
        };

        let mut state = self.state.lock().unwrap();
        state.terminate_flush_lsn = lsn;

        let delay_exit = state.status == ComputeStatus::TerminationPendingFast;
        if state.status == ComputeStatus::TerminationPendingFast
            || state.status == ComputeStatus::TerminationPendingImmediate
        {
            info!(
                "Changing compute status from {} to {}",
                state.status,
                ComputeStatus::Terminated
            );
            state.status = ComputeStatus::Terminated;
            self.state_changed.notify_all();
        }
        drop(state);

        if let Err(err) = self.check_for_core_dumps() {
            error!("error while checking for core dumps: {err:?}");
        }

        Ok(delay_exit)
    }

    /// Check that compute node has corresponding feature enabled.
    pub fn has_feature(&self, feature: ComputeFeature) -> bool {
        let state = self.state.lock().unwrap();

        if let Some(s) = state.pspec.as_ref() {
            s.spec.features.contains(&feature)
        } else {
            false
        }
    }

    pub fn set_status(&self, status: ComputeStatus) {
        let mut state = self.state.lock().unwrap();
        state.set_status(status, &self.state_changed);
    }

    pub fn set_failed_status(&self, err: anyhow::Error) {
        let mut state = self.state.lock().unwrap();
        state.set_failed_status(err, &self.state_changed);
    }

    pub fn get_status(&self) -> ComputeStatus {
        self.state.lock().unwrap().status
    }

    pub fn get_timeline_id(&self) -> Option<TimelineId> {
        self.state
            .lock()
            .unwrap()
            .pspec
            .as_ref()
            .map(|s| s.timeline_id)
    }

    // Remove `pgdata` directory and create it again with right permissions.
    fn create_pgdata(&self) -> Result<()> {
        // Ignore removal error, likely it is a 'No such file or directory (os error 2)'.
        // If it is something different then create_dir() will error out anyway.
        let pgdata = &self.params.pgdata;
        let _ok = fs::remove_dir_all(pgdata);
        if self.params.lakebase_mode {
            // Ignore creation errors if the directory already exists (e.g. mounting it ahead of time).
            // If it is something different then PG startup will error out anyway.
            let _ok = fs::create_dir(pgdata);
        } else {
            fs::create_dir(pgdata)?;
        }

        fs::set_permissions(pgdata, fs::Permissions::from_mode(0o700))?;

        Ok(())
    }

    /// Fetches a basebackup from the Pageserver using the compute state's Pageserver connstring and
    /// unarchives it to `pgdata` directory, replacing any existing contents.
    #[instrument(skip_all, fields(%lsn))]
    fn try_get_basebackup(&self, compute_state: &ComputeState, lsn: Lsn) -> Result<()> {
        let spec = compute_state.pspec.as_ref().expect("spec must be set");

        let started = Instant::now();
        let (connected, size) = match spec.pageserver_conninfo.prefer_protocol {
            PageserverProtocol::Grpc => self.try_get_basebackup_grpc(spec, lsn)?,
            PageserverProtocol::Libpq => self.try_get_basebackup_libpq(spec, lsn)?,
        };

        self.fix_zenith_signal_neon_signal()?;

        let mut state = self.state.lock().unwrap();
        state.metrics.pageserver_connect_micros =
            connected.duration_since(started).as_micros() as u64;
        state.metrics.basebackup_bytes = size as u64;
        state.metrics.basebackup_ms = started.elapsed().as_millis() as u64;

        Ok(())
    }

    /// Move the Zenith signal file to Neon signal file location.
    /// This makes Compute compatible with older PageServers that don't yet
    /// know about the Zenith->Neon rename.
    fn fix_zenith_signal_neon_signal(&self) -> Result<()> {
        let datadir = Path::new(&self.params.pgdata);

        let neonsig = datadir.join("neon.signal");

        if neonsig.is_file() {
            return Ok(());
        }

        let zenithsig = datadir.join("zenith.signal");

        if zenithsig.is_file() {
            fs::copy(zenithsig, neonsig)?;
        }

        Ok(())
    }

    /// Fetches a basebackup via gRPC. The connstring must use grpc://. Returns the timestamp when
    /// the connection was established, and the (compressed) size of the basebackup.
    fn try_get_basebackup_grpc(&self, spec: &ParsedSpec, lsn: Lsn) -> Result<(Instant, usize)> {
        let shard0_index = ShardIndex {
            shard_number: ShardNumber(0),
            shard_count: spec.pageserver_conninfo.shard_count,
        };
        let shard0_url = spec
            .pageserver_conninfo
            .shard_url(ShardNumber(0), PageserverProtocol::Grpc)?
            .to_owned();
        let (reader, connected) = tokio::runtime::Handle::current().block_on(async move {
            let mut client = page_api::Client::connect(
                shard0_url,
                spec.tenant_id,
                spec.timeline_id,
                shard0_index,
                spec.storage_auth_token.clone(),
                None, // NB: base backups use payload compression
            )
            .await?;
            let connected = Instant::now();
            let reader = client
                .get_base_backup(page_api::GetBaseBackupRequest {
                    lsn: (lsn != Lsn(0)).then_some(lsn),
                    compression: BaseBackupCompression::Gzip,
                    replica: spec.spec.mode != ComputeMode::Primary,
                    full: false,
                })
                .await?;
            anyhow::Ok((reader, connected))
        })?;

        let mut reader = MeasuredReader::new(tokio_util::io::SyncIoBridge::new(reader));

        // Set `ignore_zeros` so that unpack() reads the entire stream and doesn't just stop at the
        // end-of-archive marker. If the server errors, the tar::Builder drop handler will write an
        // end-of-archive marker before the error is emitted, and we would not see the error.
        let mut ar = tar::Archive::new(flate2::read::GzDecoder::new(&mut reader));
        ar.set_ignore_zeros(true);
        ar.unpack(&self.params.pgdata)?;

        Ok((connected, reader.get_byte_count()))
    }

    /// Fetches a basebackup via libpq. The connstring must use postgresql://. Returns the timestamp
    /// when the connection was established, and the (compressed) size of the basebackup.
    fn try_get_basebackup_libpq(&self, spec: &ParsedSpec, lsn: Lsn) -> Result<(Instant, usize)> {
        let shard0_connstr = spec
            .pageserver_conninfo
            .shard_url(ShardNumber(0), PageserverProtocol::Libpq)?;
        let mut config = postgres::Config::from_str(shard0_connstr)?;

        // Use the storage auth token from the config file, if given.
        // Note: this overrides any password set in the connection string.
        if let Some(storage_auth_token) = &spec.storage_auth_token {
            info!("Got storage auth token from spec file");
            config.password(storage_auth_token);
        } else {
            info!("Storage auth token not set");
        }

        config.application_name("compute_ctl");
        config.options(&format!(
            "-c neon.compute_mode={}",
            spec.spec.mode.to_type_str()
        ));

        // Connect to pageserver
        let mut client = config.connect(NoTls)?;
        let connected = Instant::now();

        let basebackup_cmd = match lsn {
            Lsn(0) => {
                if spec.spec.mode != ComputeMode::Primary {
                    format!(
                        "basebackup {} {} --gzip --replica",
                        spec.tenant_id, spec.timeline_id
                    )
                } else {
                    format!("basebackup {} {} --gzip", spec.tenant_id, spec.timeline_id)
                }
            }
            _ => {
                if spec.spec.mode != ComputeMode::Primary {
                    format!(
                        "basebackup {} {} {} --gzip --replica",
                        spec.tenant_id, spec.timeline_id, lsn
                    )
                } else {
                    format!(
                        "basebackup {} {} {} --gzip",
                        spec.tenant_id, spec.timeline_id, lsn
                    )
                }
            }
        };

        let copyreader = client.copy_out(basebackup_cmd.as_str())?;
        let mut measured_reader = MeasuredReader::new(copyreader);
        let mut bufreader = std::io::BufReader::new(&mut measured_reader);

        // Read the archive directly from the `CopyOutReader`
        //
        // Set `ignore_zeros` so that unpack() reads all the Copy data and
        // doesn't stop at the end-of-archive marker. Otherwise, if the server
        // sends an Error after finishing the tarball, we will not notice it.
        // The tar::Builder drop handler will write an end-of-archive marker
        // before emitting the error, and we would not see it otherwise.
        let mut ar = tar::Archive::new(flate2::read::GzDecoder::new(&mut bufreader));
        ar.set_ignore_zeros(true);
        ar.unpack(&self.params.pgdata)?;

        Ok((connected, measured_reader.get_byte_count()))
    }

    // Gets the basebackup in a retry loop
    #[instrument(skip_all, fields(%lsn))]
    pub fn get_basebackup(&self, compute_state: &ComputeState, lsn: Lsn) -> Result<()> {
        let mut retry_period_ms = 500.0;
        let mut attempts = 0;
        const DEFAULT_ATTEMPTS: u16 = 10;
        #[cfg(feature = "testing")]
        let max_attempts = if let Ok(v) = env::var("NEON_COMPUTE_TESTING_BASEBACKUP_RETRIES") {
            u16::from_str(&v).unwrap()
        } else {
            DEFAULT_ATTEMPTS
        };
        #[cfg(not(feature = "testing"))]
        let max_attempts = DEFAULT_ATTEMPTS;
        loop {
            let result = self.try_get_basebackup(compute_state, lsn);
            match result {
                Ok(_) => {
                    return result;
                }
                Err(ref e) if attempts < max_attempts => {
                    warn!("Failed to get basebackup: {e:?} (attempt {attempts}/{max_attempts})");
                    std::thread::sleep(std::time::Duration::from_millis(retry_period_ms as u64));
                    retry_period_ms *= 1.5;
                }
                Err(_) => {
                    return result;
                }
            }
            attempts += 1;
        }
    }

    pub async fn check_safekeepers_synced_async(
        &self,
        compute_state: &ComputeState,
    ) -> Result<Option<Lsn>> {
        // Construct a connection config for each safekeeper
        let pspec: ParsedSpec = compute_state
            .pspec
            .as_ref()
            .expect("spec must be set")
            .clone();
        let sk_connstrs: Vec<String> = pspec.safekeeper_connstrings.clone();
        let sk_configs = sk_connstrs.into_iter().map(|connstr| {
            // Format connstr
            let id = connstr.clone();
            let connstr = format!("postgresql://no_user@{connstr}");
            let options = format!(
                "-c timeline_id={} tenant_id={}",
                pspec.timeline_id, pspec.tenant_id
            );

            // Construct client
            let mut config = tokio_postgres::Config::from_str(&connstr).unwrap();
            config.options(&options);
            if let Some(storage_auth_token) = pspec.storage_auth_token.clone() {
                config.password(storage_auth_token);
            }

            (id, config)
        });

        // Create task set to query all safekeepers
        let mut tasks = FuturesUnordered::new();
        let quorum = sk_configs.len() / 2 + 1;
        for (id, config) in sk_configs {
            let timeout = tokio::time::Duration::from_millis(100);
            let task = tokio::time::timeout(timeout, ping_safekeeper(id, config));
            tasks.push(tokio::spawn(task));
        }

        // Get a quorum of responses or errors
        let mut responses = Vec::new();
        let mut join_errors = Vec::new();
        let mut task_errors = Vec::new();
        let mut timeout_errors = Vec::new();
        while let Some(response) = tasks.next().await {
            match response {
                Ok(Ok(Ok(r))) => responses.push(r),
                Ok(Ok(Err(e))) => task_errors.push(e),
                Ok(Err(e)) => timeout_errors.push(e),
                Err(e) => join_errors.push(e),
            };
            if responses.len() >= quorum {
                break;
            }
            if join_errors.len() + task_errors.len() + timeout_errors.len() >= quorum {
                break;
            }
        }

        // In case of error, log and fail the check, but don't crash.
        // We're playing it safe because these errors could be transient
        // and we don't yet retry.
        if responses.len() < quorum {
            error!(
                "failed sync safekeepers check {:?} {:?} {:?}",
                join_errors, task_errors, timeout_errors
            );
            return Ok(None);
        }

        Ok(check_if_synced(responses))
    }

    // Fast path for sync_safekeepers. If they're already synced we get the lsn
    // in one roundtrip. If not, we should do a full sync_safekeepers.
    #[instrument(skip_all)]
    pub fn check_safekeepers_synced(&self, compute_state: &ComputeState) -> Result<Option<Lsn>> {
        let start_time = Utc::now();

        let rt = tokio::runtime::Handle::current();
        let result = rt.block_on(self.check_safekeepers_synced_async(compute_state));

        // Record runtime
        self.state.lock().unwrap().metrics.sync_sk_check_ms = Utc::now()
            .signed_duration_since(start_time)
            .to_std()
            .unwrap()
            .as_millis() as u64;
        result
    }

    // Run `postgres` in a special mode with `--sync-safekeepers` argument
    // and return the reported LSN back to the caller.
    #[instrument(skip_all)]
    pub fn sync_safekeepers(&self, storage_auth_token: Option<String>) -> Result<Lsn> {
        let start_time = Utc::now();

        let mut sync_handle = maybe_cgexec(&self.params.pgbin)
            .args(["--sync-safekeepers"])
            .env("PGDATA", &self.params.pgdata) // we cannot use -D in this mode
            .envs(if let Some(storage_auth_token) = &storage_auth_token {
                vec![("NEON_AUTH_TOKEN", storage_auth_token)]
            } else {
                vec![]
            })
            .stdout(Stdio::piped())
            .stderr(Stdio::piped())
            .spawn()
            .expect("postgres --sync-safekeepers failed to start");
        SYNC_SAFEKEEPERS_PID.store(sync_handle.id(), Ordering::SeqCst);

        // `postgres --sync-safekeepers` will print all log output to stderr and
        // final LSN to stdout. So we leave stdout to collect LSN, while stderr logs
        // will be collected in a child thread.
        let stderr = sync_handle
            .stderr
            .take()
            .expect("stderr should be captured");
        let logs_handle = handle_postgres_logs(stderr);

        let sync_output = sync_handle
            .wait_with_output()
            .expect("postgres --sync-safekeepers failed");
        SYNC_SAFEKEEPERS_PID.store(0, Ordering::SeqCst);

        // Process has exited, so we can join the logs thread.
        let _ = tokio::runtime::Handle::current()
            .block_on(logs_handle)
            .map_err(|e| tracing::error!("log task panicked: {:?}", e));

        if !sync_output.status.success() {
            anyhow::bail!(
                "postgres --sync-safekeepers exited with non-zero status: {}. stdout: {}",
                sync_output.status,
                String::from_utf8(sync_output.stdout)
                    .expect("postgres --sync-safekeepers exited, and stdout is not utf-8"),
            );
        }

        self.state.lock().unwrap().metrics.sync_safekeepers_ms = Utc::now()
            .signed_duration_since(start_time)
            .to_std()
            .unwrap()
            .as_millis() as u64;

        let lsn = Lsn::from_str(String::from_utf8(sync_output.stdout)?.trim())?;

        Ok(lsn)
    }

    /// Do all the preparations like PGDATA directory creation, configuration,
    /// safekeepers sync, basebackup, etc.
    #[instrument(skip_all)]
    pub fn prepare_pgdata(&self, compute_state: &ComputeState) -> Result<()> {
        let pspec = compute_state.pspec.as_ref().expect("spec must be set");
        let spec = &pspec.spec;
        let pgdata_path = Path::new(&self.params.pgdata);

        let tls_config = self.tls_config(&pspec.spec);
        let databricks_settings = spec.databricks_settings.as_ref();
        let postgres_port = self.params.connstr.port();

        // Remove/create an empty pgdata directory and put configuration there.
        self.create_pgdata()?;
        config::write_postgres_conf(
            pgdata_path,
            &self.params,
            &pspec.spec,
            postgres_port,
            self.params.internal_http_port,
            tls_config,
            databricks_settings,
            self.params.lakebase_mode,
        )?;

        // Syncing safekeepers is only safe with primary nodes: if a primary
        // is already connected it will be kicked out, so a secondary (standby)
        // cannot sync safekeepers.
        let lsn = match spec.mode {
            ComputeMode::Primary => {
                info!("checking if safekeepers are synced");
                let lsn = if let Ok(Some(lsn)) = self.check_safekeepers_synced(compute_state) {
                    lsn
                } else {
                    info!("starting safekeepers syncing");
                    self.sync_safekeepers(pspec.storage_auth_token.clone())
                        .with_context(|| "failed to sync safekeepers")?
                };
                info!("safekeepers synced at LSN {}", lsn);
                lsn
            }
            ComputeMode::Static(lsn) => {
                info!("Starting read-only node at static LSN {}", lsn);
                lsn
            }
            ComputeMode::Replica => {
                info!("Initializing standby from latest Pageserver LSN");
                Lsn(0)
            }
        };

        self.get_basebackup(compute_state, lsn)
            .with_context(|| format!("failed to get basebackup@{lsn}"))?;

        if let Some(settings) = databricks_settings {
            copy_tls_certificates(
                &settings.pg_compute_tls_settings.key_file,
                &settings.pg_compute_tls_settings.cert_file,
                pgdata_path,
            )?;

            // Update pg_hba.conf received with basebackup including additional databricks settings.
            update_pg_hba(pgdata_path, Some(&settings.databricks_pg_hba))?;
            update_pg_ident(pgdata_path, Some(&settings.databricks_pg_ident))?;
        } else {
            // Update pg_hba.conf received with basebackup.
            update_pg_hba(pgdata_path, None)?;
        }

        if let Some(databricks_settings) = spec.databricks_settings.as_ref() {
            copy_tls_certificates(
                &databricks_settings.pg_compute_tls_settings.key_file,
                &databricks_settings.pg_compute_tls_settings.cert_file,
                pgdata_path,
            )?;
        }

        // Place pg_dynshmem under /dev/shm. This allows us to use
        // 'dynamic_shared_memory_type = mmap' so that the files are placed in
        // /dev/shm, similar to how 'dynamic_shared_memory_type = posix' works.
        //
        // Why on earth don't we just stick to the 'posix' default, you might
        // ask.  It turns out that making large allocations with 'posix' doesn't
        // work very well with autoscaling. The behavior we want is that:
        //
        // 1. You can make large DSM allocations, larger than the current RAM
        //    size of the VM, without errors
        //
        // 2. If the allocated memory is really used, the VM is scaled up
        //    automatically to accommodate that
        //
        // We try to make that possible by having swap in the VM. But with the
        // default 'posix' DSM implementation, we fail step 1, even when there's
        // plenty of swap available. PostgreSQL uses posix_fallocate() to create
        // the shmem segment, which is really just a file in /dev/shm in Linux,
        // but posix_fallocate() on tmpfs returns ENOMEM if the size is larger
        // than available RAM.
        //
        // Using 'dynamic_shared_memory_type = mmap' works around that, because
        // the Postgres 'mmap' DSM implementation doesn't use
        // posix_fallocate(). Instead, it uses repeated calls to write(2) to
        // fill the file with zeros. It's weird that that differs between
        // 'posix' and 'mmap', but we take advantage of it. When the file is
        // filled slowly with write(2), the kernel allows it to grow larger, as
        // long as there's swap available.
        //
        // In short, using 'dynamic_shared_memory_type = mmap' allows us one DSM
        // segment to be larger than currently available RAM. But because we
        // don't want to store it on a real file, which the kernel would try to
        // flush to disk, so symlink pg_dynshm to /dev/shm.
        //
        // We don't set 'dynamic_shared_memory_type = mmap' here, we let the
        // control plane control that option. If 'mmap' is not used, this
        // symlink doesn't affect anything.
        //
        // See https://github.com/neondatabase/autoscaling/issues/800
        std::fs::remove_dir_all(pgdata_path.join("pg_dynshmem"))?;
        symlink("/dev/shm/", pgdata_path.join("pg_dynshmem"))?;

        match spec.mode {
            ComputeMode::Primary => {}
            ComputeMode::Replica | ComputeMode::Static(..) => {
                add_standby_signal(pgdata_path)?;
            }
        }

        Ok(())
    }

    /// Start and stop a postgres process to warm up the VM for startup.
    pub fn prewarm_postgres_vm_memory(&self) -> Result<()> {
        if self.params.lakebase_mode {
            // We are running in Hadron mode. Disabling this prewarming step for now as it could run
            // into dblet port conflicts and also doesn't add much value with our current infra.
            info!("Skipping postgres prewarming in Hadron mode");
            return Ok(());
        }
        info!("prewarming VM memory");

        // Create pgdata
        let pgdata = &format!("{}.warmup", self.params.pgdata);
        create_pgdata(pgdata)?;

        // Run initdb to completion
        info!("running initdb");
        let initdb_bin = Path::new(&self.params.pgbin)
            .parent()
            .unwrap()
            .join("initdb");
        Command::new(initdb_bin)
            .args(["--pgdata", pgdata])
            .output()
            .expect("cannot start initdb process");

        // Write conf
        use std::io::Write;
        let conf_path = Path::new(pgdata).join("postgresql.conf");
        let mut file = std::fs::File::create(conf_path)?;
        writeln!(file, "shared_buffers=65536")?;
        writeln!(file, "port=51055")?; // Nobody should be connecting
        writeln!(file, "shared_preload_libraries = 'neon'")?;

        // Start postgres
        info!("starting postgres");
        let mut pg = maybe_cgexec(&self.params.pgbin)
            .args(["-D", pgdata])
            .spawn()
            .expect("cannot start postgres process");

        // Stop it when it's ready
        info!("waiting for postgres");
        wait_for_postgres(&mut pg, Path::new(pgdata))?;
        // SIGQUIT orders postgres to exit immediately. We don't want to SIGKILL
        // it to avoid orphaned processes prowling around while datadir is
        // wiped.
        let pm_pid = Pid::from_raw(pg.id() as i32);
        kill(pm_pid, Signal::SIGQUIT)?;
        info!("sent SIGQUIT signal");
        pg.wait()?;
        info!("done prewarming vm memory");

        // clean up
        let _ok = fs::remove_dir_all(pgdata);
        Ok(())
    }

    /// Start Postgres as a child process and wait for it to start accepting
    /// connections.
    ///
    /// Returns a handle to the child process and a handle to the logs thread.
    #[instrument(skip_all)]
    pub fn start_postgres(&self, storage_auth_token: Option<String>) -> Result<PostgresHandle> {
        let pgdata_path = Path::new(&self.params.pgdata);

        let env_vars: Vec<(String, String)> = if self.params.lakebase_mode {
            let databricks_env_vars = {
                let state = self.state.lock().unwrap();
                let spec = &state.pspec.as_ref().unwrap().spec;
                DatabricksEnvVars::new(
                    spec,
                    Some(&self.params.compute_id),
                    self.params.instance_id.clone(),
                    self.params.lakebase_mode,
                )
            };

            info!(
                "Starting Postgres for databricks endpoint id: {}",
                &databricks_env_vars.endpoint_id
            );

            let mut env_vars = databricks_env_vars.to_env_var_list();
            env_vars.extend(storage_auth_token.map(|t| ("NEON_AUTH_TOKEN".to_string(), t)));
            env_vars
        } else if let Some(storage_auth_token) = &storage_auth_token {
            vec![("NEON_AUTH_TOKEN".to_owned(), storage_auth_token.to_owned())]
        } else {
            vec![]
        };

        // Run postgres as a child process.
        let mut pg = maybe_cgexec(&self.params.pgbin)
            .args(["-D", &self.params.pgdata])
            .envs(env_vars)
            .stderr(Stdio::piped())
            .spawn()
            .expect("cannot start postgres process");
        PG_PID.store(pg.id(), Ordering::SeqCst);

        // Start a task to collect logs from stderr.
        let stderr = pg.stderr.take().expect("stderr should be captured");
        let logs_handle = handle_postgres_logs(stderr);

        wait_for_postgres(&mut pg, pgdata_path)?;

        Ok(PostgresHandle {
            postgres: pg,
            log_collector: logs_handle,
        })
    }

    /// Wait for the child Postgres process forever. In this state Ctrl+C will
    /// propagate to Postgres and it will be shut down as well.
    fn wait_postgres(&self, mut pg_handle: PostgresHandle) -> std::process::ExitStatus {
        info!(postmaster_pid = %pg_handle.postgres.id(), "Waiting for Postgres to exit");

        let ecode = pg_handle
            .postgres
            .wait()
            .expect("failed to start waiting on Postgres process");
        PG_PID.store(0, Ordering::SeqCst);

        // Process has exited. Wait for the log collecting task to finish.
        let _ = tokio::runtime::Handle::current()
            .block_on(pg_handle.log_collector)
            .map_err(|e| tracing::error!("log task panicked: {:?}", e));

        ecode
    }

    /// Do post configuration of the already started Postgres. This function spawns a background task to
    /// configure the database after applying the compute spec. Currently, it upgrades the neon extension
    /// version. In the future, it may upgrade all 3rd-party extensions.
    #[instrument(skip_all)]
    pub fn post_apply_config(&self) -> Result<()> {
        let conf = self.get_tokio_conn_conf(Some("compute_ctl:post_apply_config"));
        tokio::spawn(async move {
            let res = async {
                let (mut client, connection) = conf.connect(NoTls).await?;
                tokio::spawn(async move {
                    if let Err(e) = connection.await {
                        eprintln!("connection error: {e}");
                    }
                });

                handle_neon_extension_upgrade(&mut client)
                    .await
                    .context("handle_neon_extension_upgrade")?;
                Ok::<_, anyhow::Error>(())
            }
            .await;
            if let Err(err) = res {
                error!("error while post_apply_config: {err:#}");
            }
        });
        Ok(())
    }

    pub fn get_conn_conf(&self, application_name: Option<&str>) -> postgres::Config {
        let mut conf = self.conn_conf.clone();
        if let Some(application_name) = application_name {
            conf.application_name(application_name);
        }
        conf
    }

    pub fn get_tokio_conn_conf(&self, application_name: Option<&str>) -> tokio_postgres::Config {
        let mut conf = self.tokio_conn_conf.clone();
        if let Some(application_name) = application_name {
            conf.application_name(application_name);
        }
        conf
    }

    pub async fn get_maintenance_client(
        conf: &tokio_postgres::Config,
    ) -> Result<tokio_postgres::Client> {
        let mut conf = conf.clone();
        conf.application_name("compute_ctl:apply_config");

        let (client, conn) = match conf.connect(NoTls).await {
            // If connection fails, it may be the old node with `zenith_admin` superuser.
            //
            // In this case we need to connect with old `zenith_admin` name
            // and create new user. We cannot simply rename connected user,
            // but we can create a new one and grant it all privileges.
            Err(e) => match e.code() {
                Some(&SqlState::INVALID_PASSWORD)
                | Some(&SqlState::INVALID_AUTHORIZATION_SPECIFICATION) => {
                    // Connect with `zenith_admin` if `cloud_admin` could not authenticate
                    info!(
                        "cannot connect to Postgres: {}, retrying with 'zenith_admin' username",
                        e
                    );
                    let mut zenith_admin_conf = postgres::config::Config::from(conf.clone());
                    zenith_admin_conf.application_name("compute_ctl:apply_config");
                    zenith_admin_conf.user("zenith_admin");

                    // It doesn't matter what were the options before, here we just want
                    // to connect and create a new superuser role.
                    const ZENITH_OPTIONS: &str = "-c role=zenith_admin -c default_transaction_read_only=off -c search_path=public -c statement_timeout=0";
                    zenith_admin_conf.options(ZENITH_OPTIONS);

                    let mut client =
                        zenith_admin_conf.connect(NoTls)
                            .context("broken cloud_admin credential: tried connecting with cloud_admin but could not authenticate, and zenith_admin does not work either")?;

                    // Disable forwarding so that users don't get a cloud_admin role
                    let mut func = || {
                        client.simple_query("SET neon.forward_ddl = false")?;
                        client.simple_query("CREATE USER cloud_admin WITH SUPERUSER")?;
                        client.simple_query("GRANT zenith_admin TO cloud_admin")?;
                        Ok::<_, anyhow::Error>(())
                    };
                    func().context("apply_config setup cloud_admin")?;

                    drop(client);

                    // Reconnect with connstring with expected name
                    conf.connect(NoTls).await?
                }
                _ => return Err(e.into()),
            },
            Ok((client, conn)) => (client, conn),
        };

        spawn(async move {
            if let Err(e) = conn.await {
                error!("maintenance client connection error: {}", e);
            }
        });

        // Disable DDL forwarding because control plane already knows about the roles/databases
        // we're about to modify.
        client
            .simple_query("SET neon.forward_ddl = false")
            .await
            .context("apply_config SET neon.forward_ddl = false")?;

        Ok(client)
    }

    /// Do initial configuration of the already started Postgres.
    #[instrument(skip_all)]
    pub fn apply_config(&self, compute_state: &ComputeState) -> Result<()> {
        let mut conf = self.get_tokio_conn_conf(Some("compute_ctl:apply_config"));

        if self.params.lakebase_mode {
            // Set a 2-minute statement_timeout for the session applying config. The individual SQL statements
            // used in apply_spec_sql() should not take long (they are just creating users and installing
            // extensions). If any of them are stuck for an extended period of time it usually indicates a
            // pageserver connectivity problem and we should bail out.
            conf.options("-c statement_timeout=2min");
        }

        let conf = Arc::new(conf);
        let spec = Arc::new(
            compute_state
                .pspec
                .as_ref()
                .expect("spec must be set")
                .spec
                .clone(),
        );

        let mut tls_config = None::<TlsConfig>;
        if spec.features.contains(&ComputeFeature::TlsExperimental) {
            tls_config = self.compute_ctl_config.tls.clone();
        }

        self.update_installed_extensions_collection_interval(&spec);

        let max_concurrent_connections = self.max_service_connections(compute_state, &spec);

        // Merge-apply spec & changes to PostgreSQL state.
        self.apply_spec_sql(spec.clone(), conf.clone(), max_concurrent_connections)?;

        if let Some(local_proxy) = &spec.clone().local_proxy_config {
            let mut local_proxy = local_proxy.clone();
            local_proxy.tls = tls_config.clone();

            info!("configuring local_proxy");
            local_proxy::configure(&local_proxy).context("apply_config local_proxy")?;
        }

        // Run migrations separately to not hold up cold starts
        let lakebase_mode = self.params.lakebase_mode;
        let params = self.params.clone();
        tokio::spawn(async move {
            let mut conf = conf.as_ref().clone();
            conf.application_name("compute_ctl:migrations");

            match conf.connect(NoTls).await {
                Ok((mut client, connection)) => {
                    tokio::spawn(async move {
                        if let Err(e) = connection.await {
                            eprintln!("connection error: {e}");
                        }
                    });
                    if let Err(e) = handle_migrations(params, &mut client, lakebase_mode).await {
                        error!("Failed to run migrations: {}", e);
                    }
                }
                Err(e) => {
                    error!(
                        "Failed to connect to the compute for running migrations: {}",
                        e
                    );
                }
            };
        });

        Ok::<(), anyhow::Error>(())
    }

    // Signal to the configurator to refresh the configuration by pulling a new spec from the HCC.
    // Note that this merely triggers a notification on a condition variable the configurator thread
    // waits on. The configurator thread (in configurator.rs) pulls the new spec from the HCC and
    // applies it.
    pub async fn signal_refresh_configuration(&self) -> Result<()> {
        let states_allowing_configuration_refresh = [
            ComputeStatus::Running,
            ComputeStatus::Failed,
            ComputeStatus::RefreshConfigurationPending,
        ];

        let mut state = self.state.lock().expect("state lock poisoned");
        if states_allowing_configuration_refresh.contains(&state.status) {
            state.status = ComputeStatus::RefreshConfigurationPending;
            self.state_changed.notify_all();
            Ok(())
        } else if state.status == ComputeStatus::Init {
            // If the compute is in Init state, we can't refresh the configuration immediately,
            // but we should be able to do that soon.
            Ok(())
        } else {
            Err(anyhow::anyhow!(
                "Cannot refresh compute configuration in state {:?}",
                state.status
            ))
        }
    }

    // Wrapped this around `pg_ctl reload`, but right now we don't use
    // `pg_ctl` for start / stop.
    #[instrument(skip_all)]
    fn pg_reload_conf(&self) -> Result<()> {
        let pgctl_bin = Path::new(&self.params.pgbin)
            .parent()
            .unwrap()
            .join("pg_ctl");
        Command::new(pgctl_bin)
            .args(["reload", "-D", &self.params.pgdata])
            .output()
            .expect("cannot run pg_ctl process");
        Ok(())
    }

    /// Similar to `apply_config()`, but does a bit different sequence of operations,
    /// as it's used to reconfigure a previously started and configured Postgres node.
    #[instrument(skip_all)]
    pub fn reconfigure(&self) -> Result<()> {
        let spec = self.state.lock().unwrap().pspec.clone().unwrap().spec;

        let tls_config = self.tls_config(&spec);

        self.update_installed_extensions_collection_interval(&spec);

        if let Some(ref pgbouncer_settings) = spec.pgbouncer_settings {
            info!("tuning pgbouncer");

            let pgbouncer_settings = pgbouncer_settings.clone();
            let tls_config = tls_config.clone();

            // Spawn a background task to do the tuning,
            // so that we don't block the main thread that starts Postgres.
            tokio::spawn(async move {
                let res = tune_pgbouncer(pgbouncer_settings, tls_config).await;
                if let Err(err) = res {
                    error!("error while tuning pgbouncer: {err:?}");
                }
            });
        }

        if let Some(ref local_proxy) = spec.local_proxy_config {
            info!("configuring local_proxy");

            // Spawn a background task to do the configuration,
            // so that we don't block the main thread that starts Postgres.
            let mut local_proxy = local_proxy.clone();
            local_proxy.tls = tls_config.clone();
            tokio::spawn(async move {
                if let Err(err) = local_proxy::configure(&local_proxy) {
                    error!("error while configuring local_proxy: {err:?}");
                }
            });
        }

        // Reconfigure rsyslog for Postgres logs export
        let conf = PostgresLogsRsyslogConfig::new(spec.logs_export_host.as_deref());
        configure_postgres_logs_export(conf)?;

        // Write new config
        let pgdata_path = Path::new(&self.params.pgdata);
        let postgres_port = self.params.connstr.port();
        config::write_postgres_conf(
            pgdata_path,
            &self.params,
            &spec,
            postgres_port,
            self.params.internal_http_port,
            tls_config,
            spec.databricks_settings.as_ref(),
            self.params.lakebase_mode,
        )?;

        self.pg_reload_conf()?;

        if !spec.skip_pg_catalog_updates {
            let max_concurrent_connections = spec.reconfigure_concurrency;
            // Temporarily reset max_cluster_size in config
            // to avoid the possibility of hitting the limit, while we are reconfiguring:
            // creating new extensions, roles, etc.
            config::with_compute_ctl_tmp_override(pgdata_path, "neon.max_cluster_size=-1", || {
                self.pg_reload_conf()?;

                if spec.mode == ComputeMode::Primary {
                    let conf = self.get_tokio_conn_conf(Some("compute_ctl:reconfigure"));
                    let conf = Arc::new(conf);

                    let spec = Arc::new(spec.clone());

                    self.apply_spec_sql(spec, conf, max_concurrent_connections)?;
                }

                Ok(())
            })?;
            self.pg_reload_conf()?;
        }

        let unknown_op = "unknown".to_string();
        let op_id = spec.operation_uuid.as_ref().unwrap_or(&unknown_op);
        info!(
            "finished reconfiguration of compute node for operation {}",
            op_id
        );

        Ok(())
    }

    #[instrument(skip_all)]
    pub fn configure_as_primary(&self, compute_state: &ComputeState) -> Result<()> {
        let pspec = compute_state.pspec.as_ref().expect("spec must be set");

        assert!(pspec.spec.mode == ComputeMode::Primary);
        if !pspec.spec.skip_pg_catalog_updates {
            let pgdata_path = Path::new(&self.params.pgdata);
            // temporarily reset max_cluster_size in config
            // to avoid the possibility of hitting the limit, while we are applying config:
            // creating new extensions, roles, etc...
            config::with_compute_ctl_tmp_override(pgdata_path, "neon.max_cluster_size=-1", || {
                self.pg_reload_conf()?;

                self.apply_config(compute_state)?;

                Ok(())
            })?;

            let postgresql_conf_path = pgdata_path.join("postgresql.conf");
            if config::line_in_file(
                &postgresql_conf_path,
                "neon.disable_logical_replication_subscribers=false",
            )? {
                info!(
                    "updated postgresql.conf to set neon.disable_logical_replication_subscribers=false"
                );
            }
            self.pg_reload_conf()?;
        }
        self.post_apply_config()?;

        Ok(())
    }

    pub async fn watch_cert_for_changes(self: Arc<Self>) {
        // update status on cert renewal
        if let Some(tls_config) = &self.compute_ctl_config.tls {
            let tls_config = tls_config.clone();

            // wait until the cert exists.
            let mut cert_watch = watch_cert_for_changes(tls_config.cert_path.clone()).await;

            tokio::task::spawn_blocking(move || {
                let handle = tokio::runtime::Handle::current();
                'cert_update: loop {
                    // let postgres/pgbouncer/local_proxy know the new cert/key exists.
                    // we need to wait until it's configurable first.

                    let mut state = self.state.lock().unwrap();
                    'status_update: loop {
                        match state.status {
                            // let's update the state to config pending
                            ComputeStatus::ConfigurationPending | ComputeStatus::Running => {
                                state.set_status(
                                    ComputeStatus::ConfigurationPending,
                                    &self.state_changed,
                                );
                                break 'status_update;
                            }

                            // exit loop
                            ComputeStatus::Failed
                            | ComputeStatus::TerminationPendingFast
                            | ComputeStatus::TerminationPendingImmediate
                            | ComputeStatus::Terminated => break 'cert_update,

                            // wait
                            ComputeStatus::Init
                            | ComputeStatus::Configuration
                            | ComputeStatus::RefreshConfiguration
                            | ComputeStatus::RefreshConfigurationPending
                            | ComputeStatus::Empty => {
                                state = self.state_changed.wait(state).unwrap();
                            }
                        }
                    }
                    drop(state);

                    // wait for a new certificate update
                    if handle.block_on(cert_watch.changed()).is_err() {
                        break;
                    }
                }
            });
        }
    }

    pub fn tls_config(&self, spec: &ComputeSpec) -> &Option<TlsConfig> {
        if spec.features.contains(&ComputeFeature::TlsExperimental) {
            &self.compute_ctl_config.tls
        } else {
            &None::<TlsConfig>
        }
    }

    /// Update the `last_active` in the shared state, but ensure that it's a more recent one.
    pub fn update_last_active(&self, last_active: Option<DateTime<Utc>>) {
        let mut state = self.state.lock().unwrap();
        // NB: `Some(<DateTime>)` is always greater than `None`.
        if last_active > state.last_active {
            state.last_active = last_active;
            debug!("set the last compute activity time to: {:?}", last_active);
        }
    }

    // Look for core dumps and collect backtraces.
    //
    // EKS worker nodes have following core dump settings:
    //   /proc/sys/kernel/core_pattern -> core
    //   /proc/sys/kernel/core_uses_pid -> 1
    //   ulimit -c -> unlimited
    // which results in core dumps being written to postgres data directory as core.<pid>.
    //
    // Use that as a default location and pattern, except macos where core dumps are written
    // to /cores/ directory by default.
    //
    // With default Linux settings, the core dump file is called just "core", so check for
    // that too.
    pub fn check_for_core_dumps(&self) -> Result<()> {
        let core_dump_dir = match std::env::consts::OS {
            "macos" => Path::new("/cores/"),
            // BEGIN HADRON
            // NB: Read core dump files from a fixed location outside of
            // the data directory since `compute_ctl` wipes the data directory
            // across container restarts.
            _ => {
                if self.params.lakebase_mode {
                    Path::new("/databricks/logs/brickstore")
                } else {
                    Path::new(&self.params.pgdata)
                }
            } // END HADRON
        };

        // Collect core dump paths if any
        info!("checking for core dumps in {}", core_dump_dir.display());
        let files = fs::read_dir(core_dump_dir)?;
        let cores = files.filter_map(|entry| {
            let entry = entry.ok()?;

            let is_core_dump = match entry.file_name().to_str()? {
                n if n.starts_with("core.") => true,
                "core" => true,
                _ => false,
            };
            if is_core_dump {
                Some(entry.path())
            } else {
                None
            }
        });

        // Print backtrace for each core dump
        for core_path in cores {
            warn!(
                "core dump found: {}, collecting backtrace",
                core_path.display()
            );

            // Try first with gdb
            let backtrace = Command::new("gdb")
                .args(["--batch", "-q", "-ex", "bt", &self.params.pgbin])
                .arg(&core_path)
                .output();

            // Try lldb if no gdb is found -- that is handy for local testing on macOS
            let backtrace = match backtrace {
                Err(ref e) if e.kind() == std::io::ErrorKind::NotFound => {
                    warn!("cannot find gdb, trying lldb");
                    Command::new("lldb")
                        .arg("-c")
                        .arg(&core_path)
                        .args(["--batch", "-o", "bt all", "-o", "quit"])
                        .output()
                }
                _ => backtrace,
            }?;

            warn!(
                "core dump backtrace: {}",
                String::from_utf8_lossy(&backtrace.stdout)
            );
            warn!(
                "debugger stderr: {}",
                String::from_utf8_lossy(&backtrace.stderr)
            );
        }

        Ok(())
    }

    /// Select `pg_stat_statements` data and return it as a stringified JSON
    pub async fn collect_insights(&self) -> String {
        let mut result_rows: Vec<String> = Vec::new();
        let conf = self.get_tokio_conn_conf(Some("compute_ctl:collect_insights"));
        let connect_result = conf.connect(NoTls).await;
        let (client, connection) = connect_result.unwrap();
        tokio::spawn(async move {
            if let Err(e) = connection.await {
                eprintln!("connection error: {e}");
            }
        });
        let result = client
            .simple_query(
                "SELECT
    row_to_json(pg_stat_statements)
FROM
    pg_stat_statements
WHERE
    userid != 'cloud_admin'::regrole::oid
ORDER BY
    (mean_exec_time + mean_plan_time) DESC
LIMIT 100",
            )
            .await;

        if let Ok(raw_rows) = result {
            for message in raw_rows.iter() {
                if let postgres::SimpleQueryMessage::Row(row) = message {
                    if let Some(json) = row.get(0) {
                        result_rows.push(json.to_string());
                    }
                }
            }

            format!("{{\"pg_stat_statements\": [{}]}}", result_rows.join(","))
        } else {
            "{{\"pg_stat_statements\": []}}".to_string()
        }
    }

    // download an archive, unzip and place files in correct locations
    pub async fn download_extension(
        &self,
        real_ext_name: String,
        ext_path: RemotePath,
    ) -> Result<u64, DownloadError> {
        let remote_ext_base_url =
            self.params
                .remote_ext_base_url
                .as_ref()
                .ok_or(DownloadError::BadInput(anyhow::anyhow!(
                    "Remote extensions storage is not configured",
                )))?;

        let ext_archive_name = ext_path.object_name().expect("bad path");

        let mut first_try = false;
        if !self
            .ext_download_progress
            .read()
            .expect("lock err")
            .contains_key(ext_archive_name)
        {
            self.ext_download_progress
                .write()
                .expect("lock err")
                .insert(ext_archive_name.to_string(), (Utc::now(), false));
            first_try = true;
        }
        let (download_start, download_completed) =
            self.ext_download_progress.read().expect("lock err")[ext_archive_name];
        let start_time_delta = Utc::now()
            .signed_duration_since(download_start)
            .to_std()
            .unwrap()
            .as_millis() as u64;

        // how long to wait for extension download if it was started by another process
        const HANG_TIMEOUT: u64 = 3000; // milliseconds

        if download_completed {
            info!("extension already downloaded, skipping re-download");
            return Ok(0);
        } else if start_time_delta < HANG_TIMEOUT && !first_try {
            info!(
                "download {ext_archive_name} already started by another process, hanging untill completion or timeout"
            );
            let mut interval = tokio::time::interval(tokio::time::Duration::from_millis(500));
            loop {
                info!("waiting for download");
                interval.tick().await;
                let (_, download_completed_now) =
                    self.ext_download_progress.read().expect("lock")[ext_archive_name];
                if download_completed_now {
                    info!("download finished by whoever else downloaded it");
                    return Ok(0);
                }
            }
            // NOTE: the above loop will get terminated
            // based on the timeout of the download function
        }

        // if extension hasn't been downloaded before or the previous
        // attempt to download was at least HANG_TIMEOUT ms ago
        // then we try to download it here
        info!("downloading new extension {ext_archive_name}");

        let download_size = extension_server::download_extension(
            &real_ext_name,
            &ext_path,
            remote_ext_base_url,
            &self.params.pgbin,
        )
        .await
        .map_err(DownloadError::Other);

        if download_size.is_ok() {
            self.ext_download_progress
                .write()
                .expect("bad lock")
                .insert(ext_archive_name.to_string(), (download_start, true));
        }

        download_size
    }

    pub async fn set_role_grants(
        &self,
        db_name: &PgIdent,
        schema_name: &PgIdent,
        privileges: &[Privilege],
        role_name: &PgIdent,
    ) -> Result<()> {
        use tokio_postgres::NoTls;

        let mut conf = self.get_tokio_conn_conf(Some("compute_ctl:set_role_grants"));
        conf.dbname(db_name);

        let (db_client, conn) = conf
            .connect(NoTls)
            .await
            .context("Failed to connect to the database")?;
        tokio::spawn(conn);

        // TODO: support other types of grants apart from schemas?

        // check the role grants first - to gracefully handle read-replicas.
        let select = "SELECT privilege_type
            FROM pg_namespace
                JOIN LATERAL (SELECT * FROM aclexplode(nspacl) AS x) acl ON true
                JOIN pg_user users ON acl.grantee = users.usesysid
            WHERE users.usename = $1
                AND nspname = $2";
        let rows = db_client
            .query(select, &[role_name, schema_name])
            .await
            .with_context(|| format!("Failed to execute query: {select}"))?;

        let already_granted: HashSet<String> = rows.into_iter().map(|row| row.get(0)).collect();

        let grants = privileges
            .iter()
            .filter(|p| !already_granted.contains(p.as_str()))
            // should not be quoted as it's part of the command.
            // is already sanitized so it's ok
            .map(|p| p.as_str())
            .join(", ");

        if !grants.is_empty() {
            // quote the schema and role name as identifiers to sanitize them.
            let schema_name = schema_name.pg_quote();
            let role_name = role_name.pg_quote();

            let query = format!("GRANT {grants} ON SCHEMA {schema_name} TO {role_name}",);
            db_client
                .simple_query(&query)
                .await
                .with_context(|| format!("Failed to execute query: {query}"))?;
        }

        Ok(())
    }

    pub async fn install_extension(
        &self,
        ext_name: &PgIdent,
        db_name: &PgIdent,
        ext_version: ExtVersion,
    ) -> Result<ExtVersion> {
        use tokio_postgres::NoTls;

        let mut conf = self.get_tokio_conn_conf(Some("compute_ctl:install_extension"));
        conf.dbname(db_name);

        let (db_client, conn) = conf
            .connect(NoTls)
            .await
            .context("Failed to connect to the database")?;
        tokio::spawn(conn);

        let version_query = "SELECT extversion FROM pg_extension WHERE extname = $1";
        let version: Option<ExtVersion> = db_client
            .query_opt(version_query, &[&ext_name])
            .await
            .with_context(|| format!("Failed to execute query: {version_query}"))?
            .map(|row| row.get(0));

        // sanitize the inputs as postgres idents.
        let ext_name: String = ext_name.pg_quote();
        let quoted_version: String = ext_version.pg_quote();

        if let Some(installed_version) = version {
            if installed_version == ext_version {
                return Ok(installed_version);
            }
            let query = format!("ALTER EXTENSION {ext_name} UPDATE TO {quoted_version}");
            db_client
                .simple_query(&query)
                .await
                .with_context(|| format!("Failed to execute query: {query}"))?;
        } else {
            let query =
                format!("CREATE EXTENSION IF NOT EXISTS {ext_name} WITH VERSION {quoted_version}");
            db_client
                .simple_query(&query)
                .await
                .with_context(|| format!("Failed to execute query: {query}"))?;
        }

        Ok(ext_version)
    }

    pub async fn prepare_preload_libraries(
        &self,
        spec: &ComputeSpec,
    ) -> Result<RemoteExtensionMetrics> {
        if self.params.remote_ext_base_url.is_none() {
            return Ok(RemoteExtensionMetrics {
                num_ext_downloaded: 0,
                largest_ext_size: 0,
                total_ext_download_size: 0,
            });
        }
        let remote_extensions = spec
            .remote_extensions
            .as_ref()
            .ok_or(anyhow::anyhow!("Remote extensions are not configured"))?;

        info!("parse shared_preload_libraries from spec.cluster.settings");
        let mut libs_vec = Vec::new();
        if let Some(libs) = spec.cluster.settings.find("shared_preload_libraries") {
            libs_vec = libs
                .split(&[',', '\'', ' '])
                .filter(|s| *s != "neon" && *s != "databricks_auth" && !s.is_empty())
                .map(str::to_string)
                .collect();
        }
        info!("parse shared_preload_libraries from provided postgresql.conf");

        // that is used in neon_local and python tests
        if let Some(conf) = &spec.cluster.postgresql_conf {
            let conf_lines = conf.split('\n').collect::<Vec<&str>>();
            let mut shared_preload_libraries_line = "";
            for line in conf_lines {
                if line.starts_with("shared_preload_libraries") {
                    shared_preload_libraries_line = line;
                }
            }
            let mut preload_libs_vec = Vec::new();
            if let Some(libs) = shared_preload_libraries_line.split("='").nth(1) {
                preload_libs_vec = libs
                    .split(&[',', '\'', ' '])
                    .filter(|s| *s != "neon" && *s != "databricks_auth" && !s.is_empty())
                    .map(str::to_string)
                    .collect();
            }
            libs_vec.extend(preload_libs_vec);
        }

        // Don't try to download libraries that are not in the index.
        // Assume that they are already present locally.
        libs_vec.retain(|lib| remote_extensions.library_index.contains_key(lib));

        info!("Downloading to shared preload libraries: {:?}", &libs_vec);

        let mut download_tasks = Vec::new();
        for library in &libs_vec {
            let (ext_name, ext_path) =
                remote_extensions.get_ext(library, true, &BUILD_TAG, &self.params.pgversion)?;
            download_tasks.push(self.download_extension(ext_name, ext_path));
        }
        let results = join_all(download_tasks).await;

        let mut remote_ext_metrics = RemoteExtensionMetrics {
            num_ext_downloaded: 0,
            largest_ext_size: 0,
            total_ext_download_size: 0,
        };
        for result in results {
            let download_size = match result {
                Ok(res) => {
                    remote_ext_metrics.num_ext_downloaded += 1;
                    res
                }
                Err(err) => {
                    // if we failed to download an extension, we don't want to fail the whole
                    // process, but we do want to log the error
                    error!("Failed to download extension: {}", err);
                    0
                }
            };

            remote_ext_metrics.largest_ext_size =
                std::cmp::max(remote_ext_metrics.largest_ext_size, download_size);
            remote_ext_metrics.total_ext_download_size += download_size;
        }
        Ok(remote_ext_metrics)
    }

    /// Waits until current thread receives a state changed notification and
    /// the pageserver connection strings has changed.
    ///
    /// The operation will time out after a specified duration.
    pub fn wait_timeout_while_pageserver_connstr_unchanged(&self, duration: Duration) {
        let state = self.state.lock().unwrap();
        let old_pageserver_conninfo = state
            .pspec
            .as_ref()
            .expect("spec must be set")
            .pageserver_conninfo
            .clone();
        let mut unchanged = true;
        let _ = self
            .state_changed
            .wait_timeout_while(state, duration, |s| {
                let pageserver_conninfo = &s
                    .pspec
                    .as_ref()
                    .expect("spec must be set")
                    .pageserver_conninfo;
                unchanged = pageserver_conninfo == &old_pageserver_conninfo;
                unchanged
            })
            .unwrap();
        if !unchanged {
            info!("Pageserver config changed");
        }
    }

    pub fn spawn_extension_stats_task(&self) {
        self.terminate_extension_stats_task();

        let conf = self.tokio_conn_conf.clone();
        let atomic_interval = self.params.installed_extensions_collection_interval.clone();
        let mut installed_extensions_collection_interval =
            2 * atomic_interval.load(std::sync::atomic::Ordering::SeqCst);
        info!(
            "[NEON_EXT_SPAWN] Spawning background installed extensions worker with Timeout: {}",
            installed_extensions_collection_interval
        );
        let handle = tokio::spawn(async move {
            loop {
                info!(
                    "[NEON_EXT_INT_SLEEP]: Interval: {}",
                    installed_extensions_collection_interval
                );
                // Sleep at the start of the loop to ensure that two collections don't happen at the same time.
                // The first collection happens during compute startup.
                tokio::time::sleep(tokio::time::Duration::from_secs(
                    installed_extensions_collection_interval,
                ))
                .await;
                let _ = installed_extensions(conf.clone()).await;
                // Acquire a read lock on the compute spec and then update the interval if necessary
                installed_extensions_collection_interval = std::cmp::max(
                    installed_extensions_collection_interval,
                    2 * atomic_interval.load(std::sync::atomic::Ordering::SeqCst),
                );
            }
        });

        // Store the new task handle
        *self.extension_stats_task.lock().unwrap() = Some(handle);
    }

    fn terminate_extension_stats_task(&self) {
        if let Some(h) = self.extension_stats_task.lock().unwrap().take() {
            h.abort()
        }
    }

    pub fn spawn_lfc_offload_task(self: &Arc<Self>, interval: Duration) {
        self.terminate_lfc_offload_task();
        let secs = interval.as_secs();
        let this = self.clone();

        info!("spawning LFC offload worker with {secs}s interval");
        let handle = spawn(async move {
            let mut interval = time::interval(interval);
            interval.tick().await; // returns immediately
            loop {
                interval.tick().await;

                let prewarm_state = this.state.lock().unwrap().lfc_prewarm_state.clone();
                // Do not offload LFC state if we are currently prewarming or any issue occurred.
                // If we'd do that, we might override the LFC state in endpoint storage with some
                // incomplete state. Imagine a situation:
                // 1. Endpoint started with `autoprewarm: true`
                // 2. While prewarming is not completed, we upload the new incomplete state
                // 3. Compute gets interrupted and restarts
                // 4. We start again and try to prewarm with the state from 2. instead of the previous complete state
                if matches!(
                    prewarm_state,
                    LfcPrewarmState::Completed
                        | LfcPrewarmState::NotPrewarmed
                        | LfcPrewarmState::Skipped
                ) {
                    this.offload_lfc_async().await;
                }
            }
        });
        *self.lfc_offload_task.lock().unwrap() = Some(handle);
    }

    fn terminate_lfc_offload_task(&self) {
        if let Some(h) = self.lfc_offload_task.lock().unwrap().take() {
            h.abort()
        }
    }

    fn update_installed_extensions_collection_interval(&self, spec: &ComputeSpec) {
        // Update the interval for collecting installed extensions statistics
        // If the value is -1, we never suspend so set the value to default collection.
        // If the value is 0, it means default, we will just continue to use the default.
        if spec.suspend_timeout_seconds == -1 || spec.suspend_timeout_seconds == 0 {
            self.params.installed_extensions_collection_interval.store(
                DEFAULT_INSTALLED_EXTENSIONS_COLLECTION_INTERVAL,
                std::sync::atomic::Ordering::SeqCst,
            );
        } else {
            self.params.installed_extensions_collection_interval.store(
                spec.suspend_timeout_seconds as u64,
                std::sync::atomic::Ordering::SeqCst,
            );
        }
    }

    /// Set the compute spec and update related metrics.
    /// This is the central place where pspec is updated.
    pub fn set_spec(params: &ComputeNodeParams, state: &mut ComputeState, pspec: ParsedSpec) {
        state.pspec = Some(pspec);
        ComputeNode::update_attached_metric(params, state);
        let _ = logger::update_ids(&params.instance_id, &Some(params.compute_id.clone()));
    }

    pub fn update_attached_metric(params: &ComputeNodeParams, state: &mut ComputeState) {
        // Update the pg_cctl_attached gauge when all identifiers are available.
        if let Some(instance_id) = &params.instance_id {
            if let Some(pspec) = &state.pspec {
                // Clear all values in the metric
                COMPUTE_ATTACHED.reset();

                // Set new metric value
                COMPUTE_ATTACHED
                    .with_label_values(&[
                        &params.compute_id,
                        instance_id,
                        &pspec.tenant_id.to_string(),
                        &pspec.timeline_id.to_string(),
                    ])
                    .set(1);
            }
        }
    }
}

pub async fn installed_extensions(conf: tokio_postgres::Config) -> Result<()> {
    let res = get_installed_extensions(conf).await;
    match res {
        Ok(extensions) => {
            info!(
                "[NEON_EXT_STAT] {}",
                serde_json::to_string(&extensions).expect("failed to serialize extensions list")
            );
        }
        Err(err) => error!("could not get installed extensions: {err}"),
    }
    Ok(())
}

pub fn forward_termination_signal(dev_mode: bool) {
    let ss_pid = SYNC_SAFEKEEPERS_PID.load(Ordering::SeqCst);
    if ss_pid != 0 {
        let ss_pid = nix::unistd::Pid::from_raw(ss_pid as i32);
        kill(ss_pid, Signal::SIGTERM).ok();
    }

    if !dev_mode {
        //  Terminate pgbouncer with SIGKILL
        match pid_file::read(PGBOUNCER_PIDFILE.into()) {
            Ok(pid_file::PidFileRead::LockedByOtherProcess(pid)) => {
                info!("sending SIGKILL to pgbouncer process pid: {}", pid);
                if let Err(e) = kill(pid, Signal::SIGKILL) {
                    error!("failed to terminate pgbouncer: {}", e);
                }
            }
            // pgbouncer does not lock the pid file, so we read and kill the process directly
            Ok(pid_file::PidFileRead::NotHeldByAnyProcess(_)) => {
                if let Ok(pid_str) = std::fs::read_to_string(PGBOUNCER_PIDFILE) {
                    if let Ok(pid) = pid_str.trim().parse::<i32>() {
                        info!(
                            "sending SIGKILL to pgbouncer process pid: {} (from unlocked pid file)",
                            pid
                        );
                        if let Err(e) = kill(Pid::from_raw(pid), Signal::SIGKILL) {
                            error!("failed to terminate pgbouncer: {}", e);
                        }
                    }
                } else {
                    info!("pgbouncer pid file exists but process not running");
                }
            }
            Ok(pid_file::PidFileRead::NotExist) => {
                info!("pgbouncer pid file not found, process may not be running");
            }
            Err(e) => {
                error!("error reading pgbouncer pid file: {}", e);
            }
        }

        // Terminate local_proxy
        match pid_file::read("/etc/local_proxy/pid".into()) {
            Ok(pid_file::PidFileRead::LockedByOtherProcess(pid)) => {
                info!("sending SIGTERM to local_proxy process pid: {}", pid);
                if let Err(e) = kill(pid, Signal::SIGTERM) {
                    error!("failed to terminate local_proxy: {}", e);
                }
            }
            Ok(pid_file::PidFileRead::NotHeldByAnyProcess(_)) => {
                info!("local_proxy PID file exists but process not running");
            }
            Ok(pid_file::PidFileRead::NotExist) => {
                info!("local_proxy PID file not found, process may not be running");
            }
            Err(e) => {
                error!("error reading local_proxy PID file: {}", e);
            }
        }
    } else {
        info!("Skipping pgbouncer and local_proxy termination because in dev mode");
    }

    let pg_pid = PG_PID.load(Ordering::SeqCst);
    if pg_pid != 0 {
        let pg_pid = nix::unistd::Pid::from_raw(pg_pid as i32);
        // Use 'fast' shutdown (SIGINT) because it also creates a shutdown checkpoint, which is important for
        // ROs to get a list of running xacts faster instead of going through the CLOG.
        // See https://www.postgresql.org/docs/current/server-shutdown.html for the list of modes and signals.
        kill(pg_pid, Signal::SIGINT).ok();
    }
}

// helper trait to call JoinSet::spawn_blocking(f), but propagates the current
// tracing span to the thread.
trait JoinSetExt<T> {
    fn spawn_blocking_child<F>(&mut self, f: F) -> tokio::task::AbortHandle
    where
        F: FnOnce() -> T + Send + 'static,
        T: Send;
}

impl<T: 'static> JoinSetExt<T> for tokio::task::JoinSet<T> {
    fn spawn_blocking_child<F>(&mut self, f: F) -> tokio::task::AbortHandle
    where
        F: FnOnce() -> T + Send + 'static,
        T: Send,
    {
        let sp = tracing::Span::current();
        self.spawn_blocking(move || {
            let _e = sp.enter();
            f()
        })
    }
}

#[cfg(test)]
mod tests {
    use std::fs::File;

    use super::*;

    #[test]
    fn duplicate_safekeeper_connstring() {
        let file = File::open("tests/cluster_spec.json").unwrap();
        let spec: ComputeSpec = serde_json::from_reader(file).unwrap();

        match ParsedSpec::try_from(spec.clone()) {
            Ok(_p) => panic!("Failed to detect duplicate entry"),
            Err(e) => assert!(
                e.to_string()
                    .starts_with("duplicate entry in safekeeper_connstrings:")
            ),
        };
    }
}<|MERGE_RESOLUTION|>--- conflicted
+++ resolved
@@ -6,13 +6,8 @@
     LfcPrewarmState, PromoteState, TlsConfig,
 };
 use compute_api::spec::{
-<<<<<<< HEAD
-    ComputeAudit, ComputeFeature, ComputeMode, ComputeSpec, ExtVersion, PageserverConnectionInfo,
-    PageserverProtocol, PgIdent,
-=======
     ComputeAudit, ComputeFeature, ComputeMode, ComputeSpec, ExtVersion, GenericOption,
-    PageserverProtocol, PgIdent, Role,
->>>>>>> 7cd00662
+    PageserverConnectionInfo, PageserverProtocol, PgIdent, Role,
 };
 use futures::StreamExt;
 use futures::future::join_all;
