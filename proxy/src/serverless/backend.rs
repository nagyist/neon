--- conflicted
+++ resolved
@@ -130,11 +130,6 @@
 
                 Ok(ComputeCredentials {
                     info: user_info.clone(),
-<<<<<<< HEAD
-                    // FIXME: why was this set to None?
-                    //keys: crate::auth::backend::ComputeCredentialKeys::None,
-=======
->>>>>>> 95e1011c
                     keys,
                 })
             }
